--- conflicted
+++ resolved
@@ -385,11 +385,7 @@
 set(MFEM_TPLS MPI_CXX OPENMP BLAS LAPACK METIS HYPRE SuiteSparse SUNDIALS PETSC
     SLEPC MESQUITE SuperLUDist STRUMPACK AXOM CONDUIT Ginkgo GNUTLS GSLIB NETCDF
     MPFR PUMI HIOP POSIXCLOCKS MFEMBacktrace ZLIB OCCA CEED RAJA UMPIRE ADIOS2
-<<<<<<< HEAD
-    CUSPARSE AMGX)
-=======
-    CUSPARSE MKL_CPARDISO)
->>>>>>> 9e8396f5
+    CUSPARSE MKL_CPARDISO AMGX)
 # Add all *_FOUND libraries in the variable TPL_LIBRARIES.
 set(TPL_LIBRARIES "")
 set(TPL_INCLUDE_DIRS "")
