--- conflicted
+++ resolved
@@ -708,19 +708,6 @@
 
    Element *NewElement(int geom);
 
-<<<<<<< HEAD
-   void AddVertex(const double *);
-   void AddTri(const int *vi, int attr = 1);
-   void AddTriangle(const int *vi, int attr = 1);
-   void AddQuad(const int *vi, int attr = 1);
-   void AddTet(const int *vi, int attr = 1);
-   void AddWedge(const int *vi, int attr = 1);
-   void AddPyramid(const int *vi, int attr = 1);
-   void AddHex(const int *vi, int attr = 1);
-   void AddHexAsTets(const int *vi, int attr = 1);
-   void AddHexAsWedges(const int *vi, int attr = 1);
-   void AddHexAsPyramids(const int *vi, int ornt, int attr = 1);
-=======
    int AddVertex(double x, double y = 0.0, double z = 0.0);
    int AddVertex(const double *coords);
    /// Mark vertex @a i as nonconforming, with parent vertices @a p1 and @a p2.
@@ -752,7 +739,6 @@
    void AddHexAsWedges(const int *vi, int attr = 1);
    void AddHexAsPyramids(const int *vi, int attr = 1);
 
->>>>>>> e7be9bb9
    /// The parameter @a elem should be allocated using the NewElement() method
    int AddElement(Element *elem);
    int AddBdrElement(Element *elem);
@@ -927,12 +913,8 @@
        @return A bitmask:
        - bit 0 - simplices are present in the mesh (triangles, tets),
        - bit 1 - tensor product elements are present in the mesh (quads, hexes),
-<<<<<<< HEAD
-       - bit 2 - the mesh has wedge or pyramid elements.
-=======
        - bit 2 - the mesh has wedge elements.
        - bit 3 - the mesh has pyramid elements.
->>>>>>> e7be9bb9
 
        In parallel, the result takes into account elements on all processors.
    */
@@ -1503,11 +1485,7 @@
        satisfy: v0 < min(v1, v2).
 
        @note Refinement does not work after a call to this method! */
-<<<<<<< HEAD
-   // virtual void ReorientTetMesh();
-=======
    MFEM_DEPRECATED virtual void ReorientTetMesh();
->>>>>>> e7be9bb9
 
    int *CartesianPartitioning(int nxyz[]);
    int *GeneratePartitioning(int nparts, int part_method = 1);
