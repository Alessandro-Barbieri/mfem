// Copyright (c) 2010-2022, Lawrence Livermore National Security, LLC. Produced
// at the Lawrence Livermore National Laboratory. All Rights reserved. See files
// LICENSE and NOTICE for details. LLNL-CODE-806117.
//
// This file is part of the MFEM library. For more information and source code
// availability visit https://mfem.org.
//
// MFEM is free software; you can redistribute it and/or modify it under the
// terms of the BSD-3 license. We welcome feedback and contributions, see file
// CONTRIBUTING.md for details.

#ifndef MFEM_MESH
#define MFEM_MESH

#include "../config/config.hpp"
#include "../general/stable3d.hpp"
#include "../general/globals.hpp"
#include "triangle.hpp"
#include "tetrahedron.hpp"
#include "vertex.hpp"
#include "vtk.hpp"
#include "ncmesh.hpp"
#include "../fem/eltrans.hpp"
#include "../fem/coefficient.hpp"
#include "../general/zstr.hpp"
#ifdef MFEM_USE_ADIOS2
#include "../general/adios2stream.hpp"
#endif
#include <iostream>

namespace mfem
{

// Data type mesh

class GeometricFactors;
class FaceGeometricFactors;
class KnotVector;
class NURBSExtension;
class FiniteElementSpace;
class GridFunction;
struct Refinement;

/** An enum type to specify if interior or boundary faces are desired. */
enum class FaceType : bool {Interior, Boundary};

#ifdef MFEM_USE_MPI
class ParMesh;
class ParNCMesh;
#endif

class Mesh
{
#ifdef MFEM_USE_MPI
   friend class ParMesh;
   friend class ParNCMesh;
#endif
   friend class NCMesh;
   friend class NURBSExtension;

#ifdef MFEM_USE_ADIOS2
   friend class adios2stream;
#endif

protected:
   int Dim;
   int spaceDim;

   int NumOfVertices, NumOfElements, NumOfBdrElements;
   int NumOfEdges, NumOfFaces;
   /** These variables store the number of Interior and Boundary faces. Calling
       fes->GetMesh()->GetNBE() doesn't return the expected value in 3D because
       periodic meshes in 3D have some of their faces marked as boundary for
       visualization purpose in GLVis. */
   mutable int nbInteriorFaces, nbBoundaryFaces;

   int meshgen; // see MeshGenerator()
   int mesh_geoms; // sum of (1 << geom) for all geom of all dimensions

   // Counter for Mesh transformations: refinement, derefinement, rebalancing.
   // Used for checking during Update operations on objects depending on the
   // Mesh, such as FiniteElementSpace, GridFunction, etc.
   long sequence;

   Array<Element *> elements;
   // Vertices are only at the corners of elements, where you would expect them
   // in the lowest-order mesh. In some cases, e.g. in a Mesh that defines the
   // patch topology for a NURBS mesh (see LoadPatchTopo()) the vertices may be
   // empty while NumOfVertices is positive.
   Array<Vertex> vertices;
   Array<Element *> boundary;
   Array<Element *> faces;

   /** @brief This structure stores the low level information necessary to
       interpret the configuration of elements on a specific face. This
       information can be accessed using methods like GetFaceElements(),
       GetFaceInfos(), FaceIsInterior(), etc.

       For accessing higher level deciphered information look at
       Mesh::FaceInformation, and its accessor Mesh::GetFaceInformation().

       Each face contains information on the indices, local reference faces,
       orientations, and potential nonconformity for the two neighboring
       elements on a face.
       Each face can either be an interior, boundary, or shared interior face.
       Each interior face is shared by two elements referred as Elem1 and Elem2.
       For boundary faces only the information on Elem1 is relevant.
       Shared interior faces correspond to faces where Elem1 and Elem2 are
       distributed on different MPI ranks.
       Regarding conformity, three cases are distinguished, conforming faces,
       nonconforming slave faces, and nonconforming master faces. Master and
       slave referring to the coarse and fine elements respectively on a
       nonconforming face.
       Nonconforming slave faces always have the slave element as Elem1 and
       the master element as Elem2. On the other side, nonconforming master
       faces always have the master element as Elem1, and one of the slave
       element as Elem2. Except for ghost nonconforming slave faces, where
       Elem1 is the master side and Elem2 is the slave side.

       The indices of Elem1 and Elem2 can be indirectly extracted from
       FaceInfo::Elem1No and FaceInfo::Elem2No, read the note below for special
       cases on the index of Elem2.

       The local face identifiers are deciphered from FaceInfo::Elem1Inf and
       FaceInfo::Elem2Inf through the formula: LocalFaceIndex = ElemInf/64,
       the semantic of the computed local face identifier can be found in
       fem/geom.cpp. The local face identifier corresponds to an index
       in the Constants<Geometry>::Edges arrays for 2D element geometries, and
       to an index in the Constants<Geometry>::FaceVert arrays for 3D element
       geometries.

       The orientation of each element relative to a face is obtained through
       the formula: Orientation = ElemInf%64, the semantic of the orientation
       can also be found in fem/geom.cpp. The orientation corresponds to
       an index in the Constants<Geometry>::Orient arrays, providing the
       sequence of vertices identifying the orientation of an edge/face. By
       convention the orientation of Elem1 is always set to 0, serving as the
       reference orientation. The orientation of Elem2 relatively to Elem1 is
       therefore determined just by using the orientation of Elem2. An important
       special case is the one of nonconforming faces, the orientation should
       be composed with the PointMatrix, which also contains orientation
       information. A special treatment should be done for 2D, the orientation
       in the PointMatrix is not included, therefore when applying the
       PointMatrix transformation, the PointMatrix should be flipped, except for
       shared nonconforming slave faces where the transformation can be applied
       as is.

       Another special case is the case of shared nonconforming faces. Ghost
       faces use a different design based on so called "ghost" faces.
       Ghost faces, as their name suggest are very well hidden, and they
       usually have a separate interface from "standard" faces.
   */
   struct FaceInfo
   {
      // Inf = 64 * LocalFaceIndex + FaceOrientation
      int Elem1No, Elem2No, Elem1Inf, Elem2Inf;
      int NCFace; /* -1 if this is a regular conforming/boundary face;
                     index into 'nc_faces_info' if >= 0. */
   };
   // NOTE: in NC meshes, master faces have Elem2No == -1. Slave faces on the
   // other hand have Elem2No and Elem2Inf set to the master face's element and
   // its local face number.
   //
   // A local face is one generated from a local element and has index i in
   // faces_info such that i < GetNumFaces(). Also, Elem1No always refers to the
   // element (slave or master, in the nonconforming case) that generated the
   // face.
   // Classification of a local (non-ghost) face based on its FaceInfo:
   // - Elem2No >= 0 --> local interior face; can be either:
   //    - NCFace == -1 --> conforming face, or
   //    - NCFace >= 0 --> nonconforming slave face; Elem2No is the index of
   //      the master volume element; Elem2Inf%64 is 0, see the note in
   //      Mesh::GenerateNCFaceInfo().
   // - Elem2No < 0 --> local "boundary" face; can be one of:
   //    - NCFace == -1 --> conforming face; can be either:
   //       - Elem2Inf < 0 --> true boundary face (no element on side 2)
   //       - Elem2Inf >= 0 --> shared face where element 2 is a face-neighbor
   //         element with index -1-Elem2No. This state is initialized by
   //         ParMesh::ExchangeFaceNbrData().
   //    - NCFace >= 0 --> nonconforming face; can be one of:
   //       - Elem2Inf < 0 --> master nonconforming face, interior or shared;
   //         In this case, Elem2No is -1; see GenerateNCFaceInfo().
   //       - Elem2Inf >= 0 --> shared slave nonconforming face where element 2
   //         is the master face-neighbor element with index -1-Elem2No; see
   //         ParNCMesh::GetFaceNeighbors().
   //
   // A ghost face is a nonconforming face that is generated by a non-local,
   // i.e. ghost, element. A ghost face has index i in faces_info such that
   // i >= GetNumFaces().
   // Classification of a ghost (non-local) face based on its FaceInfo:
   // - Elem1No == -1 --> master ghost face? These ghost faces also have:
   //   Elem2No == -1, Elem1Inf == Elem2Inf == -1, and NCFace == -1.
   // - Elem1No >= 0 --> slave ghost face; Elem1No is the index of the local
   //   master side element, i.e. side 1 IS NOT the side that generated the
   //   face. Elem2No is < 0 and -1-Elem2No is the index of the ghost
   //   face-neighbor element that generated this slave ghost face. In this
   //   case, Elem2Inf >= 0 and NCFace >= 0.
   // Relevant methods: GenerateFaces(), GenerateNCFaceInfo(),
   //                   ParNCMesh::GetFaceNeighbors(),
   //                   ParMesh::ExchangeFaceNbrData()

   struct NCFaceInfo
   {
      bool Slave; // true if this is a slave face, false if master face
      int MasterFace; // if Slave, this is the index of the master face
      // If not Slave, 'MasterFace' is the local face index of this master face
      // as a face in the unique adjacent element.
      const DenseMatrix* PointMatrix; // if Slave, position within master face
      // (NOTE: PointMatrix points to a matrix owned by NCMesh.)

      NCFaceInfo() = default;

      NCFaceInfo(bool slave, int master, const DenseMatrix* pm)
         : Slave(slave), MasterFace(master), PointMatrix(pm) {}
   };

   Array<FaceInfo> faces_info;
   Array<NCFaceInfo> nc_faces_info;

   Table *el_to_edge;
   Table *el_to_face;
   Table *el_to_el;
   Array<int> be_to_edge;  // for 2D
   Table *bel_to_edge;     // for 3D
   Array<int> be_to_face;
   mutable Table *face_edge;
   mutable Table *edge_vertex;

   IsoparametricTransformation Transformation, Transformation2;
   IsoparametricTransformation BdrTransformation;
   IsoparametricTransformation FaceTransformation, EdgeTransformation;
   FaceElementTransformations FaceElemTr;

   // refinement embeddings for forward compatibility with NCMesh
   CoarseFineTransformations CoarseFineTr;

   // Nodes are only active for higher order meshes, and share locations with
   // the vertices, plus all the higher- order control points within the
   // element and along the edges and on the faces.
   GridFunction *Nodes;
   int own_nodes;

   static const int vtk_quadratic_tet[10];
   static const int vtk_quadratic_pyramid[13];
   static const int vtk_quadratic_wedge[18];
   static const int vtk_quadratic_hex[27];

#ifdef MFEM_USE_MEMALLOC
   friend class Tetrahedron;
   MemAlloc <Tetrahedron, 1024> TetMemory;
#endif

   // used during NC mesh initialization only
   Array<Triple<int, int, int> > tmp_vertex_parents;

public:
   typedef Geometry::Constants<Geometry::SEGMENT>     seg_t;
   typedef Geometry::Constants<Geometry::TRIANGLE>    tri_t;
   typedef Geometry::Constants<Geometry::SQUARE>      quad_t;
   typedef Geometry::Constants<Geometry::TETRAHEDRON> tet_t;
   typedef Geometry::Constants<Geometry::CUBE>        hex_t;
   typedef Geometry::Constants<Geometry::PRISM>       pri_t;
   typedef Geometry::Constants<Geometry::PYRAMID>     pyr_t;

   enum Operation { NONE, REFINE, DEREFINE, REBALANCE };

   /// A list of all unique element attributes used by the Mesh.
   Array<int> attributes;
   /// A list of all unique boundary attributes used by the Mesh.
   Array<int> bdr_attributes;

   NURBSExtension *NURBSext; ///< Optional NURBS mesh extension.
   NCMesh *ncmesh;           ///< Optional nonconforming mesh extension.
   Array<GeometricFactors*> geom_factors; ///< Optional geometric factors.
   Array<FaceGeometricFactors*>
   face_geom_factors; ///< Optional face geometric factors.

   // Global parameter that can be used to control the removal of unused
   // vertices performed when reading a mesh in MFEM format. The default value
   // (true) is set in mesh_readers.cpp.
   static bool remove_unused_vertices;

protected:
   Operation last_operation;

   void Init();
   void InitTables();
   void SetEmpty();  // Init all data members with empty values
   void DestroyTables();
   void DeleteTables() { DestroyTables(); InitTables(); }
   void DestroyPointers(); // Delete data specifically allocated by class Mesh.
   void Destroy();         // Delete all owned data.
   void ResetLazyData();

   Element *ReadElementWithoutAttr(std::istream &);
   static void PrintElementWithoutAttr(const Element *, std::ostream &);

   Element *ReadElement(std::istream &);
   static void PrintElement(const Element *, std::ostream &);

   // Readers for different mesh formats, used in the Load() method.
   // The implementations of these methods are in mesh_readers.cpp.
   void ReadMFEMMesh(std::istream &input, int version, int &curved);
   void ReadLineMesh(std::istream &input);
   void ReadNetgen2DMesh(std::istream &input, int &curved);
   void ReadNetgen3DMesh(std::istream &input);
   void ReadTrueGridMesh(std::istream &input);
   void CreateVTKMesh(const Vector &points, const Array<int> &cell_data,
                      const Array<int> &cell_offsets,
                      const Array<int> &cell_types,
                      const Array<int> &cell_attributes,
                      int &curved, int &read_gf, bool &finalize_topo);
   void ReadVTKMesh(std::istream &input, int &curved, int &read_gf,
                    bool &finalize_topo);
   void ReadXML_VTKMesh(std::istream &input, int &curved, int &read_gf,
                        bool &finalize_topo, const std::string &xml_prefix="");
   void ReadNURBSMesh(std::istream &input, int &curved, int &read_gf);
   void ReadInlineMesh(std::istream &input, bool generate_edges = false);
   void ReadGmshMesh(std::istream &input, int &curved, int &read_gf);
   /* Note NetCDF (optional library) is used for reading cubit files */
#ifdef MFEM_USE_NETCDF
   void ReadCubit(const char *filename, int &curved, int &read_gf);
#endif

   /// Determine the mesh generator bitmask #meshgen, see MeshGenerator().
   /** Also, initializes #mesh_geoms. */
   void SetMeshGen();

   /// Return the length of the segment from node i to node j.
   double GetLength(int i, int j) const;

   /** Compute the Jacobian of the transformation from the perfect
       reference element at the center of the element. */
   void GetElementJacobian(int i, DenseMatrix &J);

   void MarkForRefinement();
   void MarkTriMeshForRefinement();
   void GetEdgeOrdering(DSTable &v_to_v, Array<int> &order);
   virtual void MarkTetMeshForRefinement(DSTable &v_to_v);

   // Methods used to prepare and apply permutation of the mesh nodes assuming
   // that the mesh elements may be rotated (e.g. to mark triangle or tet edges
   // for refinement) between the two calls - PrepareNodeReorder() and
   // DoNodeReorder(). The latter method assumes that the 'faces' have not been
   // updated after the element rotations.
   void PrepareNodeReorder(DSTable **old_v_to_v, Table **old_elem_vert);
   void DoNodeReorder(DSTable *old_v_to_v, Table *old_elem_vert);

   STable3D *GetFacesTable();
   STable3D *GetElementToFaceTable(int ret_ftbl = 0);

   /** Red refinement. Element with index i is refined. The default
       red refinement for now is Uniform. */
   void RedRefinement(int i, const DSTable &v_to_v,
                      int *edge1, int *edge2, int *middle)
   { UniformRefinement(i, v_to_v, edge1, edge2, middle); }

   /** Green refinement. Element with index i is refined. The default
       refinement for now is Bisection. */
   void GreenRefinement(int i, const DSTable &v_to_v,
                        int *edge1, int *edge2, int *middle)
   { Bisection(i, v_to_v, edge1, edge2, middle); }

   /// Bisect a triangle: element with index @a i is bisected.
   void Bisection(int i, const DSTable &, int *, int *, int *);

   /// Bisect a tetrahedron: element with index @a i is bisected.
   void Bisection(int i, HashTable<Hashed2> &);

   /// Bisect a boundary triangle: boundary element with index @a i is bisected.
   void BdrBisection(int i, const HashTable<Hashed2> &);

   /** Uniform Refinement. Element with index i is refined uniformly. */
   void UniformRefinement(int i, const DSTable &, int *, int *, int *);

   /** @brief Averages the vertices with given @a indexes and saves the result
       in #vertices[result]. */
   void AverageVertices(const int *indexes, int n, int result);

   void InitRefinementTransforms();
   int FindCoarseElement(int i);

   /// Update the nodes of a curved mesh after refinement
   void UpdateNodes();

   /// Helper to set vertex coordinates given a high-order curvature function.
   void SetVerticesFromNodes(const GridFunction *nodes);

   void UniformRefinement2D_base(bool update_nodes = true);

   /// Refine a mixed 2D mesh uniformly.
   virtual void UniformRefinement2D() { UniformRefinement2D_base(); }

   /* If @a f2qf is not NULL, adds all quadrilateral faces to @a f2qf which
      represents a "face-to-quad-face" index map. When all faces are quads, the
      array @a f2qf is kept empty since it is not needed. */
   void UniformRefinement3D_base(Array<int> *f2qf = NULL,
                                 DSTable *v_to_v_p = NULL,
                                 bool update_nodes = true);

   /// Refine a mixed 3D mesh uniformly.
   virtual void UniformRefinement3D() { UniformRefinement3D_base(); }

   /// Refine NURBS mesh.
   virtual void NURBSUniformRefinement();

   /// This function is not public anymore. Use GeneralRefinement instead.
   virtual void LocalRefinement(const Array<int> &marked_el, int type = 3);

   /// This function is not public anymore. Use GeneralRefinement instead.
   virtual void NonconformingRefinement(const Array<Refinement> &refinements,
                                        int nc_limit = 0);

   /// NC version of GeneralDerefinement.
   virtual bool NonconformingDerefinement(Array<double> &elem_error,
                                          double threshold, int nc_limit = 0,
                                          int op = 1);
   /// Derefinement helper.
   double AggregateError(const Array<double> &elem_error,
                         const int *fine, int nfine, int op);

   /// Read NURBS patch/macro-element mesh
   void LoadPatchTopo(std::istream &input, Array<int> &edge_to_knot);

   void UpdateNURBS();

   void PrintTopo(std::ostream &out, const Array<int> &e_to_k) const;

   /// Used in GetFaceElementTransformations (...)
   void GetLocalPtToSegTransformation(IsoparametricTransformation &, int);
   void GetLocalSegToTriTransformation (IsoparametricTransformation &loc,
                                        int i);
   void GetLocalSegToQuadTransformation (IsoparametricTransformation &loc,
                                         int i);
   /// Used in GetFaceElementTransformations (...)
   void GetLocalTriToTetTransformation (IsoparametricTransformation &loc,
                                        int i);
   /// Used in GetFaceElementTransformations (...)
   void GetLocalTriToWdgTransformation (IsoparametricTransformation &loc,
                                        int i);
   /// Used in GetFaceElementTransformations (...)
   void GetLocalTriToPyrTransformation (IsoparametricTransformation &loc,
                                        int i);
   /// Used in GetFaceElementTransformations (...)
   void GetLocalQuadToHexTransformation (IsoparametricTransformation &loc,
                                         int i);
   /// Used in GetFaceElementTransformations (...)
   void GetLocalQuadToWdgTransformation (IsoparametricTransformation &loc,
                                         int i);
   /// Used in GetFaceElementTransformations (...)
   void GetLocalQuadToPyrTransformation (IsoparametricTransformation &loc,
                                         int i);

   /** Used in GetFaceElementTransformations to account for the fact that a
       slave face occupies only a portion of its master face. */
   void ApplyLocalSlaveTransformation(FaceElementTransformations &FT,
                                      const FaceInfo &fi, bool is_ghost);

   bool IsSlaveFace(const FaceInfo &fi) const;

   /// Returns the orientation of "test" relative to "base"
   static int GetTriOrientation (const int * base, const int * test);
   /// Returns the orientation of "test" relative to "base"
   static int GetQuadOrientation (const int * base, const int * test);
   /// Returns the orientation of "test" relative to "base"
   static int GetTetOrientation (const int * base, const int * test);

   static void GetElementArrayEdgeTable(const Array<Element*> &elem_array,
                                        const DSTable &v_to_v,
                                        Table &el_to_edge);

   /** Return vertex to vertex table. The connections stored in the table
       are from smaller to bigger vertex index, i.e. if i<j and (i, j) is
       in the table, then (j, i) is not stored. */
   void GetVertexToVertexTable(DSTable &) const;

   /** Return element to edge table and the indices for the boundary edges.
       The entries in the table are ordered according to the order of the
       nodes in the elements. For example, if T is the element to edge table
       T(i, 0) gives the index of edge in element i that connects vertex 0
       to vertex 1, etc. Returns the number of the edges. */
   int GetElementToEdgeTable(Table &, Array<int> &);

   /// Used in GenerateFaces()
   void AddPointFaceElement(int lf, int gf, int el);

   void AddSegmentFaceElement (int lf, int gf, int el, int v0, int v1);

   void AddTriangleFaceElement (int lf, int gf, int el,
                                int v0, int v1, int v2);

   void AddQuadFaceElement (int lf, int gf, int el,
                            int v0, int v1, int v2, int v3);
   /** For a serial Mesh, return true if the face is interior. For a parallel
       ParMesh return true if the face is interior or shared. In parallel, this
       method only works if the face neighbor data is exchanged. */
   bool FaceIsTrueInterior(int FaceNo) const
   {
      return FaceIsInterior(FaceNo) || (faces_info[FaceNo].Elem2Inf >= 0);
   }

   void FreeElement(Element *E);

   void GenerateFaces();
   void GenerateNCFaceInfo();

   /// Begin construction of a mesh
   void InitMesh(int Dim_, int spaceDim_, int NVert, int NElem, int NBdrElem);

   // Used in the methods FinalizeXXXMesh() and FinalizeTopology()
   void FinalizeCheck();

   void Loader(std::istream &input, int generate_edges = 0,
               std::string parse_tag = "");

   // If NURBS mesh, write NURBS format. If NCMesh, write mfem v1.1 format.
   // If section_delimiter is empty, write mfem v1.0 format. Otherwise, write
   // mfem v1.2 format with the given section_delimiter at the end.
   void Printer(std::ostream &out = mfem::out,
                std::string section_delimiter = "") const;

   /** Creates mesh for the parallelepiped [0,sx]x[0,sy]x[0,sz], divided into
       nx*ny*nz hexahedra if type=HEXAHEDRON or into 6*nx*ny*nz tetrahedrons if
       type=TETRAHEDRON. The parameter @a sfc_ordering controls how the elements
       (when type=HEXAHEDRON) are ordered: true - use space-filling curve
       ordering, or false - use lexicographic ordering. */
   void Make3D(int nx, int ny, int nz, Element::Type type,
               double sx, double sy, double sz, bool sfc_ordering);

   /** Creates mesh for the rectangle [0,sx]x[0,sy], divided into nx*ny
       quadrilaterals if type = QUADRILATERAL or into 2*nx*ny triangles if
       type = TRIANGLE. If generate_edges = 0 (default) edges are not generated,
       if 1 edges are generated. The parameter @a sfc_ordering controls how the
       elements (when type=QUADRILATERAL) are ordered: true - use space-filling
       curve ordering, or false - use lexicographic ordering. */
   void Make2D(int nx, int ny, Element::Type type, double sx, double sy,
               bool generate_edges, bool sfc_ordering);

   /// Creates a 1D mesh for the interval [0,sx] divided into n equal intervals.
   void Make1D(int n, double sx = 1.0);

   /// Internal function used in Mesh::MakeRefined
   void MakeRefined_(Mesh &orig_mesh, const Array<int> ref_factors,
                     int ref_type);

   /// Initialize vertices/elements/boundary/tables from a nonconforming mesh.
   void InitFromNCMesh(const NCMesh &ncmesh);

   /// Create from a nonconforming mesh.
   explicit Mesh(const NCMesh &ncmesh);

   // used in GetElementData() and GetBdrElementData()
   void GetElementData(const Array<Element*> &elem_array, int geom,
                       Array<int> &elem_vtx, Array<int> &attr) const;

   double GetElementSize(ElementTransformation *T, int type = 0);

   // Internal helper used in MakeSimplicial (and ParMesh::MakeSimplicial).
   void MakeSimplicial_(const Mesh &orig_mesh, int *vglobal);

public:

   Mesh() { SetEmpty(); }

   /** Copy constructor. Performs a deep copy of (almost) all data, so that the
       source mesh can be modified (e.g. deleted, refined) without affecting the
       new mesh. If 'copy_nodes' is false, use a shallow (pointer) copy for the
       nodes, if present. */
   explicit Mesh(const Mesh &mesh, bool copy_nodes = true);

   /// Move constructor, useful for using a Mesh as a function return value.
   Mesh(Mesh &&mesh);

   /// Move assignment operstor.
   Mesh& operator=(Mesh &&mesh);

   /// Explicitly delete the copy assignment operator.
   Mesh& operator=(const Mesh &mesh) = delete;

   /** @name Named mesh constructors.

       Each of these constructors uses the move constructor, and can be used as
       the right-hand side of an assignment when creating new meshes. */
   ///@{

   /** Creates mesh by reading a file in MFEM, Netgen, or VTK format. If
       generate_edges = 0 (default) edges are not generated, if 1 edges are
       generated. */
   static Mesh LoadFromFile(const char *filename,
                            int generate_edges = 0, int refine = 1,
                            bool fix_orientation = true);

   /** Creates 1D mesh , divided into n equal intervals. */
   static Mesh MakeCartesian1D(int n, double sx = 1.0);

   /** Creates mesh for the rectangle [0,sx]x[0,sy], divided into nx*ny
       quadrilaterals if type = QUADRILATERAL or into 2*nx*ny triangles if
       type = TRIANGLE. If generate_edges = 0 (default) edges are not generated,
       if 1 edges are generated. If scf_ordering = true (default), elements are
       ordered along a space-filling curve, instead of row by row. */
   static Mesh MakeCartesian2D(
      int nx, int ny, Element::Type type, bool generate_edges = false,
      double sx = 1.0, double sy = 1.0, bool sfc_ordering = true);

   /** Creates mesh for the parallelepiped [0,sx]x[0,sy]x[0,sz], divided into
       nx*ny*nz hexahedra if type=HEXAHEDRON or into 6*nx*ny*nz tetrahedrons if
       type=TETRAHEDRON. If sfc_ordering = true (default), elements are ordered
       along a space-filling curve, instead of row by row and layer by layer. */
   static Mesh MakeCartesian3D(
      int nx, int ny, int nz, Element::Type type,
      double sx = 1.0, double sy = 1.0, double sz = 1.0,
      bool sfc_ordering = true);

   /// Create a refined (by any factor) version of @a orig_mesh.
   /** @param[in] orig_mesh  The starting coarse mesh.
       @param[in] ref_factor The refinement factor, an integer > 1.
       @param[in] ref_type   Specify the positions of the new vertices. The
                             options are BasisType::ClosedUniform or
                             BasisType::GaussLobatto.

       The refinement data which can be accessed with GetRefinementTransforms()
       is set to reflect the performed refinements.

       @note The constructed Mesh is straight-sided. */
   static Mesh MakeRefined(Mesh &orig_mesh, int ref_factor, int ref_type);

   /// Create a refined mesh, where each element of the original mesh may be
   /// refined by a different factor.
   /** @param[in] orig_mesh   The starting coarse mesh.
       @param[in] ref_factors An array of integers whose size is the number of
                              elements of @a orig_mesh. The @a ith element of
                              @a orig_mesh is refined by refinement factor
                              @a ref_factors[i].
       @param[in] ref_type    Specify the positions of the new vertices. The
                              options are BasisType::ClosedUniform or
                              BasisType::GaussLobatto.

       The refinement data which can be accessed with GetRefinementTransforms()
       is set to reflect the performed refinements.

       @note The constructed Mesh is straight-sided. */
   /// refined @a ref_factors[i] times in each dimension.
   static Mesh MakeRefined(Mesh &orig_mesh, const Array<int> &ref_factors,
                           int ref_type);

   /** Create a mesh by splitting each element of @a orig_mesh into simplices.
       Quadrilaterals are split into two triangles, prisms are split into
       3 tetrahedra, and hexahedra are split into either 5 or 6 tetrahedra
       depending on the configuration.
       @warning The curvature of the original mesh is not carried over to the
       new mesh. Periodic meshes are not supported. */
   static Mesh MakeSimplicial(const Mesh &orig_mesh);

   /// Create a periodic mesh by identifying vertices of @a orig_mesh.
   /** Each vertex @a i will be mapped to vertex @a v2v[i], such that all
       vertices that are coincident under the periodic mapping get mapped to
       the same index. The mapping @a v2v can be generated from translation
       vectors using Mesh::CreatePeriodicVertexMapping.
       @note MFEM requires that each edge of the resulting mesh be uniquely
       identifiable by a pair of distinct vertices. As a consequence, periodic
       boundaries must be connected by at least three edges. */
   static Mesh MakePeriodic(const Mesh &orig_mesh, const std::vector<int> &v2v);

   ///@}

   /// @brief Creates a mapping @a v2v from the vertex indices of the mesh such
   /// that coincident vertices under the given @a translations are identified.
   /** Each Vector in @a translations should be of size @a sdim (the spatial
       dimension of the mesh). Two vertices are considered coincident if the
       translated coordinates of one vertex are within the given tolerance (@a
       tol, relative to the mesh diameter) of the coordinates of the other
       vertex.
       @warning This algorithm does not scale well with the number of boundary
       vertices in the mesh, and may run slowly on very large meshes. */
   std::vector<int> CreatePeriodicVertexMapping(
      const std::vector<Vector> &translations, double tol = 1e-8) const;

   /// Construct a Mesh from the given primary data.
   /** The array @a vertices is used as external data, i.e. the Mesh does not
       copy the data and will not delete the pointer.

       The data from the other arrays is copied into the internal Mesh data
       structures.

       This method calls the method FinalizeTopology(). The method Finalize()
       may be called after this constructor and after optionally setting the
       Mesh nodes. */
   Mesh(double *vertices, int num_vertices,
        int *element_indices, Geometry::Type element_type,
        int *element_attributes, int num_elements,
        int *boundary_indices, Geometry::Type boundary_type,
        int *boundary_attributes, int num_boundary_elements,
        int dimension, int space_dimension = -1);

   /** @anchor mfem_Mesh_init_ctor
       @brief _Init_ constructor: begin the construction of a Mesh object. */
   Mesh(int Dim_, int NVert, int NElem, int NBdrElem = 0, int spaceDim_ = -1)
   {
      if (spaceDim_ == -1) { spaceDim_ = Dim_; }
      InitMesh(Dim_, spaceDim_, NVert, NElem, NBdrElem);
   }

   /** @name Methods for Mesh construction.

       These methods are intended to be used with the @ref mfem_Mesh_init_ctor
       "init constructor". */
   ///@{

   Element *NewElement(int geom);

   int AddVertex(double x, double y = 0.0, double z = 0.0);
   int AddVertex(const double *coords);
   /// Mark vertex @a i as nonconforming, with parent vertices @a p1 and @a p2.
   void AddVertexParents(int i, int p1, int p2);

   int AddSegment(int v1, int v2, int attr = 1);
   int AddSegment(const int *vi, int attr = 1);

   int AddTriangle(int v1, int v2, int v3, int attr = 1);
   int AddTriangle(const int *vi, int attr = 1);
   int AddTri(const int *vi, int attr = 1) { return AddTriangle(vi, attr); }

   int AddQuad(int v1, int v2, int v3, int v4, int attr = 1);
   int AddQuad(const int *vi, int attr = 1);

   int AddTet(int v1, int v2, int v3, int v4, int attr = 1);
   int AddTet(const int *vi, int attr = 1);

   int AddWedge(int v1, int v2, int v3, int v4, int v5, int v6, int attr = 1);
   int AddWedge(const int *vi, int attr = 1);

   int AddPyramid(int v1, int v2, int v3, int v4, int v5, int attr = 1);
   int AddPyramid(const int *vi, int attr = 1);

   int AddHex(int v1, int v2, int v3, int v4, int v5, int v6, int v7, int v8,
              int attr = 1);
   int AddHex(const int *vi, int attr = 1);
   void AddHexAsTets(const int *vi, int attr = 1);
   void AddHexAsWedges(const int *vi, int attr = 1);
   void AddHexAsPyramids(const int *vi, int attr = 1);

   /// The parameter @a elem should be allocated using the NewElement() method
   int AddElement(Element *elem);
   int AddBdrElement(Element *elem);

   int AddBdrSegment(int v1, int v2, int attr = 1);
   int AddBdrSegment(const int *vi, int attr = 1);

   int AddBdrTriangle(int v1, int v2, int v3, int attr = 1);
   int AddBdrTriangle(const int *vi, int attr = 1);

   int AddBdrQuad(int v1, int v2, int v3, int v4, int attr = 1);
   int AddBdrQuad(const int *vi, int attr = 1);
   void AddBdrQuadAsTriangles(const int *vi, int attr = 1);

   int AddBdrPoint(int v, int attr = 1);

   void GenerateBoundaryElements();
   /// Finalize the construction of a triangular Mesh.
   void FinalizeTriMesh(int generate_edges = 0, int refine = 0,
                        bool fix_orientation = true);
   /// Finalize the construction of a quadrilateral Mesh.
   void FinalizeQuadMesh(int generate_edges = 0, int refine = 0,
                         bool fix_orientation = true);
   /// Finalize the construction of a tetrahedral Mesh.
   void FinalizeTetMesh(int generate_edges = 0, int refine = 0,
                        bool fix_orientation = true);
   /// Finalize the construction of a wedge Mesh.
   void FinalizeWedgeMesh(int generate_edges = 0, int refine = 0,
                          bool fix_orientation = true);
   /// Finalize the construction of a hexahedral Mesh.
   void FinalizeHexMesh(int generate_edges = 0, int refine = 0,
                        bool fix_orientation = true);
   /// Finalize the construction of any type of Mesh.
   /** This method calls FinalizeTopology() and Finalize(). */
   void FinalizeMesh(int refine = 0, bool fix_orientation = true);

   ///@}

   /** @brief Finalize the construction of the secondary topology (connectivity)
       data of a Mesh. */
   /** This method does not require any actual coordinate data (either vertex
       coordinates for linear meshes or node coordinates for meshes with nodes)
       to be available. However, the data generated by this method is generally
       required by the FiniteElementSpace class.

       After calling this method, setting the Mesh vertices or nodes, it may be
       appropriate to call the method Finalize(). */
   void FinalizeTopology(bool generate_bdr = true);

   /// Finalize the construction of a general Mesh.
   /** This method will:
       - check and optionally fix the orientation of regular elements
       - check and fix the orientation of boundary elements
       - assume that #vertices are defined, if #Nodes == NULL
       - assume that #Nodes are defined, if #Nodes != NULL.
       @param[in] refine  If true, prepare the Mesh for conforming refinement of
                          triangular or tetrahedral meshes.
       @param[in] fix_orientation
                          If true, fix the orientation of inverted mesh elements
                          by permuting their vertices.

       Before calling this method, call FinalizeTopology() and ensure that the
       Mesh vertices or nodes are set. */
   virtual void Finalize(bool refine = false, bool fix_orientation = false);

   virtual void SetAttributes();

   /** This is our integration with the Gecko library. The method finds an
       element ordering that will increase memory coherency by putting elements
       that are in physical proximity closer in memory. It can also be used to
       obtain a space-filling curve ordering for ParNCMesh partitioning.
       @param[out] ordering Output element ordering.
       @param iterations Total number of V cycles. The ordering may improve with
       more iterations. The best iteration is returned at the end.
       @param window Initial window size. This determines the number of
       permutations tested at each multigrid level and strongly influences the
       quality of the result, but the cost of increasing 'window' is exponential.
       @param period The window size is incremented every 'period' iterations.
       @param seed Seed for initial random ordering (0 = skip random reorder).
       @param verbose Print the progress of the optimization to mfem::out.
       @param time_limit Optional time limit for the optimization, in seconds.
       When reached, ordering from the best iteration so far is returned
       (0 = no limit).
       @return The final edge product cost of the ordering. The function may be
       called in an external loop with different seeds, and the best ordering can
       then be retained. */
   double GetGeckoElementOrdering(Array<int> &ordering,
                                  int iterations = 4, int window = 4,
                                  int period = 2, int seed = 0,
                                  bool verbose = false, double time_limit = 0);

   /** Return an ordering of the elements that approximately follows the Hilbert
       curve. The method performs a spatial (Hilbert) sort on the centers of all
       elements and returns the resulting sequence, which can then be passed to
       ReorderElements. This is a cheap alternative to GetGeckoElementOrdering.*/
   void GetHilbertElementOrdering(Array<int> &ordering);

   /** Rebuilds the mesh with a different order of elements. For each element i,
       the array ordering[i] contains its desired new index. Note that the method
       reorders vertices, edges and faces along with the elements. */
   void ReorderElements(const Array<int> &ordering, bool reorder_vertices = true);

   /// Deprecated: see @a MakeCartesian3D.
   MFEM_DEPRECATED
   Mesh(int nx, int ny, int nz, Element::Type type, bool generate_edges = false,
        double sx = 1.0, double sy = 1.0, double sz = 1.0,
        bool sfc_ordering = true)
   {
      Make3D(nx, ny, nz, type, sx, sy, sz, sfc_ordering);
      Finalize(true); // refine = true
   }

   /// Deprecated: see @a MakeCartesian2D.
   MFEM_DEPRECATED
   Mesh(int nx, int ny, Element::Type type, bool generate_edges = false,
        double sx = 1.0, double sy = 1.0, bool sfc_ordering = true)
   {
      Make2D(nx, ny, type, sx, sy, generate_edges, sfc_ordering);
      Finalize(true); // refine = true
   }

   /// Deprecated: see @a MakeCartesian1D.
   MFEM_DEPRECATED
   explicit Mesh(int n, double sx = 1.0)
   {
      Make1D(n, sx);
      // Finalize(); // reminder: not needed
   }

   /** Creates mesh by reading a file in MFEM, Netgen, or VTK format. If
       generate_edges = 0 (default) edges are not generated, if 1 edges are
       generated. See also @a Mesh::LoadFromFile. */
   explicit Mesh(const char *filename, int generate_edges = 0, int refine = 1,
                 bool fix_orientation = true);

   /** Creates mesh by reading data stream in MFEM, Netgen, or VTK format. If
       generate_edges = 0 (default) edges are not generated, if 1 edges are
       generated. */
   explicit Mesh(std::istream &input, int generate_edges = 0, int refine = 1,
                 bool fix_orientation = true);

   /// Create a disjoint mesh from the given mesh array
   Mesh(Mesh *mesh_array[], int num_pieces);

   /// Deprecated: see @a MakeRefined.
   MFEM_DEPRECATED
   Mesh(Mesh *orig_mesh, int ref_factor, int ref_type);

   /** This is similar to the mesh constructor with the same arguments, but here
       the current mesh is destroyed and another one created based on the data
       stream again given in MFEM, Netgen, or VTK format. If generate_edges = 0
       (default) edges are not generated, if 1 edges are generated. */
   /// \see mfem::ifgzstream() for on-the-fly decompression of compressed ascii
   /// inputs.
   virtual void Load(std::istream &input, int generate_edges = 0,
                     int refine = 1, bool fix_orientation = true)
   {
      Loader(input, generate_edges);
      Finalize(refine, fix_orientation);
   }

   /// Clear the contents of the Mesh.
   void Clear() { Destroy(); SetEmpty(); }

   /** @brief Get the mesh generator/type.

       The purpose of this is to be able to quickly tell what type of elements
       one has in the mesh. Examination of this bitmask along with knowledge
       of the mesh dimension can be used to identify which element types are
       present.

       @return A bitmask:
       - bit 0 - simplices are present in the mesh (triangles, tets),
       - bit 1 - tensor product elements are present in the mesh (quads, hexes),
       - bit 2 - the mesh has wedge elements.
       - bit 3 - the mesh has pyramid elements.

       In parallel, the result takes into account elements on all processors.
   */
   inline int MeshGenerator() { return meshgen; }

   /** @brief Returns number of vertices.  Vertices are only at the corners of
       elements, where you would expect them in the lowest-order mesh. */
   inline int GetNV() const { return NumOfVertices; }

   /// Returns number of elements.
   inline int GetNE() const { return NumOfElements; }

   /// Returns number of boundary elements.
   inline int GetNBE() const { return NumOfBdrElements; }

   /// Return the number of edges.
   inline int GetNEdges() const { return NumOfEdges; }

   /// Return the number of faces in a 3D mesh.
   inline int GetNFaces() const { return NumOfFaces; }

   /// Return the number of faces (3D), edges (2D) or vertices (1D).
   int GetNumFaces() const;

   /** @brief Return the number of faces (3D), edges (2D) or vertices (1D)
       including ghost faces. */
   int GetNumFacesWithGhost() const;

   /** @brief Returns the number of faces according to the requested type, does
       not count master nonconforming faces.

       If type==Boundary returns only the number of true boundary faces
       contrary to GetNBE() that returns all "boundary" elements which may
       include actual interior faces.
       Similarly, if type==Interior, only the true interior faces are counted
       excluding all master nonconforming faces. */
   virtual int GetNFbyType(FaceType type) const;

   /// Utility function: sum integers from all processors (Allreduce).
   virtual long ReduceInt(int value) const { return value; }

   /// Return the total (global) number of elements.
   long GetGlobalNE() const { return ReduceInt(NumOfElements); }

   /** @brief Return the mesh geometric factors corresponding to the given
       integration rule.

       The IntegrationRule used with GetGeometricFactors needs to remain valid
       until the internally stored GeometricFactors objects are destroyed (by
       either calling Mesh::DeleteGeometricFactors or the Mesh destructor). If
       the device MemoryType parameter @a d_mt is specified, then the returned
       object will use that type unless it was previously allocated with a
       different type. */
   const GeometricFactors* GetGeometricFactors(
      const IntegrationRule& ir,
      const int flags,
      MemoryType d_mt = MemoryType::DEFAULT);

   /** @brief Return the mesh geometric factors for the faces corresponding
       to the given integration rule.

       The IntegrationRule used with GetFaceGeometricFactors needs to remain
       valid until the internally stored FaceGeometricFactors objects are
       destroyed (by either calling Mesh::DeleteGeometricFactors or the Mesh
       destructor). */
   const FaceGeometricFactors* GetFaceGeometricFactors(const IntegrationRule& ir,
                                                       const int flags,
                                                       FaceType type);

   /// Destroy all GeometricFactors stored by the Mesh.
   /** This method can be used to force recomputation of the GeometricFactors,
       for example, after the mesh nodes are modified externally. */
   void DeleteGeometricFactors();

   /// Equals 1 + num_holes - num_loops
   inline int EulerNumber() const
   { return NumOfVertices - NumOfEdges + NumOfFaces - NumOfElements; }
   /// Equals 1 - num_holes
   inline int EulerNumber2D() const
   { return NumOfVertices - NumOfEdges + NumOfElements; }

   int Dimension() const { return Dim; }
   int SpaceDimension() const { return spaceDim; }

   /// @brief Return pointer to vertex i's coordinates.
   /// @warning For high-order meshes (when #Nodes != NULL) vertices may not be
   /// updated and should not be used!
   const double *GetVertex(int i) const { return vertices[i](); }

   /// @brief Return pointer to vertex i's coordinates.
   /// @warning For high-order meshes (when Nodes != NULL) vertices may not
   /// being updated and should not be used!
   double *GetVertex(int i) { return vertices[i](); }

   void GetElementData(int geom, Array<int> &elem_vtx, Array<int> &attr) const
   { GetElementData(elements, geom, elem_vtx, attr); }

   /// Checks if the mesh has boundary elements
   virtual bool HasBoundaryElements() const { return (NumOfBdrElements > 0); }

   void GetBdrElementData(int geom, Array<int> &bdr_elem_vtx,
                          Array<int> &bdr_attr) const
   { GetElementData(boundary, geom, bdr_elem_vtx, bdr_attr); }

   /** @brief Set the internal Vertex array to point to the given @a vertices
       array without assuming ownership of the pointer. */
   /** If @a zerocopy is `true`, the vertices must be given as an array of 3
       doubles per vertex. If @a zerocopy is `false` then the current Vertex
       data is first copied to the @a vertices array. */
   void ChangeVertexDataOwnership(double *vertices, int len_vertices,
                                  bool zerocopy = false);

   const Element* const *GetElementsArray() const
   { return elements.GetData(); }

   const Element *GetElement(int i) const { return elements[i]; }

   Element *GetElement(int i) { return elements[i]; }

   const Element *GetBdrElement(int i) const { return boundary[i]; }

   Element *GetBdrElement(int i) { return boundary[i]; }

   const Element *GetFace(int i) const { return faces[i]; }

   Geometry::Type GetFaceGeometry(int i) const
   {
      return faces[i]->GetGeometryType();
   }

   Geometry::Type GetElementGeometry(int i) const
   {
      return elements[i]->GetGeometryType();
   }

   Geometry::Type GetBdrElementGeometry(int i) const
   {
      return boundary[i]->GetGeometryType();
   }

   // deprecated: "base geometry" no longer means anything
   Geometry::Type GetFaceBaseGeometry(int i) const
   { return GetFaceGeometry(i); }

   Geometry::Type GetElementBaseGeometry(int i) const
   { return GetElementGeometry(i); }

   Geometry::Type GetBdrElementBaseGeometry(int i) const
   { return GetBdrElementGeometry(i); }

   /** @brief Return true iff the given @a geom is encountered in the mesh.
       Geometries of dimensions lower than Dimension() are counted as well. */
   bool HasGeometry(Geometry::Type geom) const
   { return mesh_geoms & (1 << geom); }

   /** @brief Return the number of geometries of the given dimension present in
       the mesh. */
   /** For a parallel mesh only the local geometries are counted. */
   int GetNumGeometries(int dim) const;

   /// Return all element geometries of the given dimension present in the mesh.
   /** For a parallel mesh only the local geometries are returned.

       The returned geometries are sorted. */
   void GetGeometries(int dim, Array<Geometry::Type> &el_geoms) const;

   /// List of mesh geometries stored as Array<Geometry::Type>.
   class GeometryList : public Array<Geometry::Type>
   {
   protected:
      Geometry::Type geom_buf[Geometry::NumGeom];
   public:
      /// Construct a GeometryList of all element geometries in @a mesh.
      GeometryList(Mesh &mesh)
         : Array<Geometry::Type>(geom_buf, Geometry::NumGeom)
      { mesh.GetGeometries(mesh.Dimension(), *this); }
      /** @brief Construct a GeometryList of all geometries of dimension @a dim
          in @a mesh. */
      GeometryList(Mesh &mesh, int dim)
         : Array<Geometry::Type>(geom_buf, Geometry::NumGeom)
      { mesh.GetGeometries(dim, *this); }
   };

   /// Returns the indices of the vertices of element i.
   void GetElementVertices(int i, Array<int> &v) const
   { elements[i]->GetVertices(v); }

   /// Returns the indices of the vertices of boundary element i.
   void GetBdrElementVertices(int i, Array<int> &v) const
   { boundary[i]->GetVertices(v); }

   /// Return the indices and the orientations of all edges of element i.
   void GetElementEdges(int i, Array<int> &edges, Array<int> &cor) const;

   /// Return the indices and the orientations of all edges of bdr element i.
   void GetBdrElementEdges(int i, Array<int> &edges, Array<int> &cor) const;

   /** Return the indices and the orientations of all edges of face i.
       Works for both 2D (face=edge) and 3D faces. */
   void GetFaceEdges(int i, Array<int> &edges, Array<int> &o) const;

   /// Returns the indices of the vertices of face i.
   void GetFaceVertices(int i, Array<int> &vert) const
   {
      if (Dim == 1)
      {
         vert.SetSize(1); vert[0] = i;
      }
      else
      {
         faces[i]->GetVertices(vert);
      }
   }

   /// Returns the indices of the vertices of edge i.
   void GetEdgeVertices(int i, Array<int> &vert) const;

   /// Returns the face-to-edge Table (3D)
   Table *GetFaceEdgeTable() const;

   /// Returns the edge-to-vertex Table (3D)
   Table *GetEdgeVertexTable() const;

   /// Return the indices and the orientations of all faces of element i.
   void GetElementFaces(int i, Array<int> &faces, Array<int> &ori) const;

   /// Return the index and the orientation of the face of bdr element i. (3D)
   void GetBdrElementFace(int i, int *f, int *o) const;

   /** Return the vertex index of boundary element i. (1D)
       Return the edge index of boundary element i. (2D)
       Return the face index of boundary element i. (3D) */
   int GetBdrElementEdgeIndex(int i) const;

   /** @brief For the given boundary element, bdr_el, return its adjacent
       element and its info, i.e. 64*local_bdr_index+bdr_orientation. */
   void GetBdrElementAdjacentElement(int bdr_el, int &el, int &info) const;

   /// Returns the type of element i.
   Element::Type GetElementType(int i) const;

   /// Returns the type of boundary element i.
   Element::Type GetBdrElementType(int i) const;

   /* Return point matrix of element i of dimension Dim X #v, where for every
      vertex we give its coordinates in space of dimension Dim. */
   void GetPointMatrix(int i, DenseMatrix &pointmat) const;

   /* Return point matrix of boundary element i of dimension Dim X #v, where for
      every vertex we give its coordinates in space of dimension Dim. */
   void GetBdrPointMatrix(int i, DenseMatrix &pointmat) const;

   static FiniteElement *GetTransformationFEforElementType(Element::Type);

   /** Builds the transformation defining the i-th element in the user-defined
       variable. */
   void GetElementTransformation(int i, IsoparametricTransformation *ElTr);

   /// Returns the transformation defining the i-th element
   ElementTransformation *GetElementTransformation(int i);

   /** Return the transformation defining the i-th element assuming
       the position of the vertices/nodes are given by 'nodes'. */
   void GetElementTransformation(int i, const Vector &nodes,
                                 IsoparametricTransformation *ElTr);

   /// Returns the transformation defining the i-th boundary element
   ElementTransformation * GetBdrElementTransformation(int i);
   void GetBdrElementTransformation(int i, IsoparametricTransformation *ElTr);

   /** @brief Returns the transformation defining the given face element in a
       user-defined variable. */
   void GetFaceTransformation(int i, IsoparametricTransformation *FTr);

   /** @brief A helper method that constructs a transformation from the
       reference space of a face to the reference space of an element. */
   /** The local index of the face as a face in the element and its orientation
       are given by the input parameter @a info, as @a info = 64*loc_face_idx +
       loc_face_orientation. */
   void GetLocalFaceTransformation(int face_type, int elem_type,
                                   IsoparametricTransformation &Transf,
                                   int info);

   /// Returns the transformation defining the given face element
   ElementTransformation *GetFaceTransformation(int FaceNo);

   /** Returns the transformation defining the given edge element.
       The transformation is stored in a user-defined variable. */
   void GetEdgeTransformation(int i, IsoparametricTransformation *EdTr);

   /// Returns the transformation defining the given face element
   ElementTransformation *GetEdgeTransformation(int EdgeNo);

   /// Returns (a pointer to an object containing) the following data:
   ///
   /// 1) Elem1No - the index of the first element that contains this face this
   ///    is the element that has the same outward unit normal vector as the
   ///    face;
   ///
   /// 2) Elem2No - the index of the second element that contains this face this
   ///    element has outward unit normal vector as the face multiplied with -1;
   ///
   /// 3) Elem1, Elem2 - pointers to the ElementTransformation's of the first
   ///    and the second element respectively;
   ///
   /// 4) Face - pointer to the ElementTransformation of the face;
   ///
   /// 5) Loc1, Loc2 - IntegrationPointTransformation's mapping the face
   ///    coordinate system to the element coordinate system (both in their
   ///    reference elements). Used to transform IntegrationPoints from face to
   ///    element. More formally, let:
   ///       TL1, TL2 be the transformations represented by Loc1, Loc2,
   ///       TE1, TE2 - the transformations represented by Elem1, Elem2,
   ///       TF - the transformation represented by Face, then
   ///       TF(x) = TE1(TL1(x)) = TE2(TL2(x)) for all x in the reference face.
   ///
   /// 6) FaceGeom - the base geometry for the face.
   ///
   /// The mask specifies which fields in the structure to return:
   ///    mask & 1 - Elem1, mask & 2 - Elem2
   ///    mask & 4 - Loc1, mask & 8 - Loc2, mask & 16 - Face.
   /// These mask values are defined in the ConfigMasks enum type as part of the
   /// FaceElementTransformations class in fem/eltrans.hpp.
   virtual FaceElementTransformations *GetFaceElementTransformations(
      int FaceNo,
      int mask = 31);

   FaceElementTransformations *GetInteriorFaceTransformations (int FaceNo)
   {
      if (faces_info[FaceNo].Elem2No < 0) { return NULL; }
      return GetFaceElementTransformations (FaceNo);
   }

   FaceElementTransformations *GetBdrFaceTransformations (int BdrElemNo);

   /// Return the local face index for the given boundary face.
   int GetBdrFace(int BdrElemNo) const;

   /// Return true if the given face is interior. @sa FaceIsTrueInterior().
   bool FaceIsInterior(int FaceNo) const
   {
      return (faces_info[FaceNo].Elem2No >= 0);
   }

   /** This enumerated type describes the three main face topologies:
       - Boundary, for faces on the boundary of the computational domain,
       - Conforming, for conforming faces interior to the computational domain,
       - Nonconforming, for nonconforming faces interior to the computational
         domain. */
   enum class FaceTopology { Boundary,
                             Conforming,
                             Nonconforming,
                             NA
                           };

   /** This enumerated type describes the location of the two elements sharing a
       face, Local meaning that the element is local to the MPI rank, FaceNbr
       meaning that the element is distributed on a different MPI rank, this
       typically means that methods with FaceNbr should be used to access the
       relevant information, e.g., ParFiniteElementSpace::GetFaceNbrElementVDofs.
    */
   enum class ElementLocation { Local, FaceNbr, NA };

   /** This enumerated type describes the topological relation of an element to
       a face:
       - Coincident meaning that the element's face is topologically equal to
         the mesh face.
       - Superset meaning that the element's face is topologically coarser than
         the mesh face, i.e., the element's face contains the mesh face.
       - Subset meaning that the element's face is topologically finer than the
         mesh face, i.e., the element's face is contained in the mesh face.
       Superset and Subset are only relevant for nonconforming faces.
       Master nonconforming faces have a conforming element on one side, and a
       fine element on the other side. Slave nonconforming faces have a
       conforming element on one side, and a coarse element on the other side.
    */
   enum class ElementConformity { Coincident, Superset, Subset, NA };

   /** This enumerated type describes the corresponding FaceInfo internal
       representation (encoded cases), c.f. FaceInfo's documentation:
       Classification of a local (non-ghost) face based on its FaceInfo:
         - Elem2No >= 0 --> local interior face; can be either:
            - NCFace == -1 --> LocalConforming,
            - NCFace >= 0 --> LocalSlaveNonconforming,
         - Elem2No < 0 --> local "boundary" face; can be one of:
            - NCFace == -1 --> conforming face; can be either:
               - Elem2Inf < 0 --> Boundary,
               - Elem2Inf >= 0 --> SharedConforming,
            - NCFace >= 0 --> nonconforming face; can be one of:
               - Elem2Inf < 0 --> MasterNonconforming (shared or not shared),
               - Elem2Inf >= 0 --> SharedSlaveNonconforming.
       Classification of a ghost (non-local) face based on its FaceInfo:
         - Elem1No == -1 --> GhostMaster (includes other unused ghost faces),
         - Elem1No >= 0 --> GhostSlave.
    */
   enum class FaceInfoTag { Boundary,
                            LocalConforming,
                            LocalSlaveNonconforming,
                            SharedConforming,
                            SharedSlaveNonconforming,
                            MasterNonconforming,
                            GhostSlave,
                            GhostMaster
                          };

   /** @brief This structure is used as a human readable output format that
       decipheres the information contained in Mesh::FaceInfo when using the
       Mesh::GetFaceInformation() method.

       The element indices in this structure don't need further processing,
       contrary to the ones obtained through Mesh::GetFacesElements and can
       directly be used, e.g., Elem1 and Elem2 indices.
       Likewise the orientations for Elem1 and Elem2 already take into account
       special cases and can be used as is.
   */
   struct FaceInformation
   {
      FaceTopology topology;

      struct
      {
         ElementLocation location;
         ElementConformity conformity;
         int index;
         int local_face_id;
         int orientation;
      } element[2];

      FaceInfoTag tag;
      int ncface;
      const DenseMatrix* point_matrix;

      /** @brief Return true if the face is a local interior face which is NOT
          a master nonconforming face. */
      bool IsLocal() const
      {
         return element[1].location == Mesh::ElementLocation::Local;
      }

      /** @brief Return true if the face is a shared interior face which is NOT
          a master nonconforming face. */
      bool IsShared() const
      {
         return element[1].location == Mesh::ElementLocation::FaceNbr;
      }

<<<<<<< HEAD
      /** @brief return true if the face is an interior face to the computaion
=======
      /** @brief return true if the face is an interior face to the computation
>>>>>>> ec5ce4b5
          domain, either a local or shared interior face (not a boundary face)
          which is NOT a master nonconforming face.
       */
      bool IsInterior() const
      {
         return topology == FaceTopology::Conforming ||
                topology == FaceTopology::Nonconforming;
      }

      /** @brief Return true if the face is a boundary face. */
      bool IsBoundary() const
      {
         return topology == FaceTopology::Boundary;
      }

      /// @brief Return true if the face is of the same type as @a type.
      bool IsOfFaceType(FaceType type) const
      {
         switch (type)
         {
            case FaceType::Interior:
               return IsInterior();
            case FaceType::Boundary:
               return IsBoundary();
            default:
               return false;
         }
      }

      /// @brief Return true if the face is a conforming face.
      bool IsConforming() const
      {
         return topology == FaceTopology::Conforming;
      }

      /// @brief Return true if the face is a nonconforming fine face.
      bool IsNonconformingFine() const
      {
         return topology == FaceTopology::Nonconforming &&
                (element[0].conformity == ElementConformity::Superset ||
                 element[1].conformity == ElementConformity::Superset);
      }

      /// @brief Return true if the face is a nonconforming coarse face.
      /** Note that ghost nonconforming master faces cannot be clearly
          identified as such with the currently available information, so this
          method will return false for such faces. */
      bool IsNonconformingCoarse() const
      {
         return topology == FaceTopology::Nonconforming &&
                element[1].conformity == ElementConformity::Subset;
      }

      /// @brief cast operator from FaceInformation to FaceInfo.
      operator Mesh::FaceInfo() const;
   };

   /** This method aims to provide face information in a deciphered format, i.e.
       Mesh::FaceInformation, compared to the raw encoded information returned
       by Mesh::GetFaceElements() and Mesh::GetFaceInfos(). */
   FaceInformation GetFaceInformation(int f) const;

   void GetFaceElements (int Face, int *Elem1, int *Elem2) const;
   void GetFaceInfos (int Face, int *Inf1, int *Inf2) const;
   void GetFaceInfos (int Face, int *Inf1, int *Inf2, int *NCFace) const;

   Geometry::Type GetFaceGeometryType(int Face) const;
   Element::Type  GetFaceElementType(int Face) const;

   /// Check (and optionally attempt to fix) the orientation of the elements
   /** @param[in] fix_it  If `true`, attempt to fix the orientations of some
                          elements: triangles, quads, and tets.
       @return The number of elements with wrong orientation.

       @note For meshes with nodes (e.g. high-order or periodic meshes), fixing
       the element orientations may require additional permutation of the nodal
       GridFunction of the mesh which is not performed by this method. Instead,
       the method Finalize() should be used with the parameter
       @a fix_orientation set to `true`.

       @note This method performs a simple check if an element is inverted, e.g.
       for most elements types, it checks if the Jacobian of the mapping from
       the reference element is non-negative at the center of the element. */
   int CheckElementOrientation(bool fix_it = true);

   /// Check the orientation of the boundary elements
   /** @return The number of boundary elements with wrong orientation. */
   int CheckBdrElementOrientation(bool fix_it = true);

   /// Return the attribute of element i.
   int GetAttribute(int i) const { return elements[i]->GetAttribute(); }

   /// Set the attribute of element i.
   void SetAttribute(int i, int attr) { elements[i]->SetAttribute(attr); }

   /// Return the attribute of boundary element i.
   int GetBdrAttribute(int i) const { return boundary[i]->GetAttribute(); }

   /// Set the attribute of boundary element i.
   void SetBdrAttribute(int i, int attr) { boundary[i]->SetAttribute(attr); }

   const Table &ElementToElementTable();

   const Table &ElementToFaceTable() const;

   const Table &ElementToEdgeTable() const;

   ///  The returned Table must be destroyed by the caller
   Table *GetVertexToElementTable();

   /** Return the "face"-element Table. Here "face" refers to face (3D),
       edge (2D), or vertex (1D).
       The returned Table must be destroyed by the caller. */
   Table *GetFaceToElementTable() const;

   /** This method modifies a tetrahedral mesh so that Nedelec spaces of order
       greater than 1 can be defined on the mesh. Specifically, we
       1) rotate all tets in the mesh so that the vertices {v0, v1, v2, v3}
       satisfy: v0 < v1 < min(v2, v3).
       2) rotate all boundary triangles so that the vertices {v0, v1, v2}
       satisfy: v0 < min(v1, v2).

       @note Refinement does not work after a call to this method! */
   MFEM_DEPRECATED virtual void ReorientTetMesh();

   int *CartesianPartitioning(int nxyz[]);
   int *GeneratePartitioning(int nparts, int part_method = 1);
   void CheckPartitioning(int *partitioning_);

   void CheckDisplacements(const Vector &displacements, double &tmax);

   // Vertices are only at the corners of elements, where you would expect them
   // in the lowest-order mesh.
   void MoveVertices(const Vector &displacements);
   void GetVertices(Vector &vert_coord) const;
   void SetVertices(const Vector &vert_coord);

   // Nodes are only active for higher order meshes, and share locations with
   // the vertices, plus all the higher- order control points within the element
   // and along the edges and on the faces.
   void GetNode(int i, double *coord) const;
   void SetNode(int i, const double *coord);

   // Node operations for curved mesh.
   // They call the corresponding '...Vertices' method if the
   // mesh is not curved (i.e. Nodes == NULL).
   void MoveNodes(const Vector &displacements);
   void GetNodes(Vector &node_coord) const;
   void SetNodes(const Vector &node_coord);

   /// Return a pointer to the internal node GridFunction (may be NULL).
   GridFunction *GetNodes() { return Nodes; }
   const GridFunction *GetNodes() const { return Nodes; }
   /// Return the mesh nodes ownership flag.
   bool OwnsNodes() const { return own_nodes; }
   /// Set the mesh nodes ownership flag.
   void SetNodesOwner(bool nodes_owner) { own_nodes = nodes_owner; }
   /// Replace the internal node GridFunction with the given GridFunction.
   void NewNodes(GridFunction &nodes, bool make_owner = false);
   /** Swap the internal node GridFunction pointer and ownership flag members
       with the given ones. */
   void SwapNodes(GridFunction *&nodes, int &own_nodes_);

   /// Return the mesh nodes/vertices projected on the given GridFunction.
   void GetNodes(GridFunction &nodes) const;
   /** Replace the internal node GridFunction with a new GridFunction defined
       on the given FiniteElementSpace. The new node coordinates are projected
       (derived) from the current nodes/vertices. */
   void SetNodalFESpace(FiniteElementSpace *nfes);
   /** Replace the internal node GridFunction with the given GridFunction. The
       given GridFunction is updated with node coordinates projected (derived)
       from the current nodes/vertices. */
   void SetNodalGridFunction(GridFunction *nodes, bool make_owner = false);
   /** Return the FiniteElementSpace on which the current mesh nodes are
       defined or NULL if the mesh does not have nodes. */
   const FiniteElementSpace *GetNodalFESpace() const;
   /** Make sure that the mesh has valid nodes, i.e. its geometry is described
       by a vector finite element grid function (even if it is a low-order mesh
       with straight edges). */
   void EnsureNodes();

   /** Set the curvature of the mesh nodes using the given polynomial degree,
       'order', and optionally: discontinuous or continuous FE space, 'discont',
       new space dimension, 'space_dim' (if != -1), and 'ordering' (byVDim by
       default). */
   virtual void SetCurvature(int order, bool discont = false, int space_dim = -1,
                             int ordering = 1);

   /// Refine all mesh elements.
   /** @param[in] ref_algo %Refinement algorithm. Currently used only for pure
       tetrahedral meshes. If set to zero (default), a tet mesh will be refined
       using algorithm A, that produces elements with better quality compared to
       algorithm B used when the parameter is non-zero.

       For tetrahedral meshes, after using algorithm A, the mesh cannot be
       refined locally using methods like GeneralRefinement() unless it is
       re-finalized using Finalize() with the parameter @a refine set to true.
       Note that calling Finalize() in this way will generally invalidate any
       FiniteElementSpace%s and GridFunction%s defined on the mesh. */
   void UniformRefinement(int ref_algo = 0);

   /** Refine selected mesh elements. Refinement type can be specified for each
       element. The function can do conforming refinement of triangles and
       tetrahedra and nonconforming refinement (i.e., with hanging-nodes) of
       triangles, quadrilaterals and hexahedra. If 'nonconforming' = -1,
       suitable refinement method is selected automatically (namely, conforming
       refinement for triangles). Use nonconforming = 0/1 to force the method.
       For nonconforming refinements, nc_limit optionally specifies the maximum
       level of hanging nodes (unlimited by default). */
   void GeneralRefinement(const Array<Refinement> &refinements,
                          int nonconforming = -1, int nc_limit = 0);

   /** Simplified version of GeneralRefinement taking a simple list of elements
       to refine, without refinement types. */
   void GeneralRefinement(const Array<int> &el_to_refine,
                          int nonconforming = -1, int nc_limit = 0);

   /// Refine each element with given probability. Uses GeneralRefinement.
   void RandomRefinement(double prob, bool aniso = false,
                         int nonconforming = -1, int nc_limit = 0);

   /// Refine elements sharing the specified vertex. Uses GeneralRefinement.
   void RefineAtVertex(const Vertex& vert,
                       double eps = 0.0, int nonconforming = -1);

   /** Refine element i if elem_error[i] > threshold, for all i.
       Returns true if at least one element was refined, false otherwise. */
   bool RefineByError(const Array<double> &elem_error, double threshold,
                      int nonconforming = -1, int nc_limit = 0);

   /** Refine element i if elem_error(i) > threshold, for all i.
       Returns true if at least one element was refined, false otherwise. */
   bool RefineByError(const Vector &elem_error, double threshold,
                      int nonconforming = -1, int nc_limit = 0);

   /** Derefine the mesh based on an error measure associated with each
       element. A derefinement is performed if the sum of errors of its fine
       elements is smaller than 'threshold'. If 'nc_limit' > 0, derefinements
       that would increase the maximum level of hanging nodes of the mesh are
       skipped. Returns true if the mesh changed, false otherwise. */
   bool DerefineByError(Array<double> &elem_error, double threshold,
                        int nc_limit = 0, int op = 1);

   /// Same as DerefineByError for an error vector.
   bool DerefineByError(const Vector &elem_error, double threshold,
                        int nc_limit = 0, int op = 1);

   ///@{ @name NURBS mesh refinement methods
   void KnotInsert(Array<KnotVector *> &kv);
   void KnotInsert(Array<Vector *> &kv);
   /* For each knot vector:
         new_degree = max(old_degree, min(old_degree + rel_degree, degree)). */
   void DegreeElevate(int rel_degree, int degree = 16);
   ///@}

   /** Make sure that a quad/hex mesh is considered to be nonconforming (i.e.,
       has an associated NCMesh object). Simplex meshes can be both conforming
       (default) or nonconforming. */
   void EnsureNCMesh(bool simplices_nonconforming = false);

   bool Conforming() const { return ncmesh == NULL; }
   bool Nonconforming() const { return ncmesh != NULL; }

   /** Return fine element transformations following a mesh refinement.
       Space uses this to construct a global interpolation matrix. */
   const CoarseFineTransformations &GetRefinementTransforms();

   /// Return type of last modification of the mesh.
   Operation GetLastOperation() const { return last_operation; }

   /** Return update counter. The counter starts at zero and is incremented
       each time refinement, derefinement, or rebalancing method is called.
       It is used for checking proper sequence of Space:: and GridFunction::
       Update() calls. */
   long GetSequence() const { return sequence; }

   /// Print the mesh to the given stream using Netgen/Truegrid format.
   virtual void PrintXG(std::ostream &os = mfem::out) const;

   /// Print the mesh to the given stream using the default MFEM mesh format.
   /// \see mfem::ofgzstream() for on-the-fly compression of ascii outputs
   virtual void Print(std::ostream &os = mfem::out) const { Printer(os); }

   /// Save the mesh to a file using Mesh::Print. The given @a precision will be
   /// used for ASCII output.
   virtual void Save(const char *fname, int precision=16) const;

   /// Print the mesh to the given stream using the adios2 bp format
#ifdef MFEM_USE_ADIOS2
   virtual void Print(adios2stream &os) const;
#endif
   /// Print the mesh in VTK format (linear and quadratic meshes only).
   /// \see mfem::ofgzstream() for on-the-fly compression of ascii outputs
   void PrintVTK(std::ostream &os);
   /** Print the mesh in VTK format. The parameter ref > 0 specifies an element
       subdivision number (useful for high order fields and curved meshes).
       If the optional field_data is set, we also add a FIELD section in the
       beginning of the file with additional dataset information. */
   /// \see mfem::ofgzstream() for on-the-fly compression of ascii outputs
   void PrintVTK(std::ostream &os, int ref, int field_data=0);
   /** Print the mesh in VTU format. The parameter ref > 0 specifies an element
       subdivision number (useful for high order fields and curved meshes).
       If @a bdr_elements is true, then output (only) the boundary elements,
       otherwise output only the non-boundary elements. */
   void PrintVTU(std::ostream &os,
                 int ref=1,
                 VTKFormat format=VTKFormat::ASCII,
                 bool high_order_output=false,
                 int compression_level=0,
                 bool bdr_elements=false);
   /** Print the mesh in VTU format with file name fname. */
   virtual void PrintVTU(std::string fname,
                         VTKFormat format=VTKFormat::ASCII,
                         bool high_order_output=false,
                         int compression_level=0,
                         bool bdr=false);
   /** Print the boundary elements of the mesh in VTU format, and output the
       boundary attributes as a data array (useful for boundary conditions). */
   void PrintBdrVTU(std::string fname,
                    VTKFormat format=VTKFormat::ASCII,
                    bool high_order_output=false,
                    int compression_level=0);

   void GetElementColoring(Array<int> &colors, int el0 = 0);

   /** @brief Prints the mesh with boundary elements given by the boundary of
       the subdomains, so that the boundary of subdomain i has boundary
       attribute i+1. */
   /// \see mfem::ofgzstream() for on-the-fly compression of ascii outputs
   void PrintWithPartitioning (int *partitioning,
                               std::ostream &os, int elem_attr = 0) const;

   void PrintElementsWithPartitioning (int *partitioning,
                                       std::ostream &out,
                                       int interior_faces = 0);

   /// Print set of disjoint surfaces:
   /*!
    * If Aface_face(i,j) != 0, print face j as a boundary
    * element with attribute i+1.
    */
   void PrintSurfaces(const Table &Aface_face, std::ostream &out) const;

   void ScaleSubdomains (double sf);
   void ScaleElements (double sf);

   void Transform(void (*f)(const Vector&, Vector&));
   void Transform(VectorCoefficient &deformation);

   /// Remove unused vertices and rebuild mesh connectivity.
   void RemoveUnusedVertices();

   /** Remove boundary elements that lie in the interior of the mesh, i.e. that
       have two adjacent faces in 3D, or edges in 2D. */
   void RemoveInternalBoundaries();

   /** @brief Get the size of the i-th element relative to the perfect
       reference element. */
   double GetElementSize(int i, int type = 0);

   double GetElementSize(int i, const Vector &dir);

   double GetElementVolume(int i);

   void GetElementCenter(int i, Vector &center);

   /// Returns the minimum and maximum corners of the mesh bounding box.
   /** For high-order meshes, the geometry is first refined @a ref times. */
   void GetBoundingBox(Vector &min, Vector &max, int ref = 2);

   void GetCharacteristics(double &h_min, double &h_max,
                           double &kappa_min, double &kappa_max,
                           Vector *Vh = NULL, Vector *Vk = NULL);

   /// Auxiliary method used by PrintCharacteristics().
   /** It is also used in the `mesh-explorer` miniapp. */
   static void PrintElementsByGeometry(int dim,
                                       const Array<int> &num_elems_by_geom,
                                       std::ostream &out);

   /** @brief Compute and print mesh characteristics such as number of vertices,
       number of elements, number of boundary elements, minimal and maximal
       element sizes, minimal and maximal element aspect ratios, etc. */
   /** If @a Vh or @a Vk are not NULL, return the element sizes and aspect
       ratios for all elements in the given Vector%s. */
   void PrintCharacteristics(Vector *Vh = NULL, Vector *Vk = NULL,
                             std::ostream &os = mfem::out);

   /** @brief In serial, this method calls PrintCharacteristics(). In parallel,
       additional information about the parallel decomposition is also printed.
   */
   virtual void PrintInfo(std::ostream &os = mfem::out)
   {
      PrintCharacteristics(NULL, NULL, os);
   }

   void MesquiteSmooth(const int mesquite_option = 0);

   /** @brief Find the ids of the elements that contain the given points, and
       their corresponding reference coordinates.

       The DenseMatrix @a point_mat describes the given points - one point for
       each column; it should have SpaceDimension() rows.

       The InverseElementTransformation object, @a inv_trans, is used to attempt
       the element transformation inversion. If NULL pointer is given, the
       method will use a default constructed InverseElementTransformation. Note
       that the algorithms in the base class InverseElementTransformation can be
       completely overwritten by deriving custom classes that override the
       Transform() method.

       If no element is found for the i-th point, elem_ids[i] is set to -1.

       In the ParMesh implementation, the @a point_mat is expected to be the
       same on all ranks. If the i-th point is found by multiple ranks, only one
       of them will mark that point as found, i.e. set its elem_ids[i] to a
       non-negative number; the other ranks will set their elem_ids[i] to -2 to
       indicate that the point was found but assigned to another rank.

       @returns The total number of points that were found.

       @note This method is not 100 percent reliable, i.e. it is not guaranteed
       to find a point, even if it lies inside a mesh element. */
   virtual int FindPoints(DenseMatrix& point_mat, Array<int>& elem_ids,
                          Array<IntegrationPoint>& ips, bool warn = true,
                          InverseElementTransformation *inv_trans = NULL);

   /// Swaps internal data with another mesh. By default, non-geometry members
   /// like 'ncmesh' and 'NURBSExt' are only swapped when 'non_geometry' is set.
   void Swap(Mesh& other, bool non_geometry);

   /// Destroys Mesh.
   virtual ~Mesh() { DestroyPointers(); }

#ifdef MFEM_DEBUG
   /// Output an NCMesh-compatible debug dump.
   void DebugDump(std::ostream &out) const;
#endif
};

/** Overload operator<< for std::ostream and Mesh; valid also for the derived
    class ParMesh */
std::ostream &operator<<(std::ostream &out, const Mesh &mesh);


/** @brief Structure for storing mesh geometric factors: coordinates, Jacobians,
    and determinants of the Jacobians. */
/** Typically objects of this type are constructed and owned by objects of class
    Mesh. See Mesh::GetGeometricFactors(). */
class GeometricFactors
{

private:
   void Compute(const GridFunction &nodes,
                MemoryType d_mt = MemoryType::DEFAULT);

public:
   const Mesh *mesh;
   const IntegrationRule *IntRule;
   int computed_factors;

   enum FactorFlags
   {
      COORDINATES  = 1 << 0,
      JACOBIANS    = 1 << 1,
      DETERMINANTS = 1 << 2,
   };

   GeometricFactors(const Mesh *mesh, const IntegrationRule &ir, int flags,
                    MemoryType d_mt = MemoryType::DEFAULT);

   GeometricFactors(const GridFunction &nodes, const IntegrationRule &ir,
                    int flags,
                    MemoryType d_mt = MemoryType::DEFAULT);

   /// Mapped (physical) coordinates of all quadrature points.
   /** This array uses a column-major layout with dimensions (NQ x SDIM x NE)
       where
       - NQ = number of quadrature points per element,
       - SDIM = space dimension of the mesh = mesh.SpaceDimension(), and
       - NE = number of elements in the mesh. */
   Vector X;

   /// Jacobians of the element transformations at all quadrature points.
   /** This array uses a column-major layout with dimensions (NQ x SDIM x DIM x
       NE) where
       - NQ = number of quadrature points per element,
       - SDIM = space dimension of the mesh = mesh.SpaceDimension(),
       - DIM = dimension of the mesh = mesh.Dimension(), and
       - NE = number of elements in the mesh. */
   Vector J;

   /// Determinants of the Jacobians at all quadrature points.
   /** This array uses a column-major layout with dimensions (NQ x NE) where
       - NQ = number of quadrature points per element, and
       - NE = number of elements in the mesh. */
   Vector detJ;
};

/** @brief Structure for storing face geometric factors: coordinates, Jacobians,
    determinants of the Jacobians, and normal vectors. */
/** Typically objects of this type are constructed and owned by objects of class
    Mesh. See Mesh::GetFaceGeometricFactors(). */
class FaceGeometricFactors
{
public:
   const Mesh *mesh;
   const IntegrationRule *IntRule;
   int computed_factors;
   FaceType type;

   enum FactorFlags
   {
      COORDINATES  = 1 << 0,
      JACOBIANS    = 1 << 1,
      DETERMINANTS = 1 << 2,
      NORMALS      = 1 << 3,
   };

   FaceGeometricFactors(const Mesh *mesh, const IntegrationRule &ir, int flags,
                        FaceType type);

   /// Mapped (physical) coordinates of all quadrature points.
   /** This array uses a column-major layout with dimensions (NQ x SDIM x NF)
       where
       - NQ = number of quadrature points per face,
       - SDIM = space dimension of the mesh = mesh.SpaceDimension(), and
       - NF = number of faces in the mesh. */
   Vector X;

   /// Jacobians of the element transformations at all quadrature points.
   /** This array uses a column-major layout with dimensions (NQ x SDIM x DIM x
       NF) where
       - NQ = number of quadrature points per face,
       - SDIM = space dimension of the mesh = mesh.SpaceDimension(),
       - DIM = dimension of the mesh = mesh.Dimension(), and
       - NF = number of faces in the mesh. */
   Vector J;

   /// Determinants of the Jacobians at all quadrature points.
   /** This array uses a column-major layout with dimensions (NQ x NF) where
       - NQ = number of quadrature points per face, and
       - NF = number of faces in the mesh. */
   Vector detJ;

   /// Normals at all quadrature points.
   /** This array uses a column-major layout with dimensions (NQ x DIM x NF) where
       - NQ = number of quadrature points per face,
       - SDIM = space dimension of the mesh = mesh.SpaceDimension(), and
       - NF = number of faces in the mesh. */
   Vector normal;
};

/// Class used to extrude the nodes of a mesh
class NodeExtrudeCoefficient : public VectorCoefficient
{
private:
   int n, layer;
   double p[2], s;
   Vector tip;
public:
   NodeExtrudeCoefficient(const int dim, const int n_, const double s_);
   void SetLayer(const int l) { layer = l; }
   using VectorCoefficient::Eval;
   virtual void Eval(Vector &V, ElementTransformation &T,
                     const IntegrationPoint &ip);
   virtual ~NodeExtrudeCoefficient() { }
};


/// Extrude a 1D mesh
Mesh *Extrude1D(Mesh *mesh, const int ny, const double sy,
                const bool closed = false);

/// Extrude a 2D mesh
Mesh *Extrude2D(Mesh *mesh, const int nz, const double sz);

// shift cyclically 3 integers left-to-right
inline void ShiftRight(int &a, int &b, int &c)
{
   int t = a;
   a = c;  c = b;  b = t;
}

/// @brief Print function for Mesh::FaceInformation.
std::ostream& operator<<(std::ostream& os, const Mesh::FaceInformation& info);

}

#endif<|MERGE_RESOLUTION|>--- conflicted
+++ resolved
@@ -1361,11 +1361,7 @@
          return element[1].location == Mesh::ElementLocation::FaceNbr;
       }
 
-<<<<<<< HEAD
-      /** @brief return true if the face is an interior face to the computaion
-=======
       /** @brief return true if the face is an interior face to the computation
->>>>>>> ec5ce4b5
           domain, either a local or shared interior face (not a boundary face)
           which is NOT a master nonconforming face.
        */
