// Copyright (c) 2010, Lawrence Livermore National Security, LLC. Produced at
// the Lawrence Livermore National Laboratory. LLNL-CODE-443211. All Rights
// reserved. See file COPYRIGHT for details.
//
// This file is part of the MFEM library. For more information and source code
// availability see http://mfem.org.
//
// MFEM is free software; you can redistribute it and/or modify it under the
// terms of the GNU Lesser General Public License (as published by the Free
// Software Foundation) version 2.1 dated February 1999.

#include "mesh_headers.hpp"
#include "../fem/fem.hpp"
#include "../general/sort_pairs.hpp"

#include <string>
#include <cmath>
#include <climits> // INT_MAX
#include <map>

namespace mfem
{


const DenseTensor &CoarseFineTransformations::GetPointMatrices(
   Geometry::Type geom) const
{
   std::map<Geometry::Type, DenseTensor>::const_iterator pm_it;
   pm_it = point_matrices.find(geom);
   MFEM_VERIFY(pm_it != point_matrices.end(),
               "cannot find point matrices for geometry type \"" << geom
               << "\"");
   return pm_it->second;
}

namespace internal
{

// Used in CoarseFineTransformations::GetCoarseToFineMap() below.
struct RefType
{
   Geometry::Type geom;
   int num_children;
   const Pair<int,int> *children;

   RefType(Geometry::Type g, int n, const Pair<int,int> *c)
      : geom(g), num_children(n), children(c) { }

   bool operator<(const RefType &other) const
   {
      if (geom < other.geom) { return true; }
      if (geom > other.geom) { return false; }
      if (num_children < other.num_children) { return true; }
      if (num_children > other.num_children) { return false; }
      for (int i = 0; i < num_children; i++)
      {
         if (children[i].one < other.children[i].one) { return true; }
         if (children[i].one > other.children[i].one) { return false; }
      }
      return false; // everything is equal
   }
};

}

void CoarseFineTransformations::GetCoarseToFineMap(
   const mfem::Mesh &fine_mesh, Table &coarse_to_fine,
   Array<int> &coarse_to_ref_type, Table &ref_type_to_matrix,
   Array<mfem::Geometry::Type> &ref_type_to_geom) const
{
   const int fine_ne = embeddings.Size();
   int coarse_ne = -1;
   for (int i = 0; i < fine_ne; i++)
   {
      coarse_ne = std::max(coarse_ne, embeddings[i].parent);
   }
   coarse_ne++;

   coarse_to_ref_type.SetSize(coarse_ne);
   coarse_to_fine.SetDims(coarse_ne, fine_ne);

   Array<int> cf_i(coarse_to_fine.GetI(), coarse_ne+1);
   Array<Pair<int,int> > cf_j(fine_ne);
   cf_i = 0;
   for (int i = 0; i < fine_ne; i++)
   {
      cf_i[embeddings[i].parent+1]++;
   }
   cf_i.PartialSum();
   MFEM_ASSERT(cf_i.Last() == cf_j.Size(), "internal error");
   for (int i = 0; i < fine_ne; i++)
   {
      const Embedding &e = embeddings[i];
      cf_j[cf_i[e.parent]].one = e.matrix; // used as sort key below
      cf_j[cf_i[e.parent]].two = i;
      cf_i[e.parent]++;
   }
   std::copy_backward(cf_i.begin(), cf_i.end()-1, cf_i.end());
   cf_i[0] = 0;
   for (int i = 0; i < coarse_ne; i++)
   {
      std::sort(&cf_j[cf_i[i]], cf_j.GetData() + cf_i[i+1]);
   }
   for (int i = 0; i < fine_ne; i++)
   {
      coarse_to_fine.GetJ()[i] = cf_j[i].two;
   }

   using internal::RefType;
   using std::map;
   using std::pair;

   map<RefType,int> ref_type_map;
   for (int i = 0; i < coarse_ne; i++)
   {
      const int num_children = cf_i[i+1]-cf_i[i];
      MFEM_ASSERT(num_children > 0, "");
      const int fine_el = cf_j[cf_i[i]].two;
      // Assuming the coarse and the fine elements have the same geometry:
      const Geometry::Type geom = fine_mesh.GetElementBaseGeometry(fine_el);
      const RefType ref_type(geom, num_children, &cf_j[cf_i[i]]);
      pair<map<RefType,int>::iterator,bool> res =
         ref_type_map.insert(
            pair<const RefType,int>(ref_type, (int)ref_type_map.size()));
      coarse_to_ref_type[i] = res.first->second;
   }
   ref_type_to_matrix.MakeI((int)ref_type_map.size());
   ref_type_to_geom.SetSize((int)ref_type_map.size());
   for (map<RefType,int>::iterator it = ref_type_map.begin();
        it != ref_type_map.end(); ++it)
   {
      ref_type_to_matrix.AddColumnsInRow(it->second, it->first.num_children);
      ref_type_to_geom[it->second] = it->first.geom;
   }
   ref_type_to_matrix.MakeJ();
   for (map<RefType,int>::iterator it = ref_type_map.begin();
        it != ref_type_map.end(); ++it)
   {
      const RefType &rt = it->first;
      for (int j = 0; j < rt.num_children; j++)
      {
         ref_type_to_matrix.AddConnection(it->second, rt.children[j].one);
      }
   }
   ref_type_to_matrix.ShiftUpI();
}

NCMesh::GeomInfo NCMesh::GI[Geometry::NumGeom];

NCMesh::GeomInfo& NCMesh::gi_hex  = NCMesh::GI[Geometry::CUBE];
NCMesh::GeomInfo& NCMesh::gi_quad = NCMesh::GI[Geometry::SQUARE];
NCMesh::GeomInfo& NCMesh::gi_tri  = NCMesh::GI[Geometry::TRIANGLE];
NCMesh::GeomInfo& NCMesh::gi_pent = NCMesh::GI[Geometry::PENTATOPE];

void NCMesh::GeomInfo::Initialize(const mfem::Element* elem)
{
   if (initialized) { return; }

   nv = elem->GetNVertices();
   ne = elem->GetNEdges();
   nf = elem->GetNFaces(nfv);
   if (elem->GetGeometryType() == Geometry::PENTATOPE)
      np = elem->GetNPlanars();
   else
      np = 0;

   for (int i = 0; i < ne; i++)
   {
      for (int j = 0; j < 2; j++)
      {
         edges[i][j] = elem->GetEdgeVertices(i)[j];
      }
   }
   for (int i = 0; i < np; i++)
   {
      for (int j = 0; j < 3; j++)
      {
         planars[i][j] = elem->GetPlanarsVertices(i)[j];
      }
   }
   for (int i = 0; i < nf; i++)
   {
      for (int j = 0; j < nfv; j++)
      {
         faces[i][j] = elem->GetFaceVertices(i)[j];
      }
   }

   // in 2D we pretend to have faces too, so we can use Face::elem[2]
   if (!nf)
   {
      for (int i = 0; i < ne; i++)
      {
         // make a degenerate face
         faces[i][0] = faces[i][1] = edges[i][0];
         faces[i][2] = faces[i][3] = edges[i][1];
      }
      nf = ne;
   }

   initialized = true;
}


NCMesh::NCMesh(const Mesh *mesh, std::istream *vertex_parents)
{
   Dim = mesh->Dimension();
   spaceDim = mesh->SpaceDimension();

   // assume the mesh is anisotropic if we're loading a file
   Iso = vertex_parents ? false : true;

   // examine elements and reserve the first node IDs for vertices
   // (note: 'mesh' may not have vertices defined yet, e.g., on load)
   int max_id = -1;
   for (int i = 0; i < mesh->GetNE(); i++)
   {
      const mfem::Element *elem = mesh->GetElement(i);
      const int *v = elem->GetVertices(), nv = elem->GetNVertices();
      for (int j = 0; j < nv; j++)
      {
         max_id = std::max(max_id, v[j]);
      }
   }
   for (int id = 0; id <= max_id; id++)
   {
      // top-level nodes are special: id == p1 == p2 == orig. vertex id
      int node = nodes.GetId(id, id);
      MFEM_CONTRACT_VAR(node);
      MFEM_ASSERT(node == id, "");
   }

   // if a mesh file is being read, load the vertex hierarchy now;
   // 'vertex_parents' must be at the appropriate section in the mesh file
   if (vertex_parents)
   {
      LoadVertexParents(*vertex_parents);
   }
   else
   {
      top_vertex_pos.SetSize(Dim*mesh->GetNV());
      for (int i = 0; i < mesh->GetNV(); i++)
      {
         memcpy(&top_vertex_pos[Dim*i], mesh->GetVertex(i), Dim*sizeof(double));
      }
   }

   // create the NCMesh::Element struct for each Mesh element
   root_count = mesh->GetNE();
   for (int i = 0; i < root_count; i++)
   {
      const mfem::Element *elem = mesh->GetElement(i);

      Geometry::Type geom = elem->GetGeometryType();
      if (geom != Geometry::TRIANGLE &&
          geom != Geometry::SQUARE &&
          geom != Geometry::CUBE &&
          geom != Geometry::PENTATOPE)
      {
         MFEM_ABORT("only triangles, quads and hexes are supported by NCMesh.");
      }

      // initialize edge/face tables for this type of element
      GI[geom].Initialize(elem);

      // create our Element struct for this element
      int root_id = AddElement(Element(geom, elem->GetAttribute()));
      MFEM_ASSERT(root_id == i, "");
      Element &root_elem = elements[root_id];

      const int *v = elem->GetVertices();
      for (int j = 0; j < GI[geom].nv; j++)
      {
         root_elem.node[j] = v[j];
      }

      // increase reference count of all nodes the element is using
      // (NOTE: this will also create and reference all edge nodes and faces)
      RefElement(root_id);

      // make links from faces back to the element
      RegisterFaces(root_id);
      if (Dim > 3)
         RegisterPlanars(root_id);
   }

   // store boundary element attributes
   for (int i = 0; i < mesh->GetNBE(); i++)
   {
      const mfem::Element *be = mesh->GetBdrElement(i);
      const int *v = be->GetVertices();

      if (be->GetType() == mfem::Element::QUADRILATERAL)
      {
         Face* face = faces.Find(v[0], v[1], v[2], v[3]);
         MFEM_VERIFY(face, "boundary face not found.");
         face->attribute = be->GetAttribute();
      }
      else if (be->GetType() == mfem::Element::SEGMENT)
      {
         Face* face = faces.Find(v[0], v[0], v[1], v[1]);
         MFEM_VERIFY(face, "boundary face not found.");
         face->attribute = be->GetAttribute();
      }
      else if (be->GetType() == mfem::Element::TETRAHEDRON)
      {
         Face4D* face = faces4d.Find(v[0], v[1], v[2], v[3],
                                     std::numeric_limits<int>::max());
         MFEM_VERIFY(face, "boundary face not found.")
         face->attribute = be->GetAttribute();
      }
      else
      {
         MFEM_ABORT("only segment and quadrilateral boundary "
                    "elements are supported by NCMesh.");
      }
   }

   Update();
}

NCMesh::NCMesh(const NCMesh &other)
   : Dim(other.Dim)
   , spaceDim(other.spaceDim)
   , Iso(other.Iso)
   , nodes(other.nodes)
   , planars(other.planars)
   , faces(other.faces)
   , faces4d(other.faces4d)
   , elements(other.elements)
   , root_count(other.root_count)
{
   other.free_element_ids.Copy(free_element_ids);
   other.top_vertex_pos.Copy(top_vertex_pos);
   Update();
}

void NCMesh::Update()
{
   UpdateLeafElements();
   UpdateVertices();

   vertex_list.Clear();
   face_list.Clear();
   edge_list.Clear();
   planar_list.Clear();

   element_vertex.Clear();
}

NCMesh::~NCMesh()
{
#ifdef MFEM_DEBUG
#ifdef MFEM_USE_MPI
   // in parallel, update 'leaf_elements'
   for (int i = 0; i < elements.Size(); i++)
   {
      elements[i].rank = 0; // make sure all leaves are in leaf_elements
   }
   UpdateLeafElements();
#endif

   // sign off of all faces and nodes
   Array<int> elemFaces;
   Array<int> elemPlanars;
   for (int i = 0; i < leaf_elements.Size(); i++)
   {
      elemFaces.SetSize(0);
      elemPlanars.SetSize(0);
      if (Dim <= 3)
      {
         UnrefElement(leaf_elements[i], elemFaces);
         DeleteUnusedFaces(elemFaces);
      }
      else if (Dim == 4)
      {
         UnrefElement(leaf_elements[i], elemFaces, elemPlanars);
         DeleteUnusedFaces(elemFaces);
         DeleteUnusedPlanars(elemPlanars);
      }
   }
   // NOTE: in release mode, we just throw away all faces and nodes at once
#endif
}

NCMesh::Node::~Node()
{
   MFEM_ASSERT(!vert_refc && !edge_refc, "node was not unreffed properly, "
               "vert_refc: " << (int) vert_refc << ", edge_refc: "
               << (int) edge_refc);
}

void NCMesh::RefElement(int elem)
{
   Element &el = elements[elem];
   int* node = el.node;
   GeomInfo& gi = GI[(int) el.geom];

   // ref all vertices
   for (int i = 0; i < gi.nv; i++)
   {
      nodes[node[i]].vert_refc++;
   }

   // ref all edges (possibly creating their nodes)
   for (int i = 0; i < gi.ne; i++)
   {
      const int* ev = gi.edges[i];
      nodes.Get(node[ev[0]], node[ev[1]])->edge_refc++;
   }

   // get all planars (possibly creating them)
   for (int i = 0; i < gi.np; i++)
   {
      const int* pv = gi.planars[i];

      planars.GetId(node[pv[0]], node[pv[1]], node[pv[2]], std::numeric_limits<int>::max());
   }

   // get all faces (possibly creating them)
   for (int i = 0; i < gi.nf; i++)
   {
      const int* fv = gi.faces[i];
      if (Dim < 4)
         faces.GetId(node[fv[0]], node[fv[1]], node[fv[2]], node[fv[3]]);
      else
         faces4d.GetId(node[fv[0]], node[fv[1]], node[fv[2]], node[fv[3]],
                       std::numeric_limits<int>::max());

      // NOTE: face->RegisterElement called separately to avoid having
      // to store 3 element indices  temporarily in the face when refining.
      // See also NCMesh::RegisterFaces.
   }
}

void NCMesh::UnrefElement(int elem, Array<int> &elemFaces)
{
   Element &el = elements[elem];
   int* node = el.node;
   GeomInfo& gi = GI[(int) el.geom];

   // unref all faces
   for (int i = 0; i < gi.nf; i++)
   {
      const int* fv = gi.faces[i];
      int face = faces.FindId(node[fv[0]], node[fv[1]],
                              node[fv[2]], node[fv[3]]);
      MFEM_ASSERT(face >= 0, "face not found.");
      faces[face].ForgetElement(elem);

      // NOTE: faces.Delete() called later to avoid destroying and
      // recreating faces during refinement, see NCMesh::DeleteUnusedFaces.
      elemFaces.Append(face);
   }

   // unref all edges (possibly destroying them)
   for (int i = 0; i < gi.ne; i++)
   {
      const int* ev = gi.edges[i];
      int enode = FindAltParents(node[ev[0]], node[ev[1]]);
      MFEM_ASSERT(enode >= 0, "edge not found.");
      MFEM_ASSERT(nodes.IdExists(enode), "edge does not exist.");
      if (!nodes[enode].UnrefEdge())
      {
         nodes.Delete(enode);
      }
   }

   // unref all vertices (possibly destroying them)
   for (int i = 0; i < gi.nv; i++)
   {
      if (!nodes[node[i]].UnrefVertex())
      {
         nodes.Delete(node[i]);
      }
   }
}

void NCMesh::UnrefElement(int elem, Array<int> &elemFaces, Array<int> &elemPlanars)
{
   Element &el = elements[elem];
   int* node = el.node;
   GeomInfo& gi = GI[(int) el.geom];

   // unref all faces
   for (int i = 0; i < gi.nf; i++)
   {
      const int* fv = gi.faces[i];
      int face = faces4d.FindId(node[fv[0]], node[fv[1]],
                                node[fv[2]], node[fv[3]], std::numeric_limits<int>::max());
      MFEM_ASSERT(face >= 0, "face not found.");
      faces4d[face].ForgetElement(elem);

      // NOTE: faces.Delete() called later to avoid destroying and
      // recreating faces during refinement, see NCMesh::DeleteUnusedFaces.
      elemFaces.Append(face);
   }

   // unref all planars
   for (int i = 0; i < gi.np; i++)
   {
      const int* pv = gi.planars[i];
      int planar = planars.FindId(node[pv[0]], node[pv[1]],
                              node[pv[2]], std::numeric_limits<int>::max());
      MFEM_ASSERT(planar >= 0, "planar not found.");
      planars[planar].ForgetElement(elem);

      // NOTE: faces.Delete() called later to avoid destroying and
      // recreating faces during refinement, see NCMesh::DeleteUnusedFaces.
      elemPlanars.Append(planar);
   }

   // unref all edges (possibly destroying them)
   for (int i = 0; i < gi.ne; i++)
   {
      const int* ev = gi.edges[i];
      int enode = FindAltParents(node[ev[0]], node[ev[1]]);
      MFEM_ASSERT(enode >= 0, "edge not found.");
      MFEM_ASSERT(nodes.IdExists(enode), "edge does not exist.");
      if (!nodes[enode].UnrefEdge())
      {
         nodes.Delete(enode);
      }
   }

   // unref all vertices (possibly destroying them)
   for (int i = 0; i < gi.nv; i++)
   {
      if (!nodes[node[i]].UnrefVertex())
      {
         nodes.Delete(node[i]);
      }
   }
}

void NCMesh::RegisterFaces(int elem, int* fattr)
{
   Element &el = elements[elem];
   GeomInfo &gi = GI[(int) el.geom];

   if (Dim == 4)
   {
      for (int i = 0; i < gi.nf; i++)
      {
         Face4D* face = GetFace4D(el, i);
         MFEM_ASSERT(face, "face not found.");
         face->RegisterElement(elem);
         if (fattr) { face->attribute = fattr[i]; }
      }
   }
   else
   {
      for (int i = 0; i < gi.nf; i++)
      {
         Face* face = GetFace(el, i);
         MFEM_ASSERT(face, "face not found.");
         face->RegisterElement(elem);
         if (fattr) { face->attribute = fattr[i]; }
      }
   }
}

void NCMesh::DeleteUnusedFaces(const Array<int> &elemFaces)
{
   for (int i = 0; i < elemFaces.Size(); i++)
   {
      if (Dim <= 3 && faces[elemFaces[i]].Unused())
      {
         faces.Delete(elemFaces[i]);
      }
      else if (Dim == 4 && faces4d[elemFaces[i]].Unused())
      {
         faces4d.Delete(elemFaces[i]);
      }
   }
}

void NCMesh::RegisterPlanars(int elem, int* fattr)
{
   Element &el = elements[elem];
   GeomInfo &gi = GI[(int) el.geom];

   for (int i = 0; i < gi.np; i++)
   {
      Planar* planar = GetPlanar(el, i);
      MFEM_ASSERT(planar, "planar not found.");
      planar->RegisterElement(elem);
      if (fattr) { planar->attribute = fattr[i]; }
   }
}

void NCMesh::DeleteUnusedPlanars(const Array<int> &elemPlanars)
{
   for (int i = 0; i < elemPlanars.Size(); i++)
   {
      if (planars[elemPlanars[i]].Unused())
      {
         planars.Delete(elemPlanars[i]);
      }
   }
}

void NCMesh::Face4D::RegisterElement(int e)
{
   if (elem[0] < 0) { elem[0] = e; }
   else if (elem[1] < 0) { elem[1] = e; }
   else { MFEM_ABORT("can't have 3 elements in Face4D::elem[]."); }
}

void NCMesh::Face4D::ForgetElement(int e)
{
   if (elem[0] == e) { elem[0] = -1; }
   else if (elem[1] == e) { elem[1] = -1; }
   else { MFEM_ABORT("element " << e << " not found in Face4D::elem[]."); }
}

NCMesh::Face4D* NCMesh::GetFace4D(Element &elem, int face_no)
{
   GeomInfo& gi = GI[(int) elem.geom];
   const int* fv = gi.faces[face_no];
   int* node = elem.node;
   return faces4d.Find(node[fv[0]], node[fv[1]], node[fv[2]], node[fv[3]],
                       std::numeric_limits<int>::max());
}

int NCMesh::Face4D::GetSingleElement() const
{
   if (elem[0] >= 0)
   {
      MFEM_ASSERT(elem[1] < 0, "not a single element face.");
      return elem[0];
   }
   else
   {
      MFEM_ASSERT(elem[1] >= 0, "no elements in face.");
      return elem[1];
   }
}

void NCMesh::Face::RegisterElement(int e)
{
   if (elem[0] < 0) { elem[0] = e; }
   else if (elem[1] < 0) { elem[1] = e; }
   else { MFEM_ABORT("can't have 3 elements in Face::elem[]."); }
}

void NCMesh::Face::ForgetElement(int e)
{
   if (elem[0] == e) { elem[0] = -1; }
   else if (elem[1] == e) { elem[1] = -1; }
   else { MFEM_ABORT("element " << e << " not found in Face::elem[]."); }
}

NCMesh::Face* NCMesh::GetFace(Element &elem, int face_no)
{
   GeomInfo& gi = GI[(int) elem.geom];
   const int* fv = gi.faces[face_no];
   int* node = elem.node;
   return faces.Find(node[fv[0]], node[fv[1]], node[fv[2]], node[fv[3]]);
}

int NCMesh::Face::GetSingleElement() const
{
   if (elem[0] >= 0)
   {
      MFEM_ASSERT(elem[1] < 0, "not a single element face.");
      return elem[0];
   }
   else
   {
      MFEM_ASSERT(elem[1] >= 0, "no elements in face.");
      return elem[1];
   }
}

void NCMesh::Planar::RegisterElement(int e)
{
   elem.Append(e);
   elem.Unique();
}

void NCMesh::Planar::ForgetElement(int e)
{
   int pos = elem.Find(e);

   if (pos != -1)
   {
      for (int i = pos; i < elem.Size()-1; i++)
         elem[i] = elem[i+1];
      elem.SetSize(elem.Size()-1);
   }
   else { MFEM_ABORT("element " << e << " not found in Planar::elem."); }
}

NCMesh::Planar* NCMesh::GetPlanar(Element &elem, int planar_no)
{
   GeomInfo& gi = GI[(int) elem.geom];
   const int* fv = gi.planars[planar_no];
   int* node = elem.node;
   return planars.Find(node[fv[0]], node[fv[1]], node[fv[2]],
                       std::numeric_limits<int>::max());
}

int NCMesh::FindAltParents(int node1, int node2)
{
   int mid = nodes.FindId(node1, node2);
   if (mid < 0 && Dim == 3 && !Iso)
   {
      // In rare cases, a mid-face node exists under alternate parents a1, a2
      // (see picture) instead of the requested parents n1, n2. This is an
      // inconsistent situation that may exist temporarily as a result of
      // "nodes.Reparent" while doing anisotropic splits, before forced
      // refinements are all processed. This function attempts to retrieve such
      // a node. An extra twist is that w1 and w2 may themselves need to be
      // obtained using this very function.
      //
      //                 n1.p1      n1       n1.p2
      //                      *------*------*
      //                      |      |      |
      //                      |      |mid   |
      //                   a1 *------*------* a2
      //                      |      |      |
      //                      |      |      |
      //                      *------*------*
      //                 n2.p1      n2       n2.p2
      //
      // NOTE: this function would not be needed if the elements remembered
      // their edge nodes. We have however opted to save memory at the cost of
      // this computation, which is only necessary when forced refinements are
      // being done.

      Node &n1 = nodes[node1], &n2 = nodes[node2];

      int n1p1 = n1.p1, n1p2 = n1.p2;
      int n2p1 = n2.p1, n2p2 = n2.p2;

      if ((n1p1 != n1p2) && (n2p1 != n2p2)) // non-top-level nodes?
      {
         int a1 = FindAltParents(n1p1, n2p1);
         int a2 = (a1 >= 0) ? FindAltParents(n1p2, n2p2) : -1 /*optimization*/;

         if (a1 < 0 || a2 < 0)
         {
            // one more try may be needed as p1, p2 are unordered
            a1 = FindAltParents(n1p1, n2p2);
            a2 = (a1 >= 0) ? FindAltParents(n1p2, n2p1) : -1 /*optimization*/;
         }

         if (a1 >= 0 && a2 >= 0) // got both alternate parents?
         {
            mid = nodes.FindId(a1, a2);
         }
      }
   }
   return mid;
}


//// Refinement & Derefinement /////////////////////////////////////////////////

NCMesh::Element::Element(Geometry::Type geom, int attr)
   : geom(geom), ref_type(0), flag(0), index(-1), rank(0), attribute(attr)
   , parent(-1)
{
   for (int i = 0; i < 8; i++) { node[i] = -1; }

   // NOTE: in 2D the 8-element node/child arrays are not optimal, however,
   // testing shows we would only save 17% of the total NCMesh memory if
   // 4-element arrays were used (e.g. through templates); we thus prefer to
   // keep the code as simple as possible.
}

int NCMesh::NewPentatope(int n0, int n1, int n2, int n3, int n4,
                         int attr,
                         int fattr0, int fattr1, int fattr2,
                         int fattr3, int fattr4)
{
   // create new unrefined element, initialize nodes
   int new_id = AddElement(Element(Geometry::PENTATOPE, attr));
   Element &el = elements[new_id];

   el.node[0] = n0, el.node[1] = n1, el.node[2] = n2, el.node[3] = n3;
   el.node[4] = n4;

   // get faces and assign face attributes
   Face4D* f[5];
   for (int i = 0; i < gi_pent.nf; i++)
   {
      const int* fv = gi_pent.faces[i];
      f[i] = faces4d.Get(el.node[fv[0]], el.node[fv[1]],
                         el.node[fv[2]], el.node[fv[3]],
                         std::numeric_limits<int>::max());
   }

   f[0]->attribute = fattr0,  f[1]->attribute = fattr1;
   f[2]->attribute = fattr2,  f[3]->attribute = fattr3;
   f[4]->attribute = fattr4;

   // get planars
   Planar* p[10];
   for (int i = 0; i < gi_pent.np; i++)
   {
      const int* pv = gi_pent.planars[i];
      p[i] = planars.Get(el.node[pv[0]],el.node[pv[1]], el.node[pv[2]],
                         std::numeric_limits<int>::max());
   }

   return new_id;
}


int NCMesh::NewHexahedron(int n0, int n1, int n2, int n3,
                          int n4, int n5, int n6, int n7,
                          int attr,
                          int fattr0, int fattr1, int fattr2,
                          int fattr3, int fattr4, int fattr5)
{
   // create new unrefined element, initialize nodes
   int new_id = AddElement(Element(Geometry::CUBE, attr));
   Element &el = elements[new_id];

   el.node[0] = n0, el.node[1] = n1, el.node[2] = n2, el.node[3] = n3;
   el.node[4] = n4, el.node[5] = n5, el.node[6] = n6, el.node[7] = n7;

   // get faces and assign face attributes
   Face* f[6];
   for (int i = 0; i < gi_hex.nf; i++)
   {
      const int* fv = gi_hex.faces[i];
      f[i] = faces.Get(el.node[fv[0]], el.node[fv[1]],
                       el.node[fv[2]], el.node[fv[3]]);
   }

   f[0]->attribute = fattr0,  f[1]->attribute = fattr1;
   f[2]->attribute = fattr2,  f[3]->attribute = fattr3;
   f[4]->attribute = fattr4,  f[5]->attribute = fattr5;

   return new_id;
}

int NCMesh::NewQuadrilateral(int n0, int n1, int n2, int n3,
                             int attr,
                             int eattr0, int eattr1, int eattr2, int eattr3)
{
   // create new unrefined element, initialize nodes
   int new_id = AddElement(Element(Geometry::SQUARE, attr));
   Element &el = elements[new_id];

   el.node[0] = n0, el.node[1] = n1, el.node[2] = n2, el.node[3] = n3;

   // get (degenerate) faces and assign face attributes
   Face* f[4];
   for (int i = 0; i < gi_quad.nf; i++)
   {
      const int* fv = gi_quad.faces[i];
      f[i] = faces.Get(el.node[fv[0]], el.node[fv[1]],
                       el.node[fv[2]], el.node[fv[3]]);
   }

   f[0]->attribute = eattr0,  f[1]->attribute = eattr1;
   f[2]->attribute = eattr2,  f[3]->attribute = eattr3;

   return new_id;
}

int NCMesh::NewTriangle(int n0, int n1, int n2,
                        int attr, int eattr0, int eattr1, int eattr2)
{
   // create new unrefined element, initialize nodes
   int new_id = AddElement(Element(Geometry::TRIANGLE, attr));
   Element &el = elements[new_id];
   el.node[0] = n0, el.node[1] = n1, el.node[2] = n2;

   // get (degenerate) faces and assign face attributes
   Face* f[3];
   for (int i = 0; i < gi_tri.nf; i++)
   {
      const int* fv = gi_tri.faces[i];
      f[i] = faces.Get(el.node[fv[0]], el.node[fv[1]],
                       el.node[fv[2]], el.node[fv[3]]);
   }

   f[0]->attribute = eattr0;
   f[1]->attribute = eattr1;
   f[2]->attribute = eattr2;

   return new_id;
}

int NCMesh::GetMidEdgeNode(int vn1, int vn2)
{
   // in 3D we must be careful about getting the mid-edge node
   int mid = FindAltParents(vn1, vn2);
   if (mid < 0) { mid = nodes.GetId(vn1, vn2); } // create if not found
   return mid;
}

int NCMesh::GetMidFaceNode(int en1, int en2, int en3, int en4)
{
   // mid-face node can be created either from (en1, en3) or from (en2, en4)
   int midf = nodes.FindId(en1, en3);
   if (midf >= 0) { return midf; }
   return nodes.GetId(en2, en4);
}

//
inline bool NCMesh::NodeSetX1(int node, int* n)
{ return node == n[0] || node == n[3] || node == n[4] || node == n[7]; }

inline bool NCMesh::NodeSetX2(int node, int* n)
{ return node == n[1] || node == n[2] || node == n[5] || node == n[6]; }

inline bool NCMesh::NodeSetY1(int node, int* n)
{ return node == n[0] || node == n[1] || node == n[4] || node == n[5]; }

inline bool NCMesh::NodeSetY2(int node, int* n)
{ return node == n[2] || node == n[3] || node == n[6] || node == n[7]; }

inline bool NCMesh::NodeSetZ1(int node, int* n)
{ return node == n[0] || node == n[1] || node == n[2] || node == n[3]; }

inline bool NCMesh::NodeSetZ2(int node, int* n)
{ return node == n[4] || node == n[5] || node == n[6] || node == n[7]; }


void NCMesh::ForceRefinement(int vn1, int vn2, int vn3, int vn4)
{
   // get the element this face belongs to
   Face* face = faces.Find(vn1, vn2, vn3, vn4);
   if (!face) { return; }

   int elem = face->GetSingleElement();
   MFEM_ASSERT(!elements[elem].ref_type, "element already refined.");

   int* nodes = elements[elem].node;

   // schedule the right split depending on face orientation
   if ((NodeSetX1(vn1, nodes) && NodeSetX2(vn2, nodes)) ||
       (NodeSetX1(vn2, nodes) && NodeSetX2(vn1, nodes)))
   {
      ref_stack.Append(Refinement(elem, 1)); // X split
   }
   else if ((NodeSetY1(vn1, nodes) && NodeSetY2(vn2, nodes)) ||
            (NodeSetY1(vn2, nodes) && NodeSetY2(vn1, nodes)))
   {
      ref_stack.Append(Refinement(elem, 2)); // Y split
   }
   else if ((NodeSetZ1(vn1, nodes) && NodeSetZ2(vn2, nodes)) ||
            (NodeSetZ1(vn2, nodes) && NodeSetZ2(vn1, nodes)))
   {
      ref_stack.Append(Refinement(elem, 4)); // Z split
   }
   else
   {
      MFEM_ABORT("inconsistent element/face structure.");
   }
}


void NCMesh::CheckAnisoFace(int vn1, int vn2, int vn3, int vn4,
                            int mid12, int mid34, int level)
{
   // When a face is getting split anisotropically (without loss of generality
   // we assume a "vertical" split here, see picture), it is important to make
   // sure that the mid-face vertex node (midf) has mid34 and mid12 as parents.
   // This is necessary for the face traversal algorithm and at places like
   // Refine() that assume the mid-edge nodes to be accessible through the right
   // parents. However, midf may already exist under the parents mid41 and
   // mid23. In that case we need to "reparent" midf, i.e., reinsert it to the
   // hash-table under the correct parents. This doesn't affect other nodes as
   // all IDs stay the same, only the face refinement "tree" is affected.
   //
   //                     vn4      mid34      vn3
   //                        *------*------*
   //                        |      |      |
   //                        |      |midf  |
   //                  mid41 *- - - *- - - * mid23
   //                        |      |      |
   //                        |      |      |
   //                        *------*------*
   //                    vn1      mid12      vn2
   //
   // This function is recursive, because the above applies to any node along
   // the middle vertical edge. The function calls itself again for the bottom
   // and upper half of the above picture.

   int mid23 = nodes.FindId(vn2, vn3);
   int mid41 = nodes.FindId(vn4, vn1);
   if (mid23 >= 0 && mid41 >= 0)
   {
      int midf = nodes.FindId(mid23, mid41);
      if (midf >= 0)
      {
         nodes.Reparent(midf, mid12, mid34);

         CheckAnisoFace(vn1, vn2, mid23, mid41, mid12, midf, level+1);
         CheckAnisoFace(mid41, mid23, vn3, vn4, midf, mid34, level+1);
         return;
      }
   }

   // Also, this is the place where forced refinements begin. In the picture
   // above, edges mid12-midf and midf-mid34 should actually exist in the
   // neighboring elements, otherwise the mesh is inconsistent and needs to be
   // fixed. Example: suppose an element is being refined isotropically (!)
   // whose neighbors across some face look like this:
   //
   //                         *--------*--------*
   //                         |   d    |    e   |
   //                         *--------*--------*
   //                         |      c          |
   //                         *--------*--------*
   //                         |        |        |
   //                         |   a    |    b   |
   //                         |        |        |
   //                         *--------*--------*
   //
   // Element 'c' needs to be refined vertically for the mesh to remain valid.

   if (level > 0)
   {
      ForceRefinement(vn1, vn2, vn3, vn4);
   }
}

void NCMesh::CheckIsoFace(int vn1, int vn2, int vn3, int vn4,
                          int en1, int en2, int en3, int en4, int midf)
{
   if (!Iso)
   {
      /* If anisotropic refinements are present in the mesh, we need to check
         isotropically split faces as well, see second comment in
         CheckAnisoFace above. */

      CheckAnisoFace(vn1, vn2, en2, en4, en1, midf);
      CheckAnisoFace(en4, en2, vn3, vn4, midf, en3);
      CheckAnisoFace(vn4, vn1, en1, en3, en4, midf);
      CheckAnisoFace(en3, en1, vn2, vn3, midf, en2);
   }
}


void NCMesh::RefineElement(int elem, char ref_type)
{
   if (!ref_type) { return; }

   // handle elements that may have been (force-) refined already
   Element &el = elements[elem];
   if (el.ref_type)
   {
      char remaining = ref_type & ~el.ref_type;

      // do the remaining splits on the children
      for (int i = 0; i < 16; i++)
      {
         if (el.child[i] >= 0) { RefineElement(el.child[i], remaining); }
      }
      return;
   }

   int* no = el.node;
   int attr = el.attribute;

   int child[16];
   for (int i = 0; i < 16; i++) { child[i] = -1; }

   // get parent's face attributes
   int fa[6];
   GeomInfo& gi = GI[(int) el.geom];
   for (int i = 0; i < gi.nf; i++)
   {
      const int* fv = gi.faces[i];
      if (Dim <= 3)
      {
         Face* face = faces.Find(no[fv[0]], no[fv[1]], no[fv[2]], no[fv[3]]);
         fa[i] = face->attribute;
      }
      else
      {
         Face4D* face = faces4d.Find(no[fv[0]], no[fv[1]], no[fv[2]], no[fv[3]],
                                     std::numeric_limits<int>::max());
         fa[i] = face->attribute;
      }
   }

   // create child elements
   if (el.geom == Geometry::CUBE)
   {
      // Vertex numbering is assumed to be as follows:
      //
      //       7             6
      //        +-----------+                Faces: 0 bottom
      //       /|          /|                       1 front
      //    4 / |       5 / |                       2 right
      //     +-----------+  |                       3 back
      //     |  |        |  |                       4 left
      //     |  +--------|--+                       5 top
      //     | / 3       | / 2       Z Y
      //     |/          |/          |/
      //     +-----------+           *--X
      //    0             1

      if (ref_type == 1) // split along X axis
      {
         int mid01 = GetMidEdgeNode(no[0], no[1]);
         int mid23 = GetMidEdgeNode(no[2], no[3]);
         int mid45 = GetMidEdgeNode(no[4], no[5]);
         int mid67 = GetMidEdgeNode(no[6], no[7]);

         child[0] = NewHexahedron(no[0], mid01, mid23, no[3],
                                  no[4], mid45, mid67, no[7], attr,
                                  fa[0], fa[1], -1, fa[3], fa[4], fa[5]);

         child[1] = NewHexahedron(mid01, no[1], no[2], mid23,
                                  mid45, no[5], no[6], mid67, attr,
                                  fa[0], fa[1], fa[2], fa[3], -1, fa[5]);

         CheckAnisoFace(no[0], no[1], no[5], no[4], mid01, mid45);
         CheckAnisoFace(no[2], no[3], no[7], no[6], mid23, mid67);
         CheckAnisoFace(no[4], no[5], no[6], no[7], mid45, mid67);
         CheckAnisoFace(no[3], no[2], no[1], no[0], mid23, mid01);
      }
      else if (ref_type == 2) // split along Y axis
      {
         int mid12 = GetMidEdgeNode(no[1], no[2]);
         int mid30 = GetMidEdgeNode(no[3], no[0]);
         int mid56 = GetMidEdgeNode(no[5], no[6]);
         int mid74 = GetMidEdgeNode(no[7], no[4]);

         child[0] = NewHexahedron(no[0], no[1], mid12, mid30,
                                  no[4], no[5], mid56, mid74, attr,
                                  fa[0], fa[1], fa[2], -1, fa[4], fa[5]);

         child[1] = NewHexahedron(mid30, mid12, no[2], no[3],
                                  mid74, mid56, no[6], no[7], attr,
                                  fa[0], -1, fa[2], fa[3], fa[4], fa[5]);

         CheckAnisoFace(no[1], no[2], no[6], no[5], mid12, mid56);
         CheckAnisoFace(no[3], no[0], no[4], no[7], mid30, mid74);
         CheckAnisoFace(no[5], no[6], no[7], no[4], mid56, mid74);
         CheckAnisoFace(no[0], no[3], no[2], no[1], mid30, mid12);
      }
      else if (ref_type == 4) // split along Z axis
      {
         int mid04 = GetMidEdgeNode(no[0], no[4]);
         int mid15 = GetMidEdgeNode(no[1], no[5]);
         int mid26 = GetMidEdgeNode(no[2], no[6]);
         int mid37 = GetMidEdgeNode(no[3], no[7]);

         child[0] = NewHexahedron(no[0], no[1], no[2], no[3],
                                  mid04, mid15, mid26, mid37, attr,
                                  fa[0], fa[1], fa[2], fa[3], fa[4], -1);

         child[1] = NewHexahedron(mid04, mid15, mid26, mid37,
                                  no[4], no[5], no[6], no[7], attr,
                                  -1, fa[1], fa[2], fa[3], fa[4], fa[5]);

         CheckAnisoFace(no[4], no[0], no[1], no[5], mid04, mid15);
         CheckAnisoFace(no[5], no[1], no[2], no[6], mid15, mid26);
         CheckAnisoFace(no[6], no[2], no[3], no[7], mid26, mid37);
         CheckAnisoFace(no[7], no[3], no[0], no[4], mid37, mid04);
      }
      else if (ref_type == 3) // XY split
      {
         int mid01 = GetMidEdgeNode(no[0], no[1]);
         int mid12 = GetMidEdgeNode(no[1], no[2]);
         int mid23 = GetMidEdgeNode(no[2], no[3]);
         int mid30 = GetMidEdgeNode(no[3], no[0]);

         int mid45 = GetMidEdgeNode(no[4], no[5]);
         int mid56 = GetMidEdgeNode(no[5], no[6]);
         int mid67 = GetMidEdgeNode(no[6], no[7]);
         int mid74 = GetMidEdgeNode(no[7], no[4]);

         int midf0 = GetMidFaceNode(mid23, mid12, mid01, mid30);
         int midf5 = GetMidFaceNode(mid45, mid56, mid67, mid74);

         child[0] = NewHexahedron(no[0], mid01, midf0, mid30,
                                  no[4], mid45, midf5, mid74, attr,
                                  fa[0], fa[1], -1, -1, fa[4], fa[5]);

         child[1] = NewHexahedron(mid01, no[1], mid12, midf0,
                                  mid45, no[5], mid56, midf5, attr,
                                  fa[0], fa[1], fa[2], -1, -1, fa[5]);

         child[2] = NewHexahedron(midf0, mid12, no[2], mid23,
                                  midf5, mid56, no[6], mid67, attr,
                                  fa[0], -1, fa[2], fa[3], -1, fa[5]);

         child[3] = NewHexahedron(mid30, midf0, mid23, no[3],
                                  mid74, midf5, mid67, no[7], attr,
                                  fa[0], -1, -1, fa[3], fa[4], fa[5]);

         CheckAnisoFace(no[0], no[1], no[5], no[4], mid01, mid45);
         CheckAnisoFace(no[1], no[2], no[6], no[5], mid12, mid56);
         CheckAnisoFace(no[2], no[3], no[7], no[6], mid23, mid67);
         CheckAnisoFace(no[3], no[0], no[4], no[7], mid30, mid74);

         CheckIsoFace(no[3], no[2], no[1], no[0], mid23, mid12, mid01, mid30, midf0);
         CheckIsoFace(no[4], no[5], no[6], no[7], mid45, mid56, mid67, mid74, midf5);
      }
      else if (ref_type == 5) // XZ split
      {
         int mid01 = GetMidEdgeNode(no[0], no[1]);
         int mid23 = GetMidEdgeNode(no[2], no[3]);
         int mid45 = GetMidEdgeNode(no[4], no[5]);
         int mid67 = GetMidEdgeNode(no[6], no[7]);

         int mid04 = GetMidEdgeNode(no[0], no[4]);
         int mid15 = GetMidEdgeNode(no[1], no[5]);
         int mid26 = GetMidEdgeNode(no[2], no[6]);
         int mid37 = GetMidEdgeNode(no[3], no[7]);

         int midf1 = GetMidFaceNode(mid01, mid15, mid45, mid04);
         int midf3 = GetMidFaceNode(mid23, mid37, mid67, mid26);

         child[0] = NewHexahedron(no[0], mid01, mid23, no[3],
                                  mid04, midf1, midf3, mid37, attr,
                                  fa[0], fa[1], -1, fa[3], fa[4], -1);

         child[1] = NewHexahedron(mid01, no[1], no[2], mid23,
                                  midf1, mid15, mid26, midf3, attr,
                                  fa[0], fa[1], fa[2], fa[3], -1, -1);

         child[2] = NewHexahedron(midf1, mid15, mid26, midf3,
                                  mid45, no[5], no[6], mid67, attr,
                                  -1, fa[1], fa[2], fa[3], -1, fa[5]);

         child[3] = NewHexahedron(mid04, midf1, midf3, mid37,
                                  no[4], mid45, mid67, no[7], attr,
                                  -1, fa[1], -1, fa[3], fa[4], fa[5]);

         CheckAnisoFace(no[3], no[2], no[1], no[0], mid23, mid01);
         CheckAnisoFace(no[2], no[6], no[5], no[1], mid26, mid15);
         CheckAnisoFace(no[6], no[7], no[4], no[5], mid67, mid45);
         CheckAnisoFace(no[7], no[3], no[0], no[4], mid37, mid04);

         CheckIsoFace(no[0], no[1], no[5], no[4], mid01, mid15, mid45, mid04, midf1);
         CheckIsoFace(no[2], no[3], no[7], no[6], mid23, mid37, mid67, mid26, midf3);
      }
      else if (ref_type == 6) // YZ split
      {
         int mid12 = GetMidEdgeNode(no[1], no[2]);
         int mid30 = GetMidEdgeNode(no[3], no[0]);
         int mid56 = GetMidEdgeNode(no[5], no[6]);
         int mid74 = GetMidEdgeNode(no[7], no[4]);

         int mid04 = GetMidEdgeNode(no[0], no[4]);
         int mid15 = GetMidEdgeNode(no[1], no[5]);
         int mid26 = GetMidEdgeNode(no[2], no[6]);
         int mid37 = GetMidEdgeNode(no[3], no[7]);

         int midf2 = GetMidFaceNode(mid12, mid26, mid56, mid15);
         int midf4 = GetMidFaceNode(mid30, mid04, mid74, mid37);

         child[0] = NewHexahedron(no[0], no[1], mid12, mid30,
                                  mid04, mid15, midf2, midf4, attr,
                                  fa[0], fa[1], fa[2], -1, fa[4], -1);

         child[1] = NewHexahedron(mid30, mid12, no[2], no[3],
                                  midf4, midf2, mid26, mid37, attr,
                                  fa[0], -1, fa[2], fa[3], fa[4], -1);

         child[2] = NewHexahedron(mid04, mid15, midf2, midf4,
                                  no[4], no[5], mid56, mid74, attr,
                                  -1, fa[1], fa[2], -1, fa[4], fa[5]);

         child[3] = NewHexahedron(midf4, midf2, mid26, mid37,
                                  mid74, mid56, no[6], no[7], attr,
                                  -1, -1, fa[2], fa[3], fa[4], fa[5]);

         CheckAnisoFace(no[4], no[0], no[1], no[5], mid04, mid15);
         CheckAnisoFace(no[0], no[3], no[2], no[1], mid30, mid12);
         CheckAnisoFace(no[3], no[7], no[6], no[2], mid37, mid26);
         CheckAnisoFace(no[7], no[4], no[5], no[6], mid74, mid56);

         CheckIsoFace(no[1], no[2], no[6], no[5], mid12, mid26, mid56, mid15, midf2);
         CheckIsoFace(no[3], no[0], no[4], no[7], mid30, mid04, mid74, mid37, midf4);
      }
      else if (ref_type == 7) // full isotropic refinement
      {
         int mid01 = GetMidEdgeNode(no[0], no[1]);
         int mid12 = GetMidEdgeNode(no[1], no[2]);
         int mid23 = GetMidEdgeNode(no[2], no[3]);
         int mid30 = GetMidEdgeNode(no[3], no[0]);

         int mid45 = GetMidEdgeNode(no[4], no[5]);
         int mid56 = GetMidEdgeNode(no[5], no[6]);
         int mid67 = GetMidEdgeNode(no[6], no[7]);
         int mid74 = GetMidEdgeNode(no[7], no[4]);

         int mid04 = GetMidEdgeNode(no[0], no[4]);
         int mid15 = GetMidEdgeNode(no[1], no[5]);
         int mid26 = GetMidEdgeNode(no[2], no[6]);
         int mid37 = GetMidEdgeNode(no[3], no[7]);

         int midf0 = GetMidFaceNode(mid23, mid12, mid01, mid30);
         int midf1 = GetMidFaceNode(mid01, mid15, mid45, mid04);
         int midf2 = GetMidFaceNode(mid12, mid26, mid56, mid15);
         int midf3 = GetMidFaceNode(mid23, mid37, mid67, mid26);
         int midf4 = GetMidFaceNode(mid30, mid04, mid74, mid37);
         int midf5 = GetMidFaceNode(mid45, mid56, mid67, mid74);

         int midel = GetMidEdgeNode(midf1, midf3);

         child[0] = NewHexahedron(no[0], mid01, midf0, mid30,
                                  mid04, midf1, midel, midf4, attr,
                                  fa[0], fa[1], -1, -1, fa[4], -1);

         child[1] = NewHexahedron(mid01, no[1], mid12, midf0,
                                  midf1, mid15, midf2, midel, attr,
                                  fa[0], fa[1], fa[2], -1, -1, -1);

         child[2] = NewHexahedron(midf0, mid12, no[2], mid23,
                                  midel, midf2, mid26, midf3, attr,
                                  fa[0], -1, fa[2], fa[3], -1, -1);

         child[3] = NewHexahedron(mid30, midf0, mid23, no[3],
                                  midf4, midel, midf3, mid37, attr,
                                  fa[0], -1, -1, fa[3], fa[4], -1);

         child[4] = NewHexahedron(mid04, midf1, midel, midf4,
                                  no[4], mid45, midf5, mid74, attr,
                                  -1, fa[1], -1, -1, fa[4], fa[5]);

         child[5] = NewHexahedron(midf1, mid15, midf2, midel,
                                  mid45, no[5], mid56, midf5, attr,
                                  -1, fa[1], fa[2], -1, -1, fa[5]);

         child[6] = NewHexahedron(midel, midf2, mid26, midf3,
                                  midf5, mid56, no[6], mid67, attr,
                                  -1, -1, fa[2], fa[3], -1, fa[5]);

         child[7] = NewHexahedron(midf4, midel, midf3, mid37,
                                  mid74, midf5, mid67, no[7], attr,
                                  -1, -1, -1, fa[3], fa[4], fa[5]);

         CheckIsoFace(no[3], no[2], no[1], no[0], mid23, mid12, mid01, mid30, midf0);
         CheckIsoFace(no[0], no[1], no[5], no[4], mid01, mid15, mid45, mid04, midf1);
         CheckIsoFace(no[1], no[2], no[6], no[5], mid12, mid26, mid56, mid15, midf2);
         CheckIsoFace(no[2], no[3], no[7], no[6], mid23, mid37, mid67, mid26, midf3);
         CheckIsoFace(no[3], no[0], no[4], no[7], mid30, mid04, mid74, mid37, midf4);
         CheckIsoFace(no[4], no[5], no[6], no[7], mid45, mid56, mid67, mid74, midf5);
      }
      else
      {
         MFEM_ABORT("invalid refinement type.");
      }

      if (ref_type != 7) { Iso = false; }
   }
   else if (el.geom == Geometry::SQUARE)
   {
      ref_type &= ~4; // ignore Z bit

      if (ref_type == 1) // X split
      {
         int mid01 = nodes.GetId(no[0], no[1]);
         int mid23 = nodes.GetId(no[2], no[3]);

         child[0] = NewQuadrilateral(no[0], mid01, mid23, no[3],
                                     attr, fa[0], -1, fa[2], fa[3]);

         child[1] = NewQuadrilateral(mid01, no[1], no[2], mid23,
                                     attr, fa[0], fa[1], fa[2], -1);
      }
      else if (ref_type == 2) // Y split
      {
         int mid12 = nodes.GetId(no[1], no[2]);
         int mid30 = nodes.GetId(no[3], no[0]);

         child[0] = NewQuadrilateral(no[0], no[1], mid12, mid30,
                                     attr, fa[0], fa[1], -1, fa[3]);

         child[1] = NewQuadrilateral(mid30, mid12, no[2], no[3],
                                     attr, -1, fa[1], fa[2], fa[3]);
      }
      else if (ref_type == 3) // iso split
      {
         int mid01 = nodes.GetId(no[0], no[1]);
         int mid12 = nodes.GetId(no[1], no[2]);
         int mid23 = nodes.GetId(no[2], no[3]);
         int mid30 = nodes.GetId(no[3], no[0]);

         int midel = nodes.GetId(mid01, mid23);

         child[0] = NewQuadrilateral(no[0], mid01, midel, mid30,
                                     attr, fa[0], -1, -1, fa[3]);

         child[1] = NewQuadrilateral(mid01, no[1], mid12, midel,
                                     attr, fa[0], fa[1], -1, -1);

         child[2] = NewQuadrilateral(midel, mid12, no[2], mid23,
                                     attr, -1, fa[1], fa[2], -1);

         child[3] = NewQuadrilateral(mid30, midel, mid23, no[3],
                                     attr, -1, -1, fa[2], fa[3]);
      }
      else
      {
         MFEM_ABORT("Invalid refinement type.");
      }

      if (ref_type != 3) { Iso = false; }
   }
   else if (el.geom == Geometry::TRIANGLE)
   {
      ref_type = 3; // for consistence

      // isotropic split - the only ref_type available for triangles
      int mid01 = nodes.GetId(no[0], no[1]);
      int mid12 = nodes.GetId(no[1], no[2]);
      int mid20 = nodes.GetId(no[2], no[0]);

      child[0] = NewTriangle(no[0], mid01, mid20, attr, fa[0], -1, fa[2]);
      child[1] = NewTriangle(mid01, no[1], mid12, attr, fa[0], fa[1], -1);
      child[2] = NewTriangle(mid20, mid12, no[2], attr, -1, fa[1], fa[2]);
      child[3] = NewTriangle(mid01, mid12, mid20, attr, -1, -1, -1);
   }
   else if (el.geom == Geometry::PENTATOPE)
   {
      ref_type = 7; // full isotropic refinement

      // one new node per edge
      int no5  = nodes.GetId(no[0],no[1]), no6  = nodes.GetId(no[0],no[2]);
      int no7  = nodes.GetId(no[0],no[3]), no8  = nodes.GetId(no[0],no[4]);
      int no9  = nodes.GetId(no[1],no[2]), no10 = nodes.GetId(no[1],no[3]);
      int no11 = nodes.GetId(no[1],no[4]), no12 = nodes.GetId(no[2],no[3]);
      int no13 = nodes.GetId(no[2],no[4]), no14 = nodes.GetId(no[3],no[4]);

      // same refinement as in Mesh::RedRefinementPentatope
      child[0]  = NewPentatope(no[0], no5,   no6,   no7,   no8,   attr, fa[0], fa[1], fa[2], fa[3], -1);
      child[1]  = NewPentatope(no5,   no[1], no9,   no10,  no11,  attr, fa[0], fa[1], fa[2], -1,    fa[4]);
      child[2]  = NewPentatope(no6,   no9,   no[2], no12,  no13,  attr, fa[0], fa[1], -1,    fa[3], fa[4]);
      child[3]  = NewPentatope(no7,   no10,  no12,  no[3], no14,  attr, fa[0], -1,    fa[2], fa[3], fa[4]);
      child[4]  = NewPentatope(no8,   no11,  no13,  no14,  no[4], attr, -1,    fa[1], fa[2], fa[3], fa[4]);
      //
      child[5]  = NewPentatope(no5,   no6,   no9,   no10,  no11,  attr, fa[0], fa[1], -1,    -1,    -1);
      child[6]  = NewPentatope(no5,   no6,   no7,   no10,  no11,  attr, fa[0], -1,    -1,    fa[2], -1);
      child[7]  = NewPentatope(no5,   no6,   no7,   no8,   no11,  attr, -1,    -1,    fa[1], fa[2], -1);
      //
      child[8]  = NewPentatope(no6,   no9,   no10,  no12,  no13,  attr, fa[0], -1,    -1,    -1,    fa[4]);
      child[9]  = NewPentatope(no6,   no9,   no10,  no11,  no13,  attr, -1,    -1,    fa[1], -1,    fa[4]);
      child[10] = NewPentatope(no6,   no7,   no10,  no12,  no13,  attr, fa[0], -1,    fa[3], -1,    -1);
      child[11] = NewPentatope(no6,   no7,   no10,  no11,  no13,  attr, -1,    -1,    -1,    -1,    -1);
      child[12] = NewPentatope(no6,   no7,   no8,   no11,  no13,  attr, -1,    fa[3], -1,    fa[1], -1);
      //
      child[13] = NewPentatope(no7,   no10,  no12,  no13,  no14,  attr, -1,    -1,    -1,    fa[3], fa[4]);
      child[14] = NewPentatope(no7,   no10,  no11,  no13,  no14,  attr, -1,    fa[2], -1,    -1,    fa[4]);
      child[15] = NewPentatope(no7,   no8,   no11,  no13,  no14,  attr, -1,    fa[2], fa[3], -1,    -1);
/*
 * Alternative refinement
      child[5]  = NewPentatope(no5,   no8,   no9,   no12,  no14,  attr, -1, -1, -1, -1, -1);
      child[6]  = NewPentatope(no5,   no7,   no8,   no12,  no14,  attr, fa[0], -1, -1, -1, fa[4]);
      child[7]  = NewPentatope(no6,   no8,   no9,   no12,  no13,  attr, -1, fa[1], fa[2], -1, -1);
      child[8]  = NewPentatope(no5,   no6,   no7,   no8,   no12,  attr, -1, fa[1], -1, -1, fa[4]);
      child[9]  = NewPentatope(no8,   no9,   no12,  no13,  no14,  attr, -1, -1,-1, fa[3], fa[4]);
      child[10] = NewPentatope(no5,   no8,   no9,   no11,  no14,  attr, fa[0], -1, fa[2], -1, -1);
      child[11] = NewPentatope(no5,   no7,   no10,  no12,  no14,  attr, fa[0], fa[1], -1, -1, -1);
      child[12] = NewPentatope(no5,   no9,   no10,  no11,  no14,  attr, -1, -1, -1, fa[3], fa[4]);
      child[13] = NewPentatope(no5,   no6,   no8,   no9,   no12,  attr, fa[0], -1, fa[2], -1, -1);
      child[14] = NewPentatope(no8,   no9,   no11,  no13,  no14,  attr, fa[0], -1, -1, -1, fa[4]);
      child[15] = NewPentatope(no5,   no9,   no10,  no12,  no14,  attr, fa[0], -1, -1, -1, fa[4]);
*/
   }
   else
   {
      MFEM_ABORT("Unsupported element geometry.");
   }

   // start using the nodes of the children, create edges & faces
   for (int i = 0; i < 16 && child[i] >= 0; i++)
   {
      RefElement(child[i]);
   }

   int buf[6];
   int pbuf[10];
   Array<int> parentFaces(buf, 6);
   parentFaces.SetSize(0);
   Array<int> parentPlanars(pbuf, 10);
   parentPlanars.SetSize(0);

   // sign off of all nodes of the parent, clean up unused nodes, but keep faces
   if (Dim < 4)
      UnrefElement(elem, parentFaces);
   else
      UnrefElement(elem, parentFaces, parentPlanars);

   // register the children in their faces
   for (int i = 0; i < 16 && child[i] >= 0; i++)
   {
      RegisterFaces(child[i]);
      if (Dim == 4)
         RegisterPlanars(child[i]);
   }

   // clean up parent faces, if unused
   DeleteUnusedFaces(parentFaces);
   DeleteUnusedPlanars(parentPlanars);

   // make the children inherit our rank, set the parent element
   for (int i = 0; i < 16 && child[i] >= 0; i++)
   {
      Element &ch = elements[child[i]];
      ch.rank = el.rank;
      ch.parent = elem;
   }

   // finish the refinement
   el.ref_type = ref_type;
   memcpy(el.child, child, sizeof(el.child));
}


void NCMesh::Refine(const Array<Refinement>& refinements)
{
   // push all refinements on the stack in reverse order
   ref_stack.Reserve(refinements.Size());
   for (int i = refinements.Size()-1; i >= 0; i--)
   {
      const Refinement& ref = refinements[i];
      ref_stack.Append(Refinement(leaf_elements[ref.index], ref.ref_type));
   }

   // keep refining as long as the stack contains something
   int nforced = 0;
   while (ref_stack.Size())
   {
      Refinement ref = ref_stack.Last();
      ref_stack.DeleteLast();

      int size = ref_stack.Size();
      RefineElement(ref.index, ref.ref_type);
      nforced += ref_stack.Size() - size;
   }

   /* TODO: the current algorithm of forced refinements is not optimal. As
      forced refinements spread through the mesh, some may not be necessary
      in the end, since the affected elements may still be scheduled for
      refinement that could stop the propagation. We should introduce the
      member Element::ref_pending that would show the intended refinement in
      the batch. A forced refinement would be combined with ref_pending to
      (possibly) stop the propagation earlier.

      Update: what about a FIFO instead of ref_stack? */

#if defined(MFEM_DEBUG) && !defined(MFEM_USE_MPI)
   mfem::out << "Refined " << refinements.Size() << " + " << nforced
             << " elements" << std::endl;
#endif
   ref_stack.DeleteAll();

   Update();
}


//// Derefinement //////////////////////////////////////////////////////////////

void NCMesh::DerefineElement(int elem)
{
   Element &el = elements[elem];
   if (!el.ref_type) { return; }

   int child[8];
   memcpy(child, el.child, sizeof(child));

   // first make sure that all children are leaves, derefine them if not
   for (int i = 0; i < 8 && child[i] >= 0; i++)
   {
      if (elements[child[i]].ref_type)
      {
         DerefineElement(child[i]);
      }
   }

   // retrieve original corner nodes and face attributes from the children
   int fa[6];
   if (el.geom == Geometry::CUBE)
   {
      const int table[7][8 + 6] =
      {
         { 0, 1, 1, 0, 0, 1, 1, 0, /**/ 1, 1, 1, 0, 0, 0 }, // 1 - X
         { 0, 0, 1, 1, 0, 0, 1, 1, /**/ 0, 0, 0, 1, 1, 1 }, // 2 - Y
         { 0, 1, 2, 3, 0, 1, 2, 3, /**/ 1, 1, 1, 3, 3, 3 }, // 3 - XY
         { 0, 0, 0, 0, 1, 1, 1, 1, /**/ 0, 0, 0, 1, 1, 1 }, // 4 - Z
         { 0, 1, 1, 0, 3, 2, 2, 3, /**/ 1, 1, 1, 3, 3, 3 }, // 5 - XZ
         { 0, 0, 1, 1, 2, 2, 3, 3, /**/ 0, 0, 0, 3, 3, 3 }, // 6 - YZ
         { 0, 1, 2, 3, 4, 5, 6, 7, /**/ 1, 1, 1, 7, 7, 7 }  // 7 - iso
      };
      for (int i = 0; i < 8; i++)
      {
         el.node[i] = elements[child[table[el.ref_type - 1][i]]].node[i];
      }
      for (int i = 0; i < 6; i++)
      {
         Element &ch = elements[child[table[el.ref_type - 1][i + 8]]];
         const int* fv = gi_hex.faces[i];
         fa[i] = faces.Find(ch.node[fv[0]], ch.node[fv[1]],
                            ch.node[fv[2]], ch.node[fv[3]])->attribute;
      }
   }
   else if (el.geom == Geometry::SQUARE)
   {
      const int table[3][4 + 4] =
      {
         { 0, 1, 1, 0, /**/ 1, 1, 0, 0 }, // 1 - X
         { 0, 0, 1, 1, /**/ 0, 0, 1, 1 }, // 2 - Y
         { 0, 1, 2, 3, /**/ 1, 1, 3, 3 }  // 3 - iso
      };
      for (int i = 0; i < 4; i++)
      {
         el.node[i] = elements[child[table[el.ref_type - 1][i]]].node[i];
      }
      for (int i = 0; i < 4; i++)
      {
         Element &ch = elements[child[table[el.ref_type - 1][i + 4]]];
         const int* fv = gi_quad.faces[i];
         fa[i] = faces.Find(ch.node[fv[0]], ch.node[fv[1]],
                            ch.node[fv[2]], ch.node[fv[3]])->attribute;
      }
   }
   else if (el.geom == Geometry::TRIANGLE)
   {
      for (int i = 0; i < 3; i++)
      {
         Element& ch = elements[child[i]];
         el.node[i] = ch.node[i];
         const int* fv = gi_tri.faces[i];
         fa[i] = faces.Find(ch.node[fv[0]], ch.node[fv[1]],
                            ch.node[fv[2]], ch.node[fv[3]])->attribute;
      }
   }
   else if (el.geom == Geometry::PENTATOPE)
   {
// TODO implement derefinement of 16 pentatopes into one big pentatope
   }
   else
   {
      MFEM_ABORT("Unsupported element geometry.");
   }

   // sign in to all nodes again
   RefElement(elem);

   int buf[8*6];
   Array<int> childFaces(buf, 8*6);
   childFaces.SetSize(0);

   // delete children, determine rank
   el.rank = INT_MAX;
   for (int i = 0; i < 8 && child[i] >= 0; i++)
   {
      el.rank = std::min(el.rank, elements[child[i]].rank);
      UnrefElement(child[i], childFaces);
      FreeElement(child[i]);
   }

   RegisterFaces(elem, fa);

   // delete unused faces
   childFaces.Sort();
   childFaces.Unique();
   DeleteUnusedFaces(childFaces);

   el.ref_type = 0;
}


void NCMesh::CollectDerefinements(int elem, Array<Connection> &list)
{
   Element &el = elements[elem];
   if (!el.ref_type) { return; }

   int total = 0, ref = 0, ghost = 0;
   for (int i = 0; i < 8 && el.child[i] >= 0; i++)
   {
      total++;
      Element &ch = elements[el.child[i]];
      if (ch.ref_type) { ref++; break; }
      if (IsGhost(ch)) { ghost++; }
   }

   if (!ref && ghost < total)
   {
      // can be derefined, add to list
      int next_row = list.Size() ? (list.Last().from + 1) : 0;
      for (int i = 0; i < 8 && el.child[i] >= 0; i++)
      {
         Element &ch = elements[el.child[i]];
         list.Append(Connection(next_row, ch.index));
      }
   }
   else
   {
      for (int i = 0; i < 8 && el.child[i] >= 0; i++)
      {
         CollectDerefinements(el.child[i], list);
      }
   }
}

const Table& NCMesh::GetDerefinementTable()
{
   Array<Connection> list;
   list.Reserve(leaf_elements.Size());

   for (int i = 0; i < root_count; i++)
   {
      CollectDerefinements(i, list);
   }

   int size = list.Size() ? (list.Last().from + 1) : 0;
   derefinements.MakeFromList(size, list);
   return derefinements;
}

void NCMesh::CheckDerefinementNCLevel(const Table &deref_table,
                                      Array<int> &level_ok, int max_nc_level)
{
   level_ok.SetSize(deref_table.Size());
   for (int i = 0; i < deref_table.Size(); i++)
   {
      const int* fine = deref_table.GetRow(i), size = deref_table.RowSize(i);
      Element &parent = elements[elements[leaf_elements[fine[0]]].parent];

      int ok = 1;
      for (int j = 0; j < size; j++)
      {
         int splits[3];
         CountSplits(leaf_elements[fine[j]], splits);

         for (int k = 0; k < Dim; k++)
         {
            if ((parent.ref_type & (1 << k)) &&
                splits[k] >= max_nc_level)
            {
               ok = 0; break;
            }
         }
         if (!ok) { break; }
      }
      level_ok[i] = ok;
   }
}

void NCMesh::Derefine(const Array<int> &derefs)
{
   MFEM_VERIFY(Dim < 3 || Iso,
               "derefinement of 3D anisotropic meshes not implemented yet.");

   InitDerefTransforms();

   Array<int> fine_coarse;
   leaf_elements.Copy(fine_coarse);

   // perform the derefinements
   for (int i = 0; i < derefs.Size(); i++)
   {
      int row = derefs[i];
      MFEM_VERIFY(row >= 0 && row < derefinements.Size(),
                  "invalid derefinement number.");

      const int* fine = derefinements.GetRow(row);
      int parent = elements[leaf_elements[fine[0]]].parent;

      // record the relation of the fine elements to their parent
      SetDerefMatrixCodes(parent, fine_coarse);

      DerefineElement(parent);
   }

   // update leaf_elements, Element::index etc.
   Update();

   // link old fine elements to the new coarse elements
   for (int i = 0; i < fine_coarse.Size(); i++)
   {
      transforms.embeddings[i].parent = elements[fine_coarse[i]].index;
   }
}

void NCMesh::InitDerefTransforms()
{
   int nfine = leaf_elements.Size();

   transforms.embeddings.SetSize(nfine);
   for (int i = 0; i < nfine; i++)
   {
      transforms.embeddings[i].parent = -1;
      transforms.embeddings[i].matrix = 0;
   }

   // this will tell GetDerefinementTransforms that transforms are not finished
   std::map<Geometry::Type, DenseTensor>::iterator it;
   for (it=transforms.point_matrices.begin();
        it!=transforms.point_matrices.end(); it++)
   {
      it->second.SetSize(0, 0, 0);
   }
}

void NCMesh::SetDerefMatrixCodes(int parent, Array<int> &fine_coarse)
{
   // encode the ref_type and child number for GetDerefinementTransforms()
   Element &prn = elements[parent];
   for (int i = 0; i < 8 && prn.child[i] >= 0; i++)
   {
      Element &ch = elements[prn.child[i]];
      if (ch.index >= 0)
      {
         int code = (prn.ref_type << 3) + i;
         transforms.embeddings[ch.index].matrix = code;
         fine_coarse[ch.index] = parent;
      }
   }
}


//// Mesh Interface ////////////////////////////////////////////////////////////

void NCMesh::UpdateVertices()
{
   // (overridden in ParNCMesh to assign special indices to ghost vertices)
   NVertices = 0;
   for (node_iterator node = nodes.begin(); node != nodes.end(); ++node)
   {
      if (node->HasVertex()) { node->vert_index = NVertices++; }
   }

   vertex_nodeId.SetSize(NVertices);

   NVertices = 0;
   for (node_iterator node = nodes.begin(); node != nodes.end(); ++node)
   {
      if (node->HasVertex()) { vertex_nodeId[NVertices++] = node.index(); }
   }
}

static char quad_hilbert_child_order[8][4] =
{
   {0,1,2,3}, {0,3,2,1}, {1,2,3,0}, {1,0,3,2},
   {2,3,0,1}, {2,1,0,3}, {3,0,1,2}, {3,2,1,0}
};
static char quad_hilbert_child_state[8][4] =
{
   {1,0,0,5}, {0,1,1,4}, {3,2,2,7}, {2,3,3,6},
   {5,4,4,1}, {4,5,5,0}, {7,6,6,3}, {6,7,7,2}
};
static char hex_hilbert_child_order[24][8] =
{
   {0,1,2,3,7,6,5,4}, {0,3,7,4,5,6,2,1}, {0,4,5,1,2,6,7,3},
   {1,0,3,2,6,7,4,5}, {1,2,6,5,4,7,3,0}, {1,5,4,0,3,7,6,2},
   {2,1,5,6,7,4,0,3}, {2,3,0,1,5,4,7,6}, {2,6,7,3,0,4,5,1},
   {3,0,4,7,6,5,1,2}, {3,2,1,0,4,5,6,7}, {3,7,6,2,1,5,4,0},
   {4,0,1,5,6,2,3,7}, {4,5,6,7,3,2,1,0}, {4,7,3,0,1,2,6,5},
   {5,1,0,4,7,3,2,6}, {5,4,7,6,2,3,0,1}, {5,6,2,1,0,3,7,4},
   {6,2,3,7,4,0,1,5}, {6,5,1,2,3,0,4,7}, {6,7,4,5,1,0,3,2},
   {7,3,2,6,5,1,0,4}, {7,4,0,3,2,1,5,6}, {7,6,5,4,0,1,2,3}
};
static char hex_hilbert_child_state[24][8] =
{
   {1,2,2,7,7,21,21,17},     {2,0,0,22,22,16,16,8},    {0,1,1,15,15,6,6,23},
   {4,5,5,10,10,18,18,14},   {5,3,3,19,19,13,13,11},   {3,4,4,12,12,9,9,20},
   {8,7,7,17,17,23,23,2},    {6,8,8,0,0,15,15,22},     {7,6,6,21,21,1,1,16},
   {11,10,10,14,14,20,20,5}, {9,11,11,3,3,12,12,19},   {10,9,9,18,18,4,4,13},
   {13,14,14,5,5,19,19,10},  {14,12,12,20,20,11,11,4}, {12,13,13,9,9,3,3,18},
   {16,17,17,2,2,22,22,7},   {17,15,15,23,23,8,8,1},   {15,16,16,6,6,0,0,21},
   {20,19,19,11,11,14,14,3}, {18,20,20,4,4,10,10,12},  {19,18,18,13,13,5,5,9},
   {23,22,22,8,8,17,17,0},   {21,23,23,1,1,7,7,15},    {22,21,21,16,16,2,2,6}
};

void NCMesh::CollectLeafElements(int elem, int state)
{
   Element &el = elements[elem];
   if (!el.ref_type)
   {
      if (el.rank >= 0) // skip elements beyond ghost layer in parallel
      {
         leaf_elements.Append(elem);
      }
   }
   else
   {
      if (el.geom == Geometry::SQUARE && el.ref_type == 3)
      {
         for (int i = 0; i < 4; i++)
         {
            int ch = quad_hilbert_child_order[state][i];
            int st = quad_hilbert_child_state[state][i];
            CollectLeafElements(el.child[ch], st);
         }
      }
      else if (el.geom == Geometry::CUBE && el.ref_type == 7)
      {
         for (int i = 0; i < 8; i++)
         {
            int ch = hex_hilbert_child_order[state][i];
            int st = hex_hilbert_child_state[state][i];
            CollectLeafElements(el.child[ch], st);
         }
      }
      else
      {
         for (int i = 0; i < 16; i++)
         {
            if (el.child[i] >= 0) { CollectLeafElements(el.child[i], state); }
         }
      }
   }
   el.index = -1;
}

void NCMesh::UpdateLeafElements()
{
   // collect leaf elements from all roots
   leaf_elements.SetSize(0);
   for (int i = 0; i < root_count; i++)
   {
      CollectLeafElements(i, 0);
      // TODO: root state should not always be 0, we need a precomputed array
      // with root element states to ensure continuity where possible, also
      // optimized ordering of the root elements themselves (Gecko?)
   }
   AssignLeafIndices();
}

void NCMesh::AssignLeafIndices()
{
   // (overridden in ParNCMesh to handle ghost elements)
   for (int i = 0; i < leaf_elements.Size(); i++)
   {
      elements[leaf_elements[i]].index = i;
   }
}

mfem::Element* NCMesh::NewMeshElement(int geom) const
{
   switch (geom)
   {
      case Geometry::PENTATOPE: return new mfem::Pentatope;
      case Geometry::CUBE: return new mfem::Hexahedron;
      case Geometry::SQUARE: return new mfem::Quadrilateral;
      case Geometry::TRIANGLE: return new mfem::Triangle;
   }
   MFEM_ABORT("invalid geometry");
   return NULL;
}

const double* NCMesh::CalcVertexPos(int node) const
{
   const Node &nd = nodes[node];
   if (nd.p1 == nd.p2) // top-level vertex
   {
      return &top_vertex_pos[Dim*nd.p1];
   }

#ifdef MFEM_DEBUG
   TmpVertex &tv = tmp_vertex[node]; // to make DebugDump work
#else
   TmpVertex &tv = tmp_vertex[nd.vert_index];
#endif
   if (tv.valid) { return tv.pos; }

   MFEM_VERIFY(tv.visited == false, "cyclic vertex dependencies.");
   tv.visited = true;

   const double* pos1 = CalcVertexPos(nd.p1);
   const double* pos2 = CalcVertexPos(nd.p2);

   for (int i = 0; i < Dim; i++) // TODO check if any memory violations occur
   {
      tv.pos[i] = (pos1[i] + pos2[i]) * 0.5;
   }
   tv.valid = true;
   return tv.pos;
}

void NCMesh::GetMeshComponents(Array<mfem::Vertex>& mvertices,
                               Array<mfem::Element*>& melements,
                               Array<mfem::Element*>& mboundary) const
{
   mvertices.SetSize(vertex_nodeId.Size());
   if (top_vertex_pos.Size())
   {
      // calculate vertex positions from stored top-level vertex coordinates
      tmp_vertex = new TmpVertex[nodes.NumIds()];
      for (int i = 0; i < mvertices.Size(); i++)
      {
         mvertices[i].SetCoords(spaceDim, CalcVertexPos(vertex_nodeId[i]));
      }
      delete [] tmp_vertex;
   }
   // NOTE: if the mesh is curved (top_vertex_pos is empty), mvertices are left
   // uninitialized here; they will be initialized later by the Mesh from Nodes
   // - here we just make sure mvertices has the correct size.

   melements.SetSize(leaf_elements.Size() - GetNumGhostElements());
   melements.SetSize(0);

   mboundary.SetSize(0);

   // create an mfem::Element for each leaf Element
   for (int i = 0; i < leaf_elements.Size(); i++)
   {
      const Element &nc_elem = elements[leaf_elements[i]];
      if (IsGhost(nc_elem)) { continue; } // ParNCMesh

      const int* node = nc_elem.node;
      GeomInfo& gi = GI[(int) nc_elem.geom];

      mfem::Element* elem = NewMeshElement(nc_elem.geom);
      melements.Append(elem);

      elem->SetAttribute(nc_elem.attribute);
      for (int j = 0; j < gi.nv; j++)
      {
         elem->GetVertices()[j] = nodes[node[j]].vert_index;
      }

      // create boundary elements
      if (Dim <= 3)
      {
         for (int k = 0; k < gi.nf; k++)
         {
            const int* fv = gi.faces[k];
            const Face* face = faces.Find(node[fv[0]], node[fv[1]],
                                          node[fv[2]], node[fv[3]]);
            if (face->Boundary())
            {
               if (nc_elem.geom == Geometry::CUBE)
               {
                  Quadrilateral* quad = new Quadrilateral;
                  quad->SetAttribute(face->attribute);
                  for (int j = 0; j < 4; j++)
                  {
                     quad->GetVertices()[j] = nodes[node[fv[j]]].vert_index;
                  }
                  mboundary.Append(quad);
               }
               else
               {
                  Segment* segment = new Segment;
                  segment->SetAttribute(face->attribute);
                  for (int j = 0; j < 2; j++)
                  {
                     segment->GetVertices()[j] = nodes[node[fv[2*j]]].vert_index;
                  }
                  mboundary.Append(segment);
               }
            }
         }
      }
      else
      {
         for (int k = 0; k < gi.nf; k++)
         {
            const int* fv = gi.faces[k];
            const Face4D* face = faces4d.Find(node[fv[0]], node[fv[1]],
                                            node[fv[2]], node[fv[3]],
                                            std::numeric_limits<int>::max());
            if (face->Boundary())
            {
               Tetrahedron* tet = new Tetrahedron;
               tet->SetAttribute(face->attribute);
               for (int j = 0; j < 4; j++)
               {
                  tet->GetVertices()[j] = nodes[node[fv[j]]].vert_index;
               }
               mboundary.Append(tet);
            }
         }
      }
   }
}

void NCMesh::GetMeshComponents(Array<mfem::Vertex>& mvertices,
                               Array<mfem::Element*>& melements,
                               Array<mfem::Element*>& mboundary,
                               MemAlloc<Tetrahedron, 1024> &TetMemory) const
{
   mvertices.SetSize(vertex_nodeId.Size());
   if (top_vertex_pos.Size())
   {
      // calculate vertex positions from stored top-level vertex coordinates
      tmp_vertex = new TmpVertex[nodes.NumIds()];
      for (int i = 0; i < mvertices.Size(); i++)
      {
         mvertices[i].SetCoords(spaceDim, CalcVertexPos(vertex_nodeId[i]));
      }
      delete [] tmp_vertex;
   }
   // NOTE: if the mesh is curved (top_vertex_pos is empty), mvertices are left
   // uninitialized here; they will be initialized later by the Mesh from Nodes
   // - here we just make sure mvertices has the correct size.

   melements.SetSize(leaf_elements.Size() - GetNumGhostElements());
   melements.SetSize(0);

   mboundary.SetSize(0);

   // create an mfem::Element for each leaf Element
   for (int i = 0; i < leaf_elements.Size(); i++)
   {
      const Element &nc_elem = elements[leaf_elements[i]];
      if (IsGhost(nc_elem)) { continue; } // ParNCMesh

      const int* node = nc_elem.node;
      GeomInfo& gi = GI[(int) nc_elem.geom];

      mfem::Element* elem = NewMeshElement(nc_elem.geom);
      melements.Append(elem);

      elem->SetAttribute(nc_elem.attribute);
      for (int j = 0; j < gi.nv; j++)
      {
         elem->GetVertices()[j] = nodes[node[j]].vert_index;
      }

      // create boundary elements
      if (Dim <= 3)
      {
         for (int k = 0; k < gi.nf; k++)
         {
            const int* fv = gi.faces[k];
            const Face* face = faces.Find(node[fv[0]], node[fv[1]],
                                          node[fv[2]], node[fv[3]]);
            if (face->Boundary())
            {
               if (nc_elem.geom == Geometry::CUBE)
               {
                  Quadrilateral* quad = new Quadrilateral;
                  quad->SetAttribute(face->attribute);
                  for (int j = 0; j < 4; j++)
                  {
                     quad->GetVertices()[j] = nodes[node[fv[j]]].vert_index;
                  }
                  mboundary.Append(quad);
               }
               else
               {
                  Segment* segment = new Segment;
                  segment->SetAttribute(face->attribute);
                  for (int j = 0; j < 2; j++)
                  {
                     segment->GetVertices()[j] = nodes[node[fv[2*j]]].vert_index;
                  }
                  mboundary.Append(segment);
               }
            }
         }
      }
      else
      {
         for (int k = 0; k < gi.nf; k++)
         {
            const int* fv = gi.faces[k];
            const Face4D* face = faces4d.Find(node[fv[0]], node[fv[1]],
                                            node[fv[2]], node[fv[3]],
                                            std::numeric_limits<int>::max());
            if (face->Boundary())
            {
               Tetrahedron *tet = TetMemory.Alloc();
               tet->SetAttribute(face->attribute);
               for (int j = 0; j < 4; j++)
               {
                  tet->GetVertices()[j] = nodes[node[fv[j]]].vert_index;
               }
               mboundary.Append(tet);
            }
         }
      }
   }
}

void NCMesh::OnMeshUpdated(Mesh *mesh)
{
   Table *edge_vertex = mesh->GetEdgeVertexTable();

   // get edge enumeration from the Mesh
   for (int i = 0; i < edge_vertex->Size(); i++)
   {
      const int *ev = edge_vertex->GetRow(i);
      Node* node = nodes.Find(vertex_nodeId[ev[0]], vertex_nodeId[ev[1]]);

      MFEM_ASSERT(node && node->HasEdge(), "edge not found.");
      node->edge_index = i;
   }

   // get planar enumeration from the Mesh
   for (int i = 0; i < mesh->GetNPlanars(); i++)
   {
      const int* pv = mesh->GetPlanar(i)->GetVertices();
      Planar* planar;
      MFEM_ASSERT(mesh->GetPlanar(i)->GetNVertices() == 3, "");
      planar = planars.Find(vertex_nodeId[pv[0]], vertex_nodeId[pv[1]],
                            vertex_nodeId[pv[2]],
                            std::numeric_limits<int>::max());

      MFEM_ASSERT(planar, "planar not found.");
      planar->index = i;
   }


   // get face enumeration from the Mesh
   for (int i = 0; i < mesh->GetNumFaces(); i++)
   {
      const int* fv = mesh->GetFace(i)->GetVertices();
      Face* face;
      Face4D* face4d;
      if (Dim == 3)
      {
         MFEM_ASSERT(mesh->GetFace(i)->GetNVertices() == 4, "");
         face = faces.Find(vertex_nodeId[fv[0]], vertex_nodeId[fv[1]],
                           vertex_nodeId[fv[2]], vertex_nodeId[fv[3]]);
      }
      else if (Dim == 4)
      {
         MFEM_ASSERT(mesh->GetFace(i)->GetNVertices() == 4, "");
         face4d = faces4d.Find(vertex_nodeId[fv[0]], vertex_nodeId[fv[1]],
                             vertex_nodeId[fv[2]], vertex_nodeId[fv[3]],
                             std::numeric_limits<int>::max());
      }
      else
      {
         MFEM_ASSERT(mesh->GetFace(i)->GetNVertices() == 2, "");
         int n0 = vertex_nodeId[fv[0]], n1 = vertex_nodeId[fv[1]];
         face = faces.Find(n0, n0, n1, n1); // look up degenerate face

#ifdef MFEM_DEBUG
         // (non-ghost) edge and face numbers must match in 2D
         const int *ev = edge_vertex->GetRow(i);
         MFEM_ASSERT((ev[0] == fv[0] && ev[1] == fv[1]) ||
                     (ev[1] == fv[0] && ev[0] == fv[1]), "");
#endif
      }
      if (Dim <= 3)
      {
         MFEM_ASSERT(face, "face not found.");
         face->index = i;
      }
      else
      {
         MFEM_ASSERT(face4d, "face4d not found.");
         face4d->index = i;
      }

   }

   NEdges = mesh->GetNEdges();
   NFaces = mesh->GetNumFaces();
   NPlanars = mesh->GetNPlanars();
}


//// Face/edge lists ///////////////////////////////////////////////////////////

int NCMesh::FaceSplitType(int v1, int v2, int v3, int v4,
                          int mid[4]) const
{
   MFEM_ASSERT(Dim >= 3, "");

   // find edge nodes
   int e1 = nodes.FindId(v1, v2);
   int e2 = nodes.FindId(v2, v3);
   int e3 = (e1 >= 0 && nodes[e1].HasVertex()) ? nodes.FindId(v3, v4) : -1;
   int e4 = (e2 >= 0 && nodes[e2].HasVertex()) ? nodes.FindId(v4, v1) : -1;

   // optional: return the mid-edge nodes if requested
   if (mid) { mid[0] = e1, mid[1] = e2, mid[2] = e3, mid[3] = e4; }

   // try to get a mid-face node, either by (e1, e3) or by (e2, e4)
   int midf1 = -1, midf2 = -1;
   if (e1 >= 0 && e3 >= 0) { midf1 = nodes.FindId(e1, e3); }
   if (e2 >= 0 && e4 >= 0) { midf2 = nodes.FindId(e2, e4); }

   // only one way to access the mid-face node must always exist
   MFEM_ASSERT(!(midf1 >= 0 && midf2 >= 0), "incorrectly split face!");

   if (midf1 < 0 && midf2 < 0) { return 0; }  // face not split
   else if (midf1 >= 0) { return 1; }  // face split "vertically"
   else { return 2; }  // face split "horizontally"
}

int NCMesh::find_node(const Element &el, int node)
{
   for (int i = 0; i < 8; i++)
   {
      if (el.node[i] == node) { return i; }
   }
   MFEM_ABORT("Node not found.");
   return -1;
}

int NCMesh::find_element_edge(const Element &el, int vn0, int vn1)
{
   MFEM_ASSERT(!el.ref_type, "");
   GeomInfo &gi = GI[(int) el.geom];
   for (int i = 0; i < gi.ne; i++)
   {
      const int* ev = gi.edges[i];
      int n0 = el.node[ev[0]];
      int n1 = el.node[ev[1]];
      if ((n0 == vn0 && n1 == vn1) ||
          (n0 == vn1 && n1 == vn0)) { return i; }
   }
   MFEM_ABORT("Edge not found");
   return -1;
}

int NCMesh::find_pent_planar(int a, int b, int c)
{
   for (int i = 0; i < 10; i++)
   {
      const int* pv = gi_pent.planars[i];
      if ((a == pv[0] || a == pv[1] || a == pv[2] || a == pv[3]) &&
          (b == pv[0] || b == pv[1] || b == pv[2] || b == pv[3]) &&
          (c == pv[0] || c == pv[1] || c == pv[2] || c == pv[3]))
      {
         return i;
      }
   }
   MFEM_ABORT("Planar not found.");
   return -1;
}

int NCMesh::find_hex_face(int a, int b, int c)
{
   for (int i = 0; i < 6; i++)
   {
      const int* fv = gi_hex.faces[i];
      if ((a == fv[0] || a == fv[1] || a == fv[2] || a == fv[3]) &&
          (b == fv[0] || b == fv[1] || b == fv[2] || b == fv[3]) &&
          (c == fv[0] || c == fv[1] || c == fv[2] || c == fv[3]))
      {
         return i;
      }
   }
   MFEM_ABORT("Face not found.");
   return -1;
}

int NCMesh::find_pent_face(int a, int b, int c, int d)
{
   for (int i = 0; i < 5; i++)
   {
      const int* fv = gi_pent.faces[i];
      if ((a == fv[0] || a == fv[1] || a == fv[2] || a == fv[3]) &&
          (b == fv[0] || b == fv[1] || b == fv[2] || b == fv[3]) &&
          (c == fv[0] || c == fv[1] || c == fv[2] || c == fv[3]) &&
          (d == fv[0] || d == fv[1] || d == fv[2] || d == fv[3]))
      {
         return i;
      }
   }
   MFEM_ABORT("Face not found.");
   return -1;
}

int NCMesh::ReorderPlanarPointMat(int v0, int v1, int v2,
                                  int elem, DenseMatrix& mat) const
{
   const Element &el = elements[elem];
   int master[3] =
   {
      find_node(el, v0), find_node(el, v1),
      find_node(el, v2)
   };

   int local = find_pent_planar(master[0], master[1], master[2]);
   const int* pv = gi_pent.planars[local];

   DenseMatrix tmp(mat);
   for (int i = 0, j; i < 3; i++)
   {
      for (j = 0; j < 3; j++)
      {
         if (pv[i] == master[j])
         {
            // "pm.column(i) = tmp.column(j)"
            for (int k = 0; k < mat.Height(); k++)
            {
               mat(k,i) = tmp(k,j);
            }
            break;
         }
      }
      MFEM_ASSERT(j != 4, "node not found.");
   }
   return local;
}

int NCMesh::ReorderFacePointMat(int v0, int v1, int v2, int v3,
                                int elem, DenseMatrix& mat) const
{
   const Element &el = elements[elem];
   int master[4] =
   {
      find_node(el, v0), find_node(el, v1),
      find_node(el, v2), find_node(el, v3)
   };

   int local;
   if (Dim == 3)
      local = find_hex_face(master[0], master[1], master[2]);
   else
      local = find_pent_face(master[0], master[1], master[2], master[3]);
   const int* fv = (Dim == 3) ? gi_hex.faces[local] : gi_pent.faces[local];

   DenseMatrix tmp(mat);
   for (int i = 0, j; i < 4; i++)
   {
      for (j = 0; j < 4; j++)
      {
         if (fv[i] == master[j])
         {
            // "pm.column(i) = tmp.column(j)"
            for (int k = 0; k < mat.Height(); k++)
            {
               mat(k,i) = tmp(k,j);
            }
            break;
         }
      }
      MFEM_ASSERT(j != 4, "node not found.");
   }
   return local;
}

void NCMesh::TraverseFace(int vn0, int vn1, int vn2, int vn3,
                          const PointMatrix& pm, int level)
{
   if (level > 0)
   {
      // check if we made it to a face that is not split further
      Face* fa = faces.Find(vn0, vn1, vn2, vn3);
      if (fa)
      {
         // we have a slave face, add it to the list
         int elem = fa->GetSingleElement();
         face_list.slaves.push_back(Slave(fa->index, elem, -1));
         DenseMatrix &mat = face_list.slaves.back().point_matrix;
         pm.GetMatrix(mat);

         // reorder the point matrix according to slave face orientation
         int local = ReorderFacePointMat(vn0, vn1, vn2, vn3, elem, mat);
         face_list.slaves.back().local = local;

         return;
      }
   }

   // we need to recurse deeper
   int mid[4];
   int split = FaceSplitType(vn0, vn1, vn2, vn3, mid);

   if (split == 1) // "X" split face
   {
      Point mid0(pm(0), pm(1)), mid2(pm(2), pm(3));

      TraverseFace(vn0, mid[0], mid[2], vn3,
                   PointMatrix(pm(0), mid0, mid2, pm(3)), level+1);

      TraverseFace(mid[0], vn1, vn2, mid[2],
                   PointMatrix(mid0, pm(1), pm(2), mid2), level+1);
   }
   else if (split == 2) // "Y" split face
   {
      Point mid1(pm(1), pm(2)), mid3(pm(3), pm(0));

      TraverseFace(vn0, vn1, mid[1], mid[3],
                   PointMatrix(pm(0), pm(1), mid1, mid3), level+1);

      TraverseFace(mid[3], mid[1], vn2, vn3,
                   PointMatrix(mid3, mid1, pm(2), pm(3)), level+1);
   }
}

void NCMesh::TraverseFace4D(int vn0, int vn1, int vn2, int vn3,
                          const PointMatrix& pm, int level, int loc)
{
   if (Dim <= 3)
      return;

   if (level > 0)
   {
      // check if we made it to a face that is not split further
      Face4D* fa = faces4d.Find(vn0, vn1, vn2, vn3,
                              std::numeric_limits<int>::max());
      if (fa)
      {
         // we have a slave face, add it to the list
         int elem = fa->GetSingleElement();
         face_list.slaves.push_back(Slave(fa->index, elem, -1));
         DenseMatrix &mat = face_list.slaves.back().point_matrix;
         pm.GetMatrix(mat);

         // reorder the point matrix according to slave face orientation
         int local = ReorderFacePointMat(vn0, vn1, vn2, vn3, elem, mat);
         face_list.slaves.back().local = local;

         return;
      }
   }

   bool swapped = (loc % 2 == 1);
   int first[2] = {0, 1};

   if (swapped)
   {
      Swap(vn0,vn1);
      Swap(first[0],first[1]);
   }

   // we need to recurse deeper TODO
   int mid[6];
   mid[0] = nodes.FindId(vn0,vn1); mid[1] = nodes.FindId(vn0,vn2);
   mid[2] = nodes.FindId(vn0,vn3); mid[3] = nodes.FindId(vn1,vn2);
   mid[4] = nodes.FindId(vn1,vn3); mid[5] = nodes.FindId(vn2,vn3);
   Point mid0(pm(first[0]),pm(first[1])), mid1(pm(first[0]),pm(2));
   Point mid2(pm(first[0]),pm(3)),        mid3(pm(first[1]),pm(2));
   Point mid4(pm(first[1]),pm(3)),        mid5(pm(2),pm(3));

   // corner tetrahedrons
   if (mid[0] != -1 && mid[1] != -1 && mid[2] != -1)
   {
      if (!swapped)
         TraverseFace4D(vn0,mid[0],mid[1],mid[2],
                        PointMatrix(pm(first[0]),mid0,mid1,mid2), level+1,loc);
      else
         TraverseFace4D(mid[0],vn0,mid[1],mid[2],
                        PointMatrix(mid0,pm(first[0]),mid1,mid2), level+1,loc);
   }
   if (mid[0] != -1 && mid[3] != -1 && mid[4] != -1)
   {
      if (!swapped)
         TraverseFace4D(mid[0],vn1,mid[3],mid[4],
                        PointMatrix(mid0,pm(first[1]),mid3,mid4), level+1, loc);
      else
         TraverseFace4D(vn1,mid[0],mid[3],mid[4],
                        PointMatrix(pm(first[1]),mid0,mid3,mid4), level+1, loc);
   }
   if (mid[1] != -1 && mid[3] != -1 && mid[5] != -1)
   {
      if (!swapped)
         TraverseFace4D(mid[1],mid[3],vn2,mid[5],
                        PointMatrix(mid1,mid3,pm(2),mid5), level+1, loc);
      else
         TraverseFace4D(mid[3],mid[1],vn2,mid[5],
                        PointMatrix(mid3,mid1,pm(2),mid5), level+1, loc);
   }
   if (mid[2] != -1 && mid[4] != -1 && mid[5] != -1)
   {
      if (!swapped)
         TraverseFace4D(mid[2],mid[4],mid[5],vn3,
                        PointMatrix(mid2,mid4,mid5,pm(3)), level+1, loc);
      else
         TraverseFace4D(mid[4],mid[2],mid[5],vn3,
                        PointMatrix(mid4,mid2,mid5,pm(3)), level+1, loc);
   }
   // interior tetrahedrons
   Array<bool> sw(4);
   Array<int> lf(4);
   lf = loc;
   sw = swapped;
   switch(loc)
   {
   case 1:
      sw[1] = sw[2] = !swapped;
      lf[1] = lf[2] = 2;
      lf[3] = 3;
      break;
   case 2:
      sw = !swapped;
      lf[0] = lf[1] = 3;
      lf[2] = lf[3] = 1;
      break;
   case 3:
      sw[0] = sw[3] = !swapped;
      lf[0] = lf[3] = 2;
      lf[1] = 1;
      break;
   }
   if (mid[0] != -1 && mid[1] != -1 && mid[3] != -1 && mid[4] != -1)
   {
      if (!sw[0])
         TraverseFace4D(mid[0],mid[1],mid[3],mid[4],
                        PointMatrix(mid0,mid1,mid3,mid4), level+1, lf[0]);
      else
         TraverseFace4D(mid[1],mid[0],mid[3],mid[4],
                        PointMatrix(mid1,mid0,mid3,mid4), level+1, lf[0]);
   }
   if (mid[0] != -1 && mid[1] != -1 && mid[2] != -1 && mid[4] != -1)
   {
      if (!sw[1])
         TraverseFace4D(mid[0],mid[1],mid[2],mid[4],
                        PointMatrix(mid0,mid1,mid2,mid4), level+1, lf[1]);
      else
         TraverseFace4D(mid[1],mid[0],mid[2],mid[4],
                        PointMatrix(mid1,mid0,mid2,mid4), level+1, lf[1]);
   }
   if (mid[1] != -1 && mid[3] != -1 && mid[4] != -1 && mid[5] != -1)
   {
      if (!sw[2])
         TraverseFace4D(mid[1],mid[3],mid[4],mid[5],
                        PointMatrix(mid1,mid3,mid4,mid5), level+1, lf[2]);
      else
         TraverseFace4D(mid[3],mid[1],mid[4],mid[5],
                        PointMatrix(mid3,mid1,mid4,mid5), level+1, lf[2]);
   }
   if (mid[1] != -1 && mid[2] != -1 && mid[4] != -1 && mid[5] != -1)
   {
      if (!sw[3])
         TraverseFace4D(mid[1],mid[2],mid[4],mid[5],
                        PointMatrix(mid1,mid2,mid4,mid5), level+1, lf[3]);
      else
         TraverseFace4D(mid[2],mid[1],mid[4],mid[5],
                        PointMatrix(mid2,mid1,mid4,mid5), level+1, lf[3]);
   }

}

void NCMesh::BuildFaceList()
{
   face_list.Clear();
   boundary_faces.SetSize(0);

   if (Dim < 3) { return; }

   Array<char> processed_faces(faces.NumIds());
   if (Dim == 4)
      processed_faces.SetSize(faces4d.NumIds());
   processed_faces = 0;

   // visit faces of leaf elements
   for (int i = 0; i < leaf_elements.Size(); i++)
   {
      int elem = leaf_elements[i];
      Element &el = elements[elem];
      MFEM_ASSERT(!el.ref_type, "not a leaf element.");

      GeomInfo& gi = GI[(int) el.geom];
      for (int j = 0; j < gi.nf; j++)
      {
         if (Dim <= 3)
         {
            // get nodes for this face
            int node[4];
            for (int k = 0; k < 4; k++)
            {
               node[k] = el.node[gi.faces[j][k]];
            }

            int face = faces.FindId(node[0], node[1], node[2], node[3]);
            MFEM_ASSERT(face >= 0, "face not found!");

<<<<<<< HEAD
            // tell ParNCMesh about the face
            ElementSharesFace(elem, face);
=======
         // tell ParNCMesh about the face
         ElementSharesFace(elem, j, face);
>>>>>>> 8bb83a03

            // have we already processed this face? skip if yes
            if (processed_faces[face]) { continue; }
            processed_faces[face] = 1;

            Face &fa = faces[face];
            if (fa.elem[0] >= 0 && fa.elem[1] >= 0)
            {
               // this is a conforming face, add it to the list
               face_list.conforming.push_back(MeshId(fa.index, elem, j));
            }
            else
            {
               PointMatrix pm(Point(0,0), Point(1,0), Point(1,1), Point(0,1));

               // this is either a master face or a slave face, but we can't
               // tell until we traverse the face refinement 'tree'...
               int sb = face_list.slaves.size();
               TraverseFace(node[0], node[1], node[2], node[3], pm, 0);

               int se = face_list.slaves.size();
               if (sb < se)
               {
                  // found slaves, so this is a master face; add it to the list
                  face_list.masters.push_back(Master(fa.index, elem, j, sb, se));

                  // also, set the master index for the slaves
                  for (int i = sb; i < se; i++)
                  {
                     face_list.slaves[i].master = fa.index;
                  }
               }
            }

            if (fa.Boundary()) { boundary_faces.Append(face); }
         }
         else
         {
            // get nodes for this face
            int node[4];
            for (int k = 0; k < 4; k++)
            {
               node[k] = el.node[gi.faces[j][k]];
            }

            int face = faces4d.FindId(node[0], node[1], node[2], node[3],
                                      std::numeric_limits<int>::max());
            MFEM_ASSERT(face >= 0, "face not found!");

            // tell ParNCMesh about the face
            ElementSharesFace(elem, face);

            // have we already processed this face? skip if yes
            if (processed_faces[face]) { continue; }
            processed_faces[face] = 1;

            Face4D &fa = faces4d[face];
            if (fa.elem[0] >= 0 && fa.elem[1] >= 0)
            {
               // this is a conforming face, add it to the list
               face_list.conforming.push_back(MeshId(fa.index, elem, j));
            }
            else
            {
               PointMatrix pm(Point(0,0,0), Point(1,0,0), Point(0,1,0), Point(0,0,1));

               // this is either a master face or a slave face, but we can't
               // tell until we traverse the face refinement 'tree'...
               int sb = face_list.slaves.size();
               TraverseFace4D(node[0], node[1], node[2], node[3], pm, 0, j);

               int se = face_list.slaves.size();
               if (sb < se)
               {
                  // found slaves, so this is a master face; add it to the list
                  face_list.masters.push_back(Master(fa.index, elem, j, sb, se));

                  // also, set the master index for the slaves
                  for (int i = sb; i < se; i++)
                  {
                     face_list.slaves[i].master = fa.index;
                  }
               }
            }

            if (fa.Boundary()) { boundary_faces.Append(face); }
         }
      }
   }
}

void NCMesh::TraversePlanar(int vn0, int vn1, int vn2, const PointMatrix& pm,
                            int level) // TODO
{
   if (level > 0)
   {
      // check if we made it to a face that is not split further
      Planar* pa = planars.Find(vn0, vn1, vn2, INT_MAX);
      if (pa)
      {
         // we have a slave face, add it to the list
         planar_list.slaves.push_back(Slave(pa->index, -1, -1));
         DenseMatrix &mat = planar_list.slaves.back().point_matrix;
         pm.GetMatrix(mat);

         // reorder the point matrix according to slave face orientation
         int local = -1/*ReorderPlanarPointMat(vn0, vn1, vn2, elem, mat)*/;
         face_list.slaves.back().local = local;

         return;
      }
   }

   // we need to recurse deeper
   int mid[3];
   mid[0] = nodes.FindId(vn0,vn1);
   mid[1] = nodes.FindId(vn1,vn2);
   mid[2] = nodes.FindId(vn2,vn0);
   Point mid0(pm(0),pm(1)), mid1(pm(1),pm(2)), mid2(pm(2),pm(0));

   if (mid[0] != -1 && mid[2] != -1)
      TraversePlanar(vn0, mid[0], mid[2],
                     PointMatrix(pm(0), mid0, mid2), level+1);
   if (mid[0] != -1 && mid[1] != -1)
      TraversePlanar(mid[0], vn1, mid[1],
                     PointMatrix(mid0, pm(1), mid1), level+1);
   if (mid[1] != -1 && mid[2] != -1)
      TraversePlanar(mid[2], mid[1], vn2,
                     PointMatrix(mid2, mid1, pm(2)), level+1);
   if (mid[0] != -1 && mid[1] != -1 && mid[2] != -1)
      TraversePlanar(mid[0], mid[2], mid[1],
                     PointMatrix(mid0, mid2, mid1), level+1);
}

void NCMesh::BuildPlanarList() // TODO
{
   planar_list.Clear();

   if (Dim < 4) { return; }

   Array<char> processed_planars(planars.NumIds());
   processed_planars = 0;

   // visit planars of leaf elements
   for (int i = 0; i < leaf_elements.Size(); i++)
   {
     int elem = leaf_elements[i];
     Element &el = elements[elem];
     MFEM_ASSERT(!el.ref_type, "not a leaf element.");

     GeomInfo& gi = GI[(int) el.geom];
     for (int j = 0; j < gi.np; j++)
     {
       // get nodes for this planar
       int node[3];
       for (int k = 0; k < 3; k++)
       {
         node[k] = el.node[gi.planars[j][k]];
       }

       int planar = planars.FindId(node[0], node[1], node[2], INT_MAX);
       MFEM_ASSERT(planar >= 0, "planar not found!");

       // tell ParNCMesh about the face
       ElementSharesPlanar(elem, planar);

       // have we already processed this face? skip if yes
       if (processed_planars[planar]) { continue; }
       processed_planars[planar] = 1;

       Planar &pa = planars[planar];
       {
          PointMatrix pm(Point(0,0), Point(1,0), Point(0,1));
          // this is either a master planar or a slave planar, but we can't
          // tell until we traverse the planar refinement 'tree'...
          int sb = planar_list.slaves.size();
          TraversePlanar(node[0], node[1], node[2], pm, 0);

          int se = planar_list.slaves.size();
          if (sb < se)
          {
             // found slaves, so this is a master face; add it to the list
             planar_list.masters.push_back(Master(pa.index, elem, j, sb, se));

             // also, set the master index for the slaves
             for (int i = sb; i < se; i++)
             {
                planar_list.slaves[i].master = pa.index;
             }
          }
          else
          {
             // no slaves, this is a conforming edge
             planar_list.conforming.push_back(MeshId(pa.index, elem, j));
          }
       }

     }
   }
}

void NCMesh::TraverseEdge(int vn0, int vn1, double t0, double t1, int flags,
                          int level)
{
   int mid = nodes.FindId(vn0, vn1);
   if (mid < 0) { return; }

   Node &nd = nodes[mid];
   if (nd.HasEdge() && level > 0)
   {
      // we have a slave edge, add it to the list
      edge_list.slaves.push_back(Slave(nd.edge_index, -1, -1));
      Slave &sl = edge_list.slaves.back();

      sl.point_matrix.SetSize(1, 2);
      sl.point_matrix(0,0) = t0;
      sl.point_matrix(0,1) = t1;

      // handle slave edge orientation
      sl.edge_flags = flags;
      int v0index = nodes[vn0].vert_index;
      int v1index = nodes[vn1].vert_index;
      if (v0index > v1index) { sl.edge_flags |= 2; }

      // in 2D, get the element/local info from the degenerate face
      if (Dim == 2)
      {
         Face* fa = faces.Find(vn0, vn0, vn1, vn1);
         MFEM_ASSERT(fa != NULL, "");
         sl.element = fa->GetSingleElement();
         sl.local = find_element_edge(elements[sl.element], vn0, vn1);
      }
   }

   // recurse deeper
   double tmid = (t0 + t1) / 2;
   TraverseEdge(vn0, mid, t0, tmid, flags, level+1);
   TraverseEdge(mid, vn1, tmid, t1, flags, level+1);
}

void NCMesh::BuildEdgeList()
{
   edge_list.Clear();
   if (Dim <= 2)
   {
      boundary_faces.SetSize(0);
   }

   Array<char> processed_edges(nodes.NumIds());
   processed_edges = 0;

   Array<int> edge_element(nodes.NumIds());
   Array<char> edge_local(nodes.NumIds());
   edge_local = -1;

   // visit edges of leaf elements
   for (int i = 0; i < leaf_elements.Size(); i++)
   {
      int elem = leaf_elements[i];
      Element &el = elements[elem];
      MFEM_ASSERT(!el.ref_type, "not a leaf element.");

      GeomInfo& gi = GI[(int) el.geom];
      for (int j = 0; j < gi.ne; j++)
      {
         // get nodes for this edge
         const int* ev = gi.edges[j];
         int node[2] = { el.node[ev[0]], el.node[ev[1]] };

         int enode = nodes.FindId(node[0], node[1]);
         MFEM_ASSERT(enode >= 0, "edge node not found!");

         Node &nd = nodes[enode];
         MFEM_ASSERT(nd.HasEdge(), "edge not found!");

         // tell ParNCMesh about the edge
         ElementSharesEdge(elem, j, enode);

         // (2D only, store boundary faces)
         if (Dim <= 2)
         {
            int face = faces.FindId(node[0], node[0], node[1], node[1]);
            MFEM_ASSERT(face >= 0, "face not found!");
            if (faces[face].Boundary()) { boundary_faces.Append(face); }
         }

         // store element/local for later
         edge_element[nd.edge_index] = elem;
         edge_local[nd.edge_index] = j;

         // skip slave edges here, they will be reached from their masters
         if (GetEdgeMaster(enode) >= 0) { continue; }

         // have we already processed this edge? skip if yes
         if (processed_edges[enode]) { continue; }
         processed_edges[enode] = 1;

         // prepare edge interval for slave traversal, handle orientation
         double t0 = 0.0, t1 = 1.0;
         int v0index = nodes[node[0]].vert_index;
         int v1index = nodes[node[1]].vert_index;
         int flags = (v0index > v1index) ? 1 : 0;

         // try traversing the edge to find slave edges
         int sb = edge_list.slaves.size();
         TraverseEdge(node[0], node[1], t0, t1, flags, 0);

         int se = edge_list.slaves.size();
         if (sb < se)
         {
            // found slaves, this is a master face; add it to the list
            edge_list.masters.push_back(Master(nd.edge_index, elem, j, sb, se));

            // also, set the master index for the slaves
            for (int i = sb; i < se; i++)
            {
               edge_list.slaves[i].master = nd.edge_index;
            }
         }
         else
         {
            // no slaves, this is a conforming edge
            edge_list.conforming.push_back(MeshId(nd.edge_index, elem, j));
         }
      }
   }

   // fix up slave edge element/local
   for (unsigned i = 0; i < edge_list.slaves.size(); i++)
   {
      Slave &sl = edge_list.slaves[i];
      int local = edge_local[sl.index];
      if (local >= 0)
      {
         sl.local = local;
         sl.element = edge_element[sl.index];
      }
   }
}

void NCMesh::BuildVertexList()
{
   int total = NVertices + GetNumGhostVertices();

   vertex_list.Clear();
   vertex_list.conforming.reserve(total);

   Array<char> processed_vertices(total);
   processed_vertices = 0;

   // analogously to above, visit vertices of leaf elements
   for (int i = 0; i < leaf_elements.Size(); i++)
   {
      int elem = leaf_elements[i];
      Element &el = elements[elem];

      for (int j = 0; j < GI[(int) el.geom].nv; j++)
      {
         int node = el.node[j];
         Node &nd = nodes[node];

         int index = nd.vert_index;
         if (index >= 0)
         {
            ElementSharesVertex(elem, j, node);

            if (processed_vertices[index]) { continue; }
            processed_vertices[index] = 1;

            vertex_list.conforming.push_back(MeshId(index, elem, j));
         }
      }
   }
}

void NCMesh::Slave::OrientedPointMatrix(DenseMatrix &oriented_matrix) const
{
   oriented_matrix = point_matrix;

   if (edge_flags)
   {
      MFEM_ASSERT(oriented_matrix.Height() == 1 &&
                  oriented_matrix.Width() == 2, "not an edge point matrix");

      if (edge_flags & 1) // master inverted
      {
         oriented_matrix(0,0) = 1.0 - oriented_matrix(0,0);
         oriented_matrix(0,1) = 1.0 - oriented_matrix(0,1);
      }
      if (edge_flags & 2) // slave inverted
      {
         std::swap(oriented_matrix(0,0), oriented_matrix(0,1));
      }
   }
}

void NCMesh::NCList::Clear(bool hard)
{
   if (!hard)
   {
      conforming.clear();
      masters.clear();
      slaves.clear();
   }
   else
   {
      NCList empty;
      conforming.swap(empty.conforming);
      masters.swap(empty.masters);
      slaves.swap(empty.slaves);
   }
   inv_index.DeleteAll();
}

long NCMesh::NCList::TotalSize() const
{
   return conforming.size() + masters.size() + slaves.size();
}

const NCMesh::MeshId& NCMesh::NCList::LookUp(int index, int *type) const
{
   if (!inv_index.Size())
   {
      int max_index = -1;
      for (unsigned i = 0; i < conforming.size(); i++)
      {
         max_index = std::max(conforming[i].index, max_index);
      }
      for (unsigned i = 0; i < masters.size(); i++)
      {
         max_index = std::max(masters[i].index, max_index);
      }
      for (unsigned i = 0; i < slaves.size(); i++)
      {
         max_index = std::max(slaves[i].index, max_index);
      }

      inv_index.SetSize(max_index + 1);
      inv_index = -1;

      for (unsigned i = 0; i < conforming.size(); i++)
      {
         inv_index[conforming[i].index] = (i << 2);
      }
      for (unsigned i = 0; i < masters.size(); i++)
      {
         inv_index[masters[i].index] = (i << 2) + 1;
      }
      for (unsigned i = 0; i < slaves.size(); i++)
      {
         inv_index[slaves[i].index] = (i << 2) + 2;
      }
   }

   MFEM_ASSERT(index >= 0 && index < inv_index.Size(), "");
   int key = inv_index[index];
   MFEM_VERIFY(key >= 0, "entity not found.");

   if (type) { *type = key & 0x3; }

   switch (key & 0x3)
   {
      case 0: return conforming[key >> 2];
      case 1: return masters[key >> 2];
      case 2: return slaves[key >> 2];
      default: MFEM_ABORT("internal error"); return conforming[0];
   }
}


//// Neighbors /////////////////////////////////////////////////////////////////

void NCMesh::CollectEdgeVertices(int v0, int v1, Array<int> &indices)
{
   int mid = nodes.FindId(v0, v1);
   if (mid >= 0 && nodes[mid].HasVertex())
   {
      indices.Append(mid);

      CollectEdgeVertices(v0, mid, indices);
      CollectEdgeVertices(mid, v1, indices);
   }
}

void NCMesh::CollectFaceVertices(int v0, int v1, int v2, int v3,
                                 Array<int> &indices)
{
   int mid[4];
   switch (FaceSplitType(v0, v1, v2, v3, mid))
   {
      case 1:
         indices.Append(mid[0]);
         indices.Append(mid[2]);

         CollectFaceVertices(v0, mid[0], mid[2], v3, indices);
         CollectFaceVertices(mid[0], v1, v2, mid[2], indices);
         break;

      case 2:
         indices.Append(mid[1]);
         indices.Append(mid[3]);

         CollectFaceVertices(v0, v1, mid[1], mid[3], indices);
         CollectFaceVertices(mid[3], mid[1], v2, v3, indices);
         break;
   }
}

void NCMesh::BuildElementToVertexTable()
{
   int nrows = leaf_elements.Size();
   int* I = new int[nrows + 1];
   int** JJ = new int*[nrows];

   Array<int> indices;
   indices.Reserve(128);

   // collect vertices coinciding with each element, including hanging vertices
   for (int i = 0; i < leaf_elements.Size(); i++)
   {
      int elem = leaf_elements[i];
      Element &el = elements[elem];
      MFEM_ASSERT(!el.ref_type, "not a leaf element.");

      GeomInfo& gi = GI[(int) el.geom];
      int* node = el.node;

      indices.SetSize(0);
      for (int j = 0; j < gi.ne; j++)
      {
         const int* ev = gi.edges[j];
         CollectEdgeVertices(node[ev[0]], node[ev[1]], indices);
      }

      if (Dim >= 3)
      {
         for (int j = 0; j < gi.nf; j++)
         {
            const int* fv = gi.faces[j];
            CollectFaceVertices(node[fv[0]], node[fv[1]],
                                node[fv[2]], node[fv[3]], indices);
         }
      }

      // temporarily store one row of the table
      indices.Sort();
      indices.Unique();
      int size = indices.Size();
      I[i] = size;
      JJ[i] = new int[size];
      memcpy(JJ[i], indices.GetData(), size * sizeof(int));
   }

   // finalize the I array of the table
   int nnz = 0;
   for (int i = 0; i < nrows; i++)
   {
      int cnt = I[i];
      I[i] = nnz;
      nnz += cnt;
   }
   I[nrows] = nnz;

   // copy the temporarily stored rows into one J array
   int *J = new int[nnz];
   nnz = 0;
   for (int i = 0; i < nrows; i++)
   {
      int cnt = I[i+1] - I[i];
      memcpy(J+nnz, JJ[i], cnt * sizeof(int));
      delete [] JJ[i];
      nnz += cnt;
   }

   element_vertex.SetIJ(I, J, nrows);

   delete [] JJ;
}


void NCMesh::FindSetNeighbors(const Array<char> &elem_set,
                              Array<int> *neighbors,
                              Array<char> *neighbor_set)
{
   // If A is the element-to-vertex table (see 'element_vertex') listing all
   // vertices touching each element, including hanging vertices, then A*A^T is
   // the element-to-neighbor table. Multiplying the element set with A*A^T
   // gives the neighbor set. To save memory, this function only computes the
   // action of A*A^T, the product itself is not stored anywhere.

   // Optimization: the 'element_vertex' table does not store the obvious
   // corner nodes in it. The table is therefore empty for conforming meshes.

   UpdateElementToVertexTable();

   int nleaves = leaf_elements.Size();
   MFEM_VERIFY(elem_set.Size() == nleaves, "");
   MFEM_ASSERT(element_vertex.Size() == nleaves, "");

   // step 1: vertices = A^T * elem_set, i.e, find all vertices touching the
   // element set

   Array<char> vmark(nodes.NumIds());
   vmark = 0;

   for (int i = 0; i < nleaves; i++)
   {
      if (elem_set[i])
      {
         int *v = element_vertex.GetRow(i);
         int nv = element_vertex.RowSize(i);
         for (int j = 0; j < nv; j++)
         {
            vmark[v[j]] = 1;
         }

         Element &el = elements[leaf_elements[i]];
         nv = GI[(int) el.geom].nv;
         for (int j = 0; j < nv; j++)
         {
            vmark[el.node[j]] = 1;
         }
      }
   }

   // step 2: neighbors = A * vertices, i.e., find all elements coinciding with
   // vertices from step 1; NOTE: in the result we don't include elements from
   // the original set

   if (neighbor_set)
   {
      neighbor_set->SetSize(nleaves);
      *neighbor_set = 0;
   }

   for (int i = 0; i < nleaves; i++)
   {
      if (!elem_set[i])
      {
         bool hit = false;

         int *v = element_vertex.GetRow(i);
         int nv = element_vertex.RowSize(i);
         for (int j = 0; j < nv; j++)
         {
            if (vmark[v[j]]) { hit = true; break; }
         }

         if (!hit)
         {
            Element &el = elements[leaf_elements[i]];
            nv = GI[(int) el.geom].nv;
            for (int j = 0; j < nv; j++)
            {
               if (vmark[el.node[j]]) { hit = true; break; }
            }
         }

         if (hit)
         {
            if (neighbors) { neighbors->Append(leaf_elements[i]); }
            if (neighbor_set) { (*neighbor_set)[i] = 1; }
         }
      }
   }
}

static bool sorted_lists_intersect(const int* a, const int* b, int na, int nb)
{
   if (!na || !nb) { return false; }
   int a_last = a[na-1], b_last = b[nb-1];
   if (*b < *a) { goto l2; }  // woo-hoo! I always wanted to use a goto! :)
l1:
   if (a_last < *b) { return false; }
   while (*a < *b) { a++; }
   if (*a == *b) { return true; }
l2:
   if (b_last < *a) { return false; }
   while (*b < *a) { b++; }
   if (*a == *b) { return true; }
   goto l1;
}

void NCMesh::FindNeighbors(int elem, Array<int> &neighbors,
                           const Array<int> *search_set)
{
   // TODO future: this function is inefficient. For a single element, an
   // octree neighbor search algorithm would be better. However, the octree
   // neighbor algorithm is hard to get right in the multi-octree case due to
   // the different orientations of the octrees (i.e., the root elements).

   UpdateElementToVertexTable();

   // sorted list of all vertex nodes touching 'elem'
   Array<int> vert;
   vert.Reserve(128);

   // support for non-leaf 'elem', collect vertices of all children
   Array<int> stack;
   stack.Reserve(64);
   stack.Append(elem);

   while (stack.Size())
   {
      Element &el = elements[stack.Last()];
      stack.DeleteLast();

      if (!el.ref_type)
      {
         int *v = element_vertex.GetRow(el.index);
         int nv = element_vertex.RowSize(el.index);
         for (int i = 0; i < nv; i++)
         {
            vert.Append(v[i]);
         }

         nv = GI[(int) el.geom].nv;
         for (int i = 0; i < nv; i++)
         {
            vert.Append(el.node[i]);
         }
      }
      else
      {
         for (int i = 0; i < 8 && el.child[i] >= 0; i++)
         {
            stack.Append(el.child[i]);
         }
      }
   }

   vert.Sort();
   vert.Unique();

   int *v1 = vert.GetData();
   int nv1 = vert.Size();

   if (!search_set) { search_set = &leaf_elements; }

   // test *all* potential neighbors from the search set
   for (int i = 0; i < search_set->Size(); i++)
   {
      int testme = (*search_set)[i];
      if (testme != elem)
      {
         Element &el = elements[testme];
         int *v2 = element_vertex.GetRow(el.index);
         int nv2 = element_vertex.RowSize(el.index);

         bool hit = sorted_lists_intersect(v1, v2, nv1, nv2);

         if (!hit)
         {
            int nv = GI[(int) el.geom].nv;
            for (int j = 0; j < nv; j++)
            {
               hit = sorted_lists_intersect(&el.node[j], v1, 1, nv1);
               if (hit) { break; }
            }
         }

         if (hit) { neighbors.Append(testme); }
      }
   }
}

void NCMesh::NeighborExpand(const Array<int> &elems,
                            Array<int> &expanded,
                            const Array<int> *search_set)
{
   UpdateElementToVertexTable();

   Array<char> vmark(nodes.NumIds());
   vmark = 0;

   for (int i = 0; i < elems.Size(); i++)
   {
      Element &el = elements[elems[i]];

      int *v = element_vertex.GetRow(el.index);
      int nv = element_vertex.RowSize(el.index);
      for (int j = 0; j < nv; j++)
      {
         vmark[v[j]] = 1;
      }

      nv = GI[(int) el.geom].nv;
      for (int j = 0; j < nv; j++)
      {
         vmark[el.node[j]] = 1;
      }
   }

   if (!search_set)
   {
      search_set = &leaf_elements;
   }

   expanded.SetSize(0);
   for (int i = 0; i < search_set->Size(); i++)
   {
      int testme = (*search_set)[i];
      Element &el = elements[testme];
      bool hit = false;

      int *v = element_vertex.GetRow(el.index);
      int nv = element_vertex.RowSize(el.index);
      for (int j = 0; j < nv; j++)
      {
         if (vmark[v[j]]) { hit = true; break; }
      }

      if (!hit)
      {
         nv = GI[(int) el.geom].nv;
         for (int j = 0; j < nv; j++)
         {
            if (vmark[el.node[j]]) { hit = true; break; }
         }
      }

      if (hit) { expanded.Append(testme); }
   }
}


//// Coarse/fine transformations ///////////////////////////////////////////////

void NCMesh::PointMatrix::GetMatrix(DenseMatrix& point_matrix) const
{
   point_matrix.SetSize(points[0].dim, np);
   for (int i = 0; i < np; i++)
   {
      for (int j = 0; j < points[0].dim; j++)
      {
         point_matrix(j, i) = points[i].coord[j];
      }
   }
}

NCMesh::PointMatrix NCMesh::pm_tri_identity(
   Point(0, 0), Point(1, 0), Point(0, 1)
);
NCMesh::PointMatrix NCMesh::pm_quad_identity(
   Point(0, 0), Point(1, 0), Point(1, 1), Point(0, 1)
);
NCMesh::PointMatrix NCMesh::pm_hex_identity(
   Point(0, 0, 0), Point(1, 0, 0), Point(1, 1, 0), Point(0, 1, 0),
   Point(0, 0, 1), Point(1, 0, 1), Point(1, 1, 1), Point(0, 1, 1)
);
NCMesh::PointMatrix NCMesh::pm_pent_identity(
   Point(0, 0, 0, 0), Point(1, 0, 0, 0), Point(0, 1, 0, 0),
   Point(0, 0, 0, 1), Point(0, 0, 0, 1)
);

const NCMesh::PointMatrix& NCMesh::GetGeomIdentity(int geom)
{
   switch (geom)
   {
      case Geometry::TRIANGLE:  return pm_tri_identity;
      case Geometry::SQUARE:    return pm_quad_identity;
      case Geometry::CUBE:      return pm_hex_identity;
      case Geometry::PENTATOPE: return pm_pent_identity;
      default:
         MFEM_ABORT("unsupported geometry.");
         return pm_tri_identity;
   }
}

void NCMesh::GetPointMatrix(int geom, const char* ref_path, DenseMatrix& matrix)
{
   PointMatrix pm = GetGeomIdentity(geom);

   while (*ref_path)
   {
      int ref_type = *ref_path++;
      int child = *ref_path++;

      if (geom == Geometry::CUBE)
      {
         if (ref_type == 1) // split along X axis
         {
            Point mid01(pm(0), pm(1)), mid23(pm(2), pm(3));
            Point mid67(pm(6), pm(7)), mid45(pm(4), pm(5));

            if (child == 0)
            {
               pm = PointMatrix(pm(0), mid01, mid23, pm(3),
                                pm(4), mid45, mid67, pm(7));
            }
            else if (child == 1)
            {
               pm = PointMatrix(mid01, pm(1), pm(2), mid23,
                                mid45, pm(5), pm(6), mid67);
            }
         }
         else if (ref_type == 2) // split along Y axis
         {
            Point mid12(pm(1), pm(2)), mid30(pm(3), pm(0));
            Point mid56(pm(5), pm(6)), mid74(pm(7), pm(4));

            if (child == 0)
            {
               pm = PointMatrix(pm(0), pm(1), mid12, mid30,
                                pm(4), pm(5), mid56, mid74);
            }
            else if (child == 1)
            {
               pm = PointMatrix(mid30, mid12, pm(2), pm(3),
                                mid74, mid56, pm(6), pm(7));
            }
         }
         else if (ref_type == 4) // split along Z axis
         {
            Point mid04(pm(0), pm(4)), mid15(pm(1), pm(5));
            Point mid26(pm(2), pm(6)), mid37(pm(3), pm(7));

            if (child == 0)
            {
               pm = PointMatrix(pm(0), pm(1), pm(2), pm(3),
                                mid04, mid15, mid26, mid37);
            }
            else if (child == 1)
            {
               pm = PointMatrix(mid04, mid15, mid26, mid37,
                                pm(4), pm(5), pm(6), pm(7));
            }
         }
         else if (ref_type == 3) // XY split
         {
            Point mid01(pm(0), pm(1)), mid12(pm(1), pm(2));
            Point mid23(pm(2), pm(3)), mid30(pm(3), pm(0));
            Point mid45(pm(4), pm(5)), mid56(pm(5), pm(6));
            Point mid67(pm(6), pm(7)), mid74(pm(7), pm(4));

            Point midf0(mid23, mid12, mid01, mid30);
            Point midf5(mid45, mid56, mid67, mid74);

            if (child == 0)
            {
               pm = PointMatrix(pm(0), mid01, midf0, mid30,
                                pm(4), mid45, midf5, mid74);
            }
            else if (child == 1)
            {
               pm = PointMatrix(mid01, pm(1), mid12, midf0,
                                mid45, pm(5), mid56, midf5);
            }
            else if (child == 2)
            {
               pm = PointMatrix(midf0, mid12, pm(2), mid23,
                                midf5, mid56, pm(6), mid67);
            }
            else if (child == 3)
            {
               pm = PointMatrix(mid30, midf0, mid23, pm(3),
                                mid74, midf5, mid67, pm(7));
            }
         }
         else if (ref_type == 5) // XZ split
         {
            Point mid01(pm(0), pm(1)), mid23(pm(2), pm(3));
            Point mid45(pm(4), pm(5)), mid67(pm(6), pm(7));
            Point mid04(pm(0), pm(4)), mid15(pm(1), pm(5));
            Point mid26(pm(2), pm(6)), mid37(pm(3), pm(7));

            Point midf1(mid01, mid15, mid45, mid04);
            Point midf3(mid23, mid37, mid67, mid26);

            if (child == 0)
            {
               pm = PointMatrix(pm(0), mid01, mid23, pm(3),
                                mid04, midf1, midf3, mid37);
            }
            else if (child == 1)
            {
               pm = PointMatrix(mid01, pm(1), pm(2), mid23,
                                midf1, mid15, mid26, midf3);
            }
            else if (child == 2)
            {
               pm = PointMatrix(midf1, mid15, mid26, midf3,
                                mid45, pm(5), pm(6), mid67);
            }
            else if (child == 3)
            {
               pm = PointMatrix(mid04, midf1, midf3, mid37,
                                pm(4), mid45, mid67, pm(7));
            }
         }
         else if (ref_type == 6) // YZ split
         {
            Point mid12(pm(1), pm(2)), mid30(pm(3), pm(0));
            Point mid56(pm(5), pm(6)), mid74(pm(7), pm(4));
            Point mid04(pm(0), pm(4)), mid15(pm(1), pm(5));
            Point mid26(pm(2), pm(6)), mid37(pm(3), pm(7));

            Point midf2(mid12, mid26, mid56, mid15);
            Point midf4(mid30, mid04, mid74, mid37);

            if (child == 0)
            {
               pm = PointMatrix(pm(0), pm(1), mid12, mid30,
                                mid04, mid15, midf2, midf4);
            }
            else if (child == 1)
            {
               pm = PointMatrix(mid30, mid12, pm(2), pm(3),
                                midf4, midf2, mid26, mid37);
            }
            else if (child == 2)
            {
               pm = PointMatrix(mid04, mid15, midf2, midf4,
                                pm(4), pm(5), mid56, mid74);
            }
            else if (child == 3)
            {
               pm = PointMatrix(midf4, midf2, mid26, mid37,
                                mid74, mid56, pm(6), pm(7));
            }
         }
         else if (ref_type == 7) // full isotropic refinement
         {
            Point mid01(pm(0), pm(1)), mid12(pm(1), pm(2));
            Point mid23(pm(2), pm(3)), mid30(pm(3), pm(0));
            Point mid45(pm(4), pm(5)), mid56(pm(5), pm(6));
            Point mid67(pm(6), pm(7)), mid74(pm(7), pm(4));
            Point mid04(pm(0), pm(4)), mid15(pm(1), pm(5));
            Point mid26(pm(2), pm(6)), mid37(pm(3), pm(7));

            Point midf0(mid23, mid12, mid01, mid30);
            Point midf1(mid01, mid15, mid45, mid04);
            Point midf2(mid12, mid26, mid56, mid15);
            Point midf3(mid23, mid37, mid67, mid26);
            Point midf4(mid30, mid04, mid74, mid37);
            Point midf5(mid45, mid56, mid67, mid74);

            Point midel(midf1, midf3);

            if (child == 0)
            {
               pm = PointMatrix(pm(0), mid01, midf0, mid30,
                                mid04, midf1, midel, midf4);
            }
            else if (child == 1)
            {
               pm = PointMatrix(mid01, pm(1), mid12, midf0,
                                midf1, mid15, midf2, midel);
            }
            else if (child == 2)
            {
               pm = PointMatrix(midf0, mid12, pm(2), mid23,
                                midel, midf2, mid26, midf3);
            }
            else if (child == 3)
            {
               pm = PointMatrix(mid30, midf0, mid23, pm(3),
                                midf4, midel, midf3, mid37);
            }
            else if (child == 4)
            {
               pm = PointMatrix(mid04, midf1, midel, midf4,
                                pm(4), mid45, midf5, mid74);
            }
            else if (child == 5)
            {
               pm = PointMatrix(midf1, mid15, midf2, midel,
                                mid45, pm(5), mid56, midf5);
            }
            else if (child == 6)
            {
               pm = PointMatrix(midel, midf2, mid26, midf3,
                                midf5, mid56, pm(6), mid67);
            }
            else if (child == 7)
            {
               pm = PointMatrix(midf4, midel, midf3, mid37,
                                mid74, midf5, mid67, pm(7));
            }
         }
      }
      else if (geom == Geometry::SQUARE)
      {
         if (ref_type == 1) // X split
         {
            Point mid01(pm(0), pm(1)), mid23(pm(2), pm(3));

            if (child == 0)
            {
               pm = PointMatrix(pm(0), mid01, mid23, pm(3));
            }
            else if (child == 1)
            {
               pm = PointMatrix(mid01, pm(1), pm(2), mid23);
            }
         }
         else if (ref_type == 2) // Y split
         {
            Point mid12(pm(1), pm(2)), mid30(pm(3), pm(0));

            if (child == 0)
            {
               pm = PointMatrix(pm(0), pm(1), mid12, mid30);
            }
            else if (child == 1)
            {
               pm = PointMatrix(mid30, mid12, pm(2), pm(3));
            }
         }
         else if (ref_type == 3) // iso split
         {
            Point mid01(pm(0), pm(1)), mid12(pm(1), pm(2));
            Point mid23(pm(2), pm(3)), mid30(pm(3), pm(0));
            Point midel(mid01, mid23);

            if (child == 0)
            {
               pm = PointMatrix(pm(0), mid01, midel, mid30);
            }
            else if (child == 1)
            {
               pm = PointMatrix(mid01, pm(1), mid12, midel);
            }
            else if (child == 2)
            {
               pm = PointMatrix(midel, mid12, pm(2), mid23);
            }
            else if (child == 3)
            {
               pm = PointMatrix(mid30, midel, mid23, pm(3));
            }
         }
      }
      else if (geom == Geometry::TRIANGLE)
      {
         Point mid01(pm(0), pm(1)), mid12(pm(1), pm(2)), mid20(pm(2), pm(0));

         if (child == 0)
         {
            pm = PointMatrix(pm(0), mid01, mid20);
         }
         else if (child == 1)
         {
            pm = PointMatrix(mid01, pm(1), mid12);
         }
         else if (child == 2)
         {
            pm = PointMatrix(mid20, mid12, pm(2));
         }
         else if (child == 3)
         {
            pm = PointMatrix(mid01, mid12, mid20);
         }
      }
      else if (geom == Geometry::PENTATOPE)
      {
         // one new node per edge
         Point no5 (pm(0),pm(1)), no6 (pm(0),pm(2));
         Point no7 (pm(0),pm(3)), no8 (pm(0),pm(4));
         Point no9 (pm(1),pm(2)), no10(pm(1),pm(3));
         Point no11(pm(1),pm(4)), no12(pm(2),pm(3));
         Point no13(pm(2),pm(4)), no14(pm(3),pm(4));

         // same refinement as in Mesh::RedRefinementPentatope
         if (child==0)  {pm = PointMatrix(pm(0), no5,   no6,   no7,   no8  ); }
         else if (child==1)  {pm = PointMatrix(no5,   pm(1), no9,   no10,  no11 ); }
         else if (child==2)  {pm = PointMatrix(no6,   no9,   pm(2), no12,  no13 ); }
         else if (child==3)  {pm = PointMatrix(no7,   no10,  no12,  pm(3), no14 ); }
         else if (child==4)  {pm = PointMatrix(no8,   no11,  no13,  no14,  pm(4)); }
         else if (child==5)  {pm = PointMatrix(no5,   no6,   no9,   no10,  no11 ); }
         else if (child==6)  {pm = PointMatrix(no5,   no6,   no7,   no10,  no11 ); }
         else if (child==7)  {pm = PointMatrix(no5,   no6,   no7,   no8,   no11 ); }
         else if (child==8)  {pm = PointMatrix(no6,   no9,   no10,  no12,  no13 ); }
         else if (child==9)  {pm = PointMatrix(no6,   no9,   no10,  no11,  no13 ); }
         else if (child==10) {pm = PointMatrix(no6,   no7,   no10,  no12,  no13 ); }
         else if (child==11) {pm = PointMatrix(no6,   no7,   no10,  no11,  no13 ); }
         else if (child==12) {pm = PointMatrix(no6,   no7,   no8,   no11,  no13 ); }
         else if (child==13) {pm = PointMatrix(no7,   no10,  no12,  no13,  no14 ); }
         else if (child==14) {pm = PointMatrix(no7,   no10,  no11,  no13,  no14 ); }
         else if (child==15) {pm = PointMatrix(no7,   no8,   no11,  no13,  no14 ); }
/* Alternative Refinement
         else if (child==5)  {pm = PointMatrix(no5,   no8,   no9,   no12,  no14 ); }
         else if (child==6)  {pm = PointMatrix(no5,   no7,   no8,   no12,  no14 ); }
         else if (child==7)  {pm = PointMatrix(no6,   no8,   no9,   no12,  no13 ); }
         else if (child==8)  {pm = PointMatrix(no5,   no6,   no7,   no8,   no12 ); }
         else if (child==9)  {pm = PointMatrix(no8,   no9,   no12,  no13,  no14 ); }
         else if (child==10) {pm = PointMatrix(no5,   no8,   no9,   no11,  no14 ); }
         else if (child==11) {pm = PointMatrix(no5,   no7,   no10,  no12,  no14 ); }
         else if (child==12) {pm = PointMatrix(no5,   no9,   no10,  no11,  no14 ); }
         else if (child==13) {pm = PointMatrix(no5,   no6,   no8,   no9,   no12 ); }
         else if (child==14) {pm = PointMatrix(no8,   no9,   no11,  no13,  no14 ); }
         else if (child==15) {pm = PointMatrix(no5,   no9,   no10,  no12,  no14 ); }
*/
      }
   }

   // write the points to the matrix
   for (int i = 0; i < pm.np; i++)
   {
      for (int j = 0; j < pm(i).dim; j++)
      {
         matrix(j, i) = pm(i).coord[j];
      }
   }
}

void NCMesh::MarkCoarseLevel()
{
   coarse_elements.SetSize(leaf_elements.Size());
   coarse_elements.SetSize(0);

   for (int i = 0; i < leaf_elements.Size(); i++)
   {
      int elem = leaf_elements[i];
      if (!IsGhost(elements[elem])) { coarse_elements.Append(elem); }
   }

   transforms.embeddings.DeleteAll();
}

void NCMesh::TraverseRefinements(int elem, int coarse_index,
                                 std::string &ref_path, RefPathMap &map)
{
   Element &el = elements[elem];
   if (!el.ref_type)
   {
      int &matrix = map[ref_path];
      if (!matrix) { matrix = map.size(); }

      Embedding &emb = transforms.embeddings[el.index];
      emb.parent = coarse_index;
      emb.matrix = matrix - 1;
   }
   else
   {
      ref_path.push_back(el.ref_type);
      ref_path.push_back(0);

      for (int i = 0; i < 16; i++)
      {
         if (el.child[i] >= 0)
         {
            ref_path[ref_path.length()-1] = i;
            TraverseRefinements(el.child[i], coarse_index, ref_path, map);
         }
      }
      ref_path.resize(ref_path.length()-2);
   }
}

const CoarseFineTransformations& NCMesh::GetRefinementTransforms()
{
   MFEM_VERIFY(coarse_elements.Size() || !leaf_elements.Size(),
               "GetRefinementTransforms() must be preceded by MarkCoarseLevel()"
               " and Refine().");

   if (!transforms.embeddings.Size())
   {
      transforms.embeddings.SetSize(leaf_elements.Size());

      std::string ref_path;
      ref_path.reserve(100);

      RefPathMap map;
      map[ref_path] = 1; // identity

      for (int i = 0; i < coarse_elements.Size(); i++)
      {
         TraverseRefinements(coarse_elements[i], i, ref_path, map);
      }

      MFEM_ASSERT(elements.Size() > free_element_ids.Size(), "");
      Geometry::Type geom = elements[0].geom;
      const PointMatrix &identity = GetGeomIdentity(geom);

      transforms.point_matrices[geom].SetSize(Dim, identity.np, map.size());

      // calculate the point matrices
      for (RefPathMap::iterator it = map.begin(); it != map.end(); ++it)
      {
         GetPointMatrix(geom, it->first.c_str(),
                        transforms.point_matrices[geom](it->second-1));
      }
   }
   return transforms;
}

const CoarseFineTransformations& NCMesh::GetDerefinementTransforms()
{
   MFEM_VERIFY(transforms.embeddings.Size() || !leaf_elements.Size(),
               "GetDerefinementTransforms() must be preceded by Derefine().");

   Geometry::Type geom = elements[0].geom;

   if (!transforms.point_matrices[geom].SizeK())
   {
      std::map<int, int> mat_no;
      mat_no[0] = 1; // identity

      // assign numbers to the different matrices used
      for (int i = 0; i < transforms.embeddings.Size(); i++)
      {
         int code = transforms.embeddings[i].matrix;
         if (code)
         {
            int &matrix = mat_no[code];
            if (!matrix) { matrix = mat_no.size(); }
            transforms.embeddings[i].matrix = matrix - 1;
         }
      }

      MFEM_ASSERT(elements.Size() > free_element_ids.Size(), "");
      const PointMatrix &identity = GetGeomIdentity(geom);

      transforms.point_matrices[geom].SetSize(Dim, identity.np, mat_no.size());

      std::map<int, int>::iterator it;
      for (it = mat_no.begin(); it != mat_no.end(); ++it)
      {
         char path[3];
         int code = it->first;
         path[0] = code >> 3; // ref_type (see SetDerefMatrixCodes())
         path[1] = code & 7;  // child
         path[2] = 0;

         GetPointMatrix(geom, path,
                        transforms.point_matrices[geom](it->second-1));
      }
   }
   return transforms;
}

void NCMesh::ClearTransforms()
{
   coarse_elements.DeleteAll();
   transforms.embeddings.DeleteAll();
   std::map<Geometry::Type, DenseTensor>::iterator it;
   for (it=transforms.point_matrices.begin();
        it!=transforms.point_matrices.end(); it++)
   {
      it->second.SetSize(0, 0, 0);
   }
}


//// Utility ///////////////////////////////////////////////////////////////////

void NCMesh::GetEdgeVertices(const MeshId &edge_id, int vert_index[2],
                             bool oriented) const
{
   const Element &el = elements[edge_id.element];
   const GeomInfo& gi = GI[(int) el.geom];
   const int* ev = gi.edges[edge_id.local];

   int n0 = el.node[ev[0]], n1 = el.node[ev[1]];
   if (n0 > n1) { std::swap(n0, n1); }

   vert_index[0] = nodes[n0].vert_index;
   vert_index[1] = nodes[n1].vert_index;

   if (oriented && vert_index[0] > vert_index[1])
   {
      std::swap(vert_index[0], vert_index[1]);
   }
}

int NCMesh::GetEdgeNCOrientation(const NCMesh::MeshId &edge_id) const
{
   const Element &el = elements[edge_id.element];
   const GeomInfo& gi = GI[(int) el.geom];
   const int* ev = gi.edges[edge_id.local];

   int v0 = nodes[el.node[ev[0]]].vert_index;
   int v1 = nodes[el.node[ev[1]]].vert_index;

   return ((v0 < v1 && ev[0] > ev[1]) || (v0 > v1 && ev[0] < ev[1])) ? -1 : 1;
}

void NCMesh::GetPlanarVerticesEdges(const MeshId &planar_id,
                                    int vert_index[3], int edge_index[3],
                                    int edge_orientation[3]) const
{
   const Element &el = elements[planar_id.element];
   const int* pv = GI[(int) el.geom].planars[planar_id.local];

   for (int i = 0; i < 3; i++)
   {
      vert_index[i] = nodes[el.node[pv[i]]].vert_index;
   }

   for (int i = 0; i < 3; i++)
   {
      int j = (i+1) & 0x2;
      int n1 = el.node[pv[i]];
      int n2 = el.node[pv[j]];

      const Node* en = nodes.Find(n1, n2);
      MFEM_ASSERT(en != NULL, "edge not found.");

      edge_index[i] = en->edge_index;
      edge_orientation[i] = (vert_index[i] < vert_index[j]) ? 1 : -1;
   }
}

void NCMesh::GetFaceVerticesEdges(const MeshId &face_id,
                                  int vert_index[4], int edge_index[4],
                                  int edge_orientation[4]) const
{
   const Element &el = elements[face_id.element];
   const int* fv = GI[(int) el.geom].faces[face_id.local];

   for (int i = 0; i < 4; i++)
   {
      vert_index[i] = nodes[el.node[fv[i]]].vert_index;
   }

   for (int i = 0; i < 4; i++)
   {
      int j = (i+1) & 0x3;
      int n1 = el.node[fv[i]];
      int n2 = el.node[fv[j]];

      const Node* en = nodes.Find(n1, n2);
      MFEM_ASSERT(en != NULL, "edge not found.");

      edge_index[i] = en->edge_index;
      edge_orientation[i] = (vert_index[i] < vert_index[j]) ? 1 : -1;
   }
}

void NCMesh::GetFaceVerticesEdgesPlanars(const MeshId &face_id,
                                         int vert_index[4], int edge_index[6],
                                         int edge_orientation[6], int planar_index[4],
                                         int planar_orientation[4]) const
{
   const Element &el = elements[face_id.element];
   const int* fv = GI[(int) el.geom].faces[face_id.local];

   for (int i = 0; i < 4; i++)
   {
      vert_index[i] = nodes[el.node[fv[i]]].vert_index;
   }

   int e = 0;
   for (int i = 0; i < 4; i++)
   {
      for (int j = (i+1); j < 4; ++j)
      {
         int n1 = el.node[fv[i]];
         int n2 = el.node[fv[j]];

         const Node* en = nodes.Find(n1, n2);
         MFEM_ASSERT(en != NULL, "edge not found.");

         edge_index[e] = en->edge_index;
         edge_orientation[e++] = (vert_index[i] < vert_index[j]) ? 1 : -1;
      }
   }

   for (int i = 0; i < 4; i++)
   {
      const int* pv = GI[Geometry::TETRAHEDRON].faces[i];

      const Planar* p = planars.Find(el.node[fv[pv[0]]], el.node[fv[pv[1]]], el.node[fv[pv[2]]], std::numeric_limits<int>::max());
      MFEM_ASSERT(p != NULL, "planar not found.");

      planar_index[i] = p->index;
      int baseV[3] = { p->p1, p->p2, p->p3 };
      int myTri[3] = { el.node[fv[pv[0]]], el.node[fv[pv[1]]], el.node[fv[pv[2]]] };
      planar_orientation[i] = 0; // Mesh::GetTriOrientation(baseV, myTri); TODO find a way to obtain this
   }
}

int NCMesh::GetEdgeMaster(int node) const
{
   MFEM_ASSERT(node >= 0, "edge node not found.");
   const Node &nd = nodes[node];

   int p1 = nd.p1, p2 = nd.p2;
   MFEM_ASSERT(p1 != p2, "invalid edge node.");

   const Node &n1 = nodes[p1], &n2 = nodes[p2];

   int n1p1 = n1.p1, n1p2 = n1.p2;
   int n2p1 = n2.p1, n2p2 = n2.p2;

   if ((n2p1 != n2p2) && (p1 == n2p1 || p1 == n2p2))
   {
      // n1 is parent of n2:
      // (n1)--(nd)--(n2)------(*)
      if (n2.HasEdge()) { return p2; }
      else { return GetEdgeMaster(p2); }
   }

   if ((n1p1 != n1p2) && (p2 == n1p1 || p2 == n1p2))
   {
      // n2 is parent of n1:
      // (n2)--(nd)--(n1)------(*)
      if (n1.HasEdge()) { return p1; }
      else { return GetEdgeMaster(p1); }
   }

   return -1;
}

int NCMesh::GetPlanarMaster(int planar) const
{
   MFEM_ASSERT(planar >= 0, "planar not found.");
   const Planar &pl = planars[planar];

   int p1 = pl.p1; int p2 = pl.p2; int p3 = pl.p3;
   const Node &n1 = nodes[p1], &n2 = nodes[p2], &n3 = nodes[p3];

   int n1p1 = n1.p1, n1p2 = n1.p2;
   int n2p1 = n2.p1, n2p2 = n2.p2;
   int n3p1 = n3.p1, n3p2 = n3.p2;

   int parent_pl[3] = { -1, -1, -1};
   int parent_count = 0;

   if ((n2p1 != n2p2) && (p1 == n2p1 || p1 == n2p2))
   {
      // the triangle planar is the lower left triangle
      parent_pl[parent_count++] = p1;
      if (p1 == n2p1)
         parent_pl[parent_count++] = n2p2;
      else
         parent_pl[parent_count++] = n2p1;

      if (p1 == n3p1)
         parent_pl[parent_count++] = n3p2;
      else
         parent_pl[parent_count++] = n3p1;
   }
   else if ((n1p1 != n1p2) && (p2 == n1p1 || p2 == n1p2))
   {
      // the triangle planar is the lower right triangle
      parent_pl[parent_count++] = p2;
      if (p2 == n1p1)
         parent_pl[parent_count++] = n1p2;
      else
         parent_pl[parent_count++] = n1p1;

      if (p2 == n3p1)
         parent_pl[parent_count++] = n3p2;
      else
         parent_pl[parent_count++] = n3p1;
   }
   else if ((n1p1 != n1p2) && (p3 == n1p1 || p3 == n1p2))
   {
      // the triangle planar is the upper triangle
      parent_pl[parent_count++] = p3;
      if (p3 == n1p1)
         parent_pl[parent_count++] = n1p2;
      else
         parent_pl[parent_count++] = n1p1;

      if (p3 == n2p1)
         parent_pl[parent_count++] = n2p2;
      else
         parent_pl[parent_count++] = n2p1;
   }
   else if ((n1p1 != n1p2) && (n2p1 != n2p2) && (n3p1 != n3p2))
   {
      // the triangle planar is the middle triangle
      Array<int> s(6);
      s[0] = n1p1; s[1] = n1p2;
      s[2] = n2p1; s[3] = n2p2;
      s[4] = n3p1; s[5] = n3p2;
      s.Unique();
      parent_pl[0] = s[0];
      parent_pl[1] = s[1];
      parent_pl[2] = s[2];
   }

   return planars.FindId(parent_pl[0],parent_pl[1],parent_pl[2],std::numeric_limits<int>::max());
}

int NCMesh::GetEdgeMaster(int v1, int v2) const
{
   int node = nodes.FindId(vertex_nodeId[v1], vertex_nodeId[v2]);
   MFEM_ASSERT(node >= 0 && nodes[node].HasEdge(), "(v1, v2) is not an edge.");

   int master = GetEdgeMaster(node);
   return (master >= 0) ? nodes[master].edge_index : -1;
}

int NCMesh::GetElementDepth(int i) const
{
   int elem = leaf_elements[i];
   int depth = 0, parent;
   while ((parent = elements[elem].parent) != -1)
   {
      elem = parent;
      depth++;
   }
   return depth;
}

void NCMesh::FindFaceNodes(int face, int node[4])
{
   // Obtain face nodes from one of its elements (note that face->p1, p2, p3
   // cannot be used directly since they are not in order and p4 is missing).

   Face &fa = faces[face];

   int elem = fa.elem[0];
   if (elem < 0) { elem = fa.elem[1]; }
   MFEM_ASSERT(elem >= 0, "Face has no elements?");

   Element &el = elements[elem];
   int f = find_hex_face(find_node(el, fa.p1),
                         find_node(el, fa.p2),
                         find_node(el, fa.p3));

   const int* fv = GI[Geometry::CUBE].faces[f];
   for (int i = 0; i < 4; i++)
   {
      node[i] = el.node[fv[i]];
   }
}

void NCMesh::FindFaceNodes4D(int face, int node[4])
{
   // Obtain face nodes from one of its elements (note that face->p1, p2, p3
   // cannot be used directly since they are not in order and p4 is missing).

   Face4D &fa = faces4d[face];

   int elem = fa.elem[0];
   if (elem < 0) { elem = fa.elem[1]; }
   MFEM_ASSERT(elem >= 0, "Face has no elements?");

   Element &el = elements[elem];
   int f = find_pent_face(find_node(el, fa.p1),
                          find_node(el, fa.p2),
                          find_node(el, fa.p3),
                          find_node(el, fa.p4));

   const int* fv = GI[Geometry::PENTATOPE].faces[f];
   for (int i = 0; i < 4; i++)
   {
      node[i] = el.node[fv[i]];
   }
}

void NCMesh::GetBoundaryClosure(const Array<int> &bdr_attr_is_ess,
                                Array<int> &bdr_vertices, Array<int> &bdr_edges)
{
   bdr_vertices.SetSize(0);
   bdr_edges.SetSize(0);

   if (Dim == 3)
   {
      GetFaceList(); // make sure 'boundary_faces' is up to date

      for (int i = 0; i < boundary_faces.Size(); i++)
      {
         int face = boundary_faces[i];
         if (bdr_attr_is_ess[faces[face].attribute - 1])
         {
            int node[4];
            FindFaceNodes(face, node);

            for (int j = 0; j < 4; j++)
            {
               bdr_vertices.Append(nodes[node[j]].vert_index);

               int enode = nodes.FindId(node[j], node[(j+1) % 4]);
               MFEM_ASSERT(enode >= 0 && nodes[enode].HasEdge(), "Edge not found.");
               bdr_edges.Append(nodes[enode].edge_index);

               while ((enode = GetEdgeMaster(enode)) >= 0)
               {
                  // append master edges that may not be accessible from any
                  // boundary element, this happens in 3D in re-entrant corners
                  bdr_edges.Append(nodes[enode].edge_index);
               }
            }
         }
      }
   }
   else if (Dim == 2)
   {
      GetEdgeList(); // make sure 'boundary_faces' is up to date

      for (int i = 0; i < boundary_faces.Size(); i++)
      {
         int face = boundary_faces[i];
         Face &fc = faces[face];
         if (bdr_attr_is_ess[fc.attribute - 1])
         {
            bdr_vertices.Append(nodes[fc.p1].vert_index);
            bdr_vertices.Append(nodes[fc.p3].vert_index);
         }
      }
   }

   bdr_vertices.Sort();
   bdr_vertices.Unique();

   bdr_edges.Sort();
   bdr_edges.Unique();
}

void NCMesh::GetBoundaryClosure(const Array<int> &bdr_attr_is_ess,
                                Array<int> &bdr_vertices, Array<int> &bdr_edges, Array<int> &bdr_planars)
{
   bdr_vertices.SetSize(0);
   bdr_edges.SetSize(0);
   bdr_planars.SetSize(0);

   if (Dim < 4)
      return;
   GetFaceList(); // make sure 'boundary_faces' is up to date

   for (int i = 0; i < boundary_faces.Size(); i++)
   {
      int face = boundary_faces[i];
      if (bdr_attr_is_ess[faces4d[face].attribute - 1])
      {
         int node[4];
         FindFaceNodes4D(face, node);

         for (int j = 0; j < 4; j++)
         {
            bdr_vertices.Append(nodes[node[j]].vert_index);

            for (int k = j+1; k < 4; k++)
            {
               int enode = nodes.FindId(node[j], node[k]);
               MFEM_ASSERT(enode >= 0 && nodes[enode].HasEdge(), "Edge not found.");
               bdr_edges.Append(nodes[enode].edge_index);

               while ((enode = GetEdgeMaster(enode)) >= 0)
               {
                  // append master edges that may not be accessible from any
                  // boundary element, this happens in 3D in re-entrant corners
                  bdr_edges.Append(nodes[enode].edge_index);
               }
            }
            const int *fv = Geometry::Constants<Geometry::TETRAHEDRON>::FaceVert[j];

            int planar = planars.FindId(node[fv[0]],node[fv[1]],node[fv[2]],std::numeric_limits<int>::max());
            MFEM_ASSERT(planar >= 0, "Planar not found.");

            bdr_planars.Append(planars[planar].index);

            while ((planar = GetPlanarMaster(planar)) >= 0)
            {
               bdr_planars.Append(planars[planar].index);
            }
         }

      }
   }

   bdr_vertices.Sort();
   bdr_vertices.Unique();

   bdr_edges.Sort();
   bdr_edges.Unique();

   bdr_planars.Sort();
   bdr_planars.Unique();
}


int NCMesh::EdgeSplitLevel(int vn1, int vn2) const
{
   int mid = nodes.FindId(vn1, vn2);
   if (mid < 0 || !nodes[mid].HasVertex()) { return 0; }
   return 1 + std::max(EdgeSplitLevel(vn1, mid), EdgeSplitLevel(mid, vn2));
}

void NCMesh::FaceSplitLevel(int vn1, int vn2, int vn3, int vn4,
                            int& h_level, int& v_level) const
{
   int hl1, hl2, vl1, vl2;
   int mid[4];

   switch (FaceSplitType(vn1, vn2, vn3, vn4, mid))
   {
      case 0: // not split
         h_level = v_level = 0;
         break;

      case 1: // vertical
         FaceSplitLevel(vn1, mid[0], mid[2], vn4, hl1, vl1);
         FaceSplitLevel(mid[0], vn2, vn3, mid[2], hl2, vl2);
         h_level = std::max(hl1, hl2);
         v_level = std::max(vl1, vl2) + 1;
         break;

      default: // horizontal
         FaceSplitLevel(vn1, vn2, mid[1], mid[3], hl1, vl1);
         FaceSplitLevel(mid[3], mid[1], vn3, vn4, hl2, vl2);
         h_level = std::max(hl1, hl2) + 1;
         v_level = std::max(vl1, vl2);
   }
}

static int max8(int a, int b, int c, int d, int e, int f, int g, int h)
{
   return std::max(std::max(std::max(a, b), std::max(c, d)),
                   std::max(std::max(e, f), std::max(g, h)));
}

void NCMesh::CountSplits(int elem, int splits[4]) const
{
   const Element &el = elements[elem];
   const int* node = el.node;
   GeomInfo& gi = GI[(int) el.geom];

   int elevel[12];
   for (int i = 0; i < gi.ne; i++)
   {
      const int* ev = gi.edges[i];
      elevel[i] = EdgeSplitLevel(node[ev[0]], node[ev[1]]);
   }

   if (el.geom == Geometry::CUBE)
   {
      int flevel[6][2];
      for (int i = 0; i < gi.nf; i++)
      {
         const int* fv = gi.faces[i];
         FaceSplitLevel(node[fv[0]], node[fv[1]], node[fv[2]], node[fv[3]],
                        flevel[i][1], flevel[i][0]);
      }

      splits[0] = max8(flevel[0][0], flevel[1][0], flevel[3][0], flevel[5][0],
                       elevel[0], elevel[2], elevel[4], elevel[6]);

      splits[1] = max8(flevel[0][1], flevel[2][0], flevel[4][0], flevel[5][1],
                       elevel[1], elevel[3], elevel[5], elevel[7]);

      splits[2] = max8(flevel[1][1], flevel[2][1], flevel[3][1], flevel[4][1],
                       elevel[8], elevel[9], elevel[10], elevel[11]);
   }
   else if (el.geom == Geometry::SQUARE)
   {
      splits[0] = std::max(elevel[0], elevel[2]);
      splits[1] = std::max(elevel[1], elevel[3]);
   }
   else if (el.geom == Geometry::TRIANGLE)
   {
      splits[0] = std::max(elevel[0], std::max(elevel[1], elevel[2]));
      splits[1] = splits[0];
   }
   else if (el.geom == Geometry::PENTATOPE)
   {
      splits[0] = -1;
      for (int i = 0; i < gi.ne; i++)
         splits[0] = std::max(splits[0], elevel[i]);
      splits[1] = splits[0];
      splits[2] = splits[0];
      splits[3] = splits[0];
   }
   else
   {
      MFEM_ABORT("Unsupported element geometry.");
   }
}

void NCMesh::GetLimitRefinements(Array<Refinement> &refinements, int max_level)
{
   for (int i = 0; i < leaf_elements.Size(); i++)
   {
      if (IsGhost(elements[leaf_elements[i]])) { break; }

      int splits[4];
      CountSplits(leaf_elements[i], splits);

      char ref_type = 0;
      for (int k = 0; k < Dim; k++)
      {
         if (splits[k] > max_level)
         {
            ref_type |= (1 << k);
         }
      }

      if (ref_type)
      {
         if (Iso)
         {
            // iso meshes should only be modified by iso refinements
            ref_type = 7;
         }
         refinements.Append(Refinement(i, ref_type));
      }
   }
}

void NCMesh::LimitNCLevel(int max_nc_level)
{
   MFEM_VERIFY(max_nc_level >= 1, "'max_nc_level' must be 1 or greater.");

   while (1)
   {
      Array<Refinement> refinements;
      GetLimitRefinements(refinements, max_nc_level);

      if (!refinements.Size()) { break; }

      Refine(refinements);
   }
}

void NCMesh::PrintVertexParents(std::ostream &out) const
{
   // count vertices with parents
   int nv = 0;
   for (node_const_iterator node = nodes.cbegin(); node != nodes.cend(); ++node)
   {
      if (node->HasVertex() && node->p1 != node->p2) { nv++; }
   }
   out << nv << "\n";

   // print the relations
   for (node_const_iterator node = nodes.cbegin(); node != nodes.cend(); ++node)
   {
      if (node->HasVertex() && node->p1 != node->p2)
      {
         const Node &p1 = nodes[node->p1];
         const Node &p2 = nodes[node->p2];

         MFEM_ASSERT(p1.HasVertex(), "");
         MFEM_ASSERT(p2.HasVertex(), "");

         out << node->vert_index << " "
             << p1.vert_index << " " << p2.vert_index << "\n";
      }
   }
}

void NCMesh::LoadVertexParents(std::istream &input)
{
   int nv;
   input >> nv;
   while (nv--)
   {
      int id, p1, p2;
      input >> id >> p1 >> p2;
      MFEM_VERIFY(input, "problem reading vertex parents.");

      MFEM_VERIFY(nodes.IdExists(id), "vertex " << id << " not found.");
      MFEM_VERIFY(nodes.IdExists(p1), "parent " << p1 << " not found.");
      MFEM_VERIFY(nodes.IdExists(p2), "parent " << p2 << " not found.");

      // assign new parents for the node
      nodes.Reparent(id, p1, p2);

      // NOTE: when loading an AMR mesh, node indices are guaranteed to have
      // the same indices as vertices, see NCMesh::NCMesh.
   }
}

void NCMesh::SetVertexPositions(const Array<mfem::Vertex> &mvertices)
{
   int num_top_level = 0;
   for (node_iterator node = nodes.begin(); node != nodes.end(); ++node)
   {
      if (node->p1 == node->p2) // see NCMesh::NCMesh
      {
         MFEM_VERIFY(node.index() == node->p1, "invalid top-level vertex.");
         MFEM_VERIFY(node->HasVertex(), "top-level vertex not found.");
         MFEM_VERIFY(node->vert_index == node->p1, "bad top-level vertex index");
         num_top_level = std::max(num_top_level, node->p1 + 1);
      }
   }

   top_vertex_pos.SetSize(Dim*num_top_level);
   for (int i = 0; i < num_top_level; i++)
   {
      memcpy(&top_vertex_pos[Dim*i], mvertices[i](), Dim*sizeof(double));
   }
}

static int ref_type_num_children[8] = { 0, 2, 2, 4, 2, 4, 4, 8 };

int NCMesh::PrintElements(std::ostream &out, int elem, int &coarse_id) const
{
   const Element &el = elements[elem];
   if (el.ref_type)
   {
      int child_id[16], nch = 0;
      for (int i = 0; i < 16 && el.child[i] >= 0; i++)
      {
         child_id[nch++] = PrintElements(out, el.child[i], coarse_id);
      }
//      MFEM_ASSERT(nch == ref_type_num_children[(int) el.ref_type], "");

      out << (int) el.ref_type;
      for (int i = 0; i < nch; i++)
      {
         out << " " << child_id[i];
      }
      out << "\n";
      return coarse_id++; // return new id for this coarse element
   }
   else
   {
      return el.index;
   }
}

void NCMesh::PrintCoarseElements(std::ostream &out) const
{
   // print the number of non-leaf elements
   out << (elements.Size() - free_element_ids.Size() - leaf_elements.Size())
       << "\n";

   // print the hierarchy recursively
   int coarse_id = leaf_elements.Size();
   for (int i = 0; i < root_count; i++)
   {
      PrintElements(out, i, coarse_id);
   }
}

void NCMesh::CopyElements(int elem,
                          const BlockArray<Element> &tmp_elements,
                          Array<int> &index_map)
{
   Element &el = elements[elem];
   if (el.ref_type)
   {
      for (int i = 0; i < 8 && el.child[i] >= 0; i++)
      {
         int old_id = el.child[i];
         // here, we do not use the content of 'free_element_ids', if any
         int new_id = elements.Append(tmp_elements[old_id]);
         index_map[old_id] = new_id;
         el.child[i] = new_id;
         elements[new_id].parent = elem;
         CopyElements(new_id, tmp_elements, index_map);
      }
   }
}

void NCMesh::LoadCoarseElements(std::istream &input)
{
   int ne;
   input >> ne;

   bool iso = true;

   // load the coarse elements
   while (ne--)
   {
      int ref_type;
      input >> ref_type;

      int elem = AddElement(Element(Geometry::INVALID, 0));
      Element &el = elements[elem];
      el.ref_type = ref_type;

      if (Dim == 3 && ref_type != 7) { iso = false; }

      // load child IDs and make parent-child links
      int nch = ref_type_num_children[ref_type];
      for (int i = 0, id; i < nch; i++)
      {
         input >> id;
         MFEM_VERIFY(id >= 0, "");
         MFEM_VERIFY(id < leaf_elements.Size() ||
                     id < elements.Size()-free_element_ids.Size(),
                     "coarse element cannot be referenced before it is "
                     "defined (id=" << id << ").");

         Element &child = elements[id];
         MFEM_VERIFY(child.parent == -1,
                     "element " << id << " cannot have two parents.");

         el.child[i] = id;
         child.parent = elem;

         if (!i) // copy geom and attribute from first child
         {
            el.geom = child.geom;
            el.attribute = child.attribute;
         }
      }
   }

   // prepare for reordering the elements
   BlockArray<Element> tmp_elements;
   elements.Swap(tmp_elements);
   free_element_ids.SetSize(0);

   Array<int> index_map(tmp_elements.Size());
   index_map = -1;

   // copy roots, they need to be at the beginning of 'elements'
   root_count = 0;
   for (elem_iterator el = tmp_elements.begin(); el != tmp_elements.end(); ++el)
   {
      if (el->parent == -1)
      {
         int new_id = elements.Append(*el); // same as AddElement()
         index_map[el.index()] = new_id;
         root_count++;
      }
   }

   // copy the rest of the hierarchy
   for (int i = 0; i < root_count; i++)
   {
      CopyElements(i, tmp_elements, index_map);
   }

   // we also need to renumber element links in Face::elem[]
   for (face_iterator face = faces.begin(); face != faces.end(); ++face)
   {
      for (int i = 0; i < 2; i++)
      {
         if (face->elem[i] >= 0)
         {
            face->elem[i] = index_map[face->elem[i]];
            MFEM_ASSERT(face->elem[i] >= 0, "");
         }
      }
   }

   // set the Iso flag (must be false if there are 3D aniso refinements)
   Iso = iso;

   Update();
}

void NCMesh::Trim()
{
   vertex_list.Clear(true);
   face_list.Clear(true);
   edge_list.Clear(true);

   boundary_faces.DeleteAll();
   element_vertex.Clear();

   ClearTransforms();
}

long NCMesh::NCList::MemoryUsage() const
{
   int pmsize = 0;
   if (slaves.size())
   {
      pmsize = slaves[0].point_matrix.MemoryUsage();
   }

   return conforming.capacity() * sizeof(MeshId) +
          masters.capacity() * sizeof(Master) +
          slaves.capacity() * sizeof(Slave) +
          slaves.size() * pmsize;
}

long CoarseFineTransformations::MemoryUsage() const
{
   long mem = embeddings.MemoryUsage();

   std::map<Geometry::Type, DenseTensor>::const_iterator it;
   for (it=point_matrices.begin();
        it!=point_matrices.end(); it++)
   {
      mem += it->second.MemoryUsage();
   }

   return mem;
}

long NCMesh::MemoryUsage() const
{
   return nodes.MemoryUsage() +
          faces.MemoryUsage() +
          elements.MemoryUsage() +
          free_element_ids.MemoryUsage() +
          top_vertex_pos.MemoryUsage() +
          leaf_elements.MemoryUsage() +
          vertex_nodeId.MemoryUsage() +
          face_list.MemoryUsage() +
          edge_list.MemoryUsage() +
          vertex_list.MemoryUsage() +
          boundary_faces.MemoryUsage() +
          element_vertex.MemoryUsage() +
          ref_stack.MemoryUsage() +
          derefinements.MemoryUsage() +
          transforms.MemoryUsage() +
          coarse_elements.MemoryUsage() +
          sizeof(*this);
}

long NCMesh::MemoryUsage4D() const
{
   return nodes.MemoryUsage() +
          faces4d.MemoryUsage() +
          planars.MemoryUsage() +
          elements.MemoryUsage() +
          free_element_ids.MemoryUsage() +
          top_vertex_pos.MemoryUsage() +
          leaf_elements.MemoryUsage() +
          vertex_nodeId.MemoryUsage() +
          face_list.MemoryUsage() +
          planar_list.MemoryUsage() +
          edge_list.MemoryUsage() +
          vertex_list.MemoryUsage() +
          boundary_faces.MemoryUsage() +
          element_vertex.MemoryUsage() +
          ref_stack.MemoryUsage() +
          derefinements.MemoryUsage() +
          transforms.MemoryUsage() +
          coarse_elements.MemoryUsage() +
          sizeof(*this);
}

int NCMesh::PrintMemoryDetail() const
{
   nodes.PrintMemoryDetail(); mfem::out << " nodes\n";
   faces.PrintMemoryDetail(); mfem::out << " faces\n";

   mfem::out << elements.MemoryUsage() << " elements\n"
             << free_element_ids.MemoryUsage() << " free_element_ids\n"
             << top_vertex_pos.MemoryUsage() << " top_vertex_pos\n"
             << leaf_elements.MemoryUsage() << " leaf_elements\n"
             << vertex_nodeId.MemoryUsage() << " vertex_nodeId\n"
             << face_list.MemoryUsage() << " face_list\n"
             << edge_list.MemoryUsage() << " edge_list\n"
             << vertex_list.MemoryUsage() << " vertex_list\n"
             << boundary_faces.MemoryUsage() << " boundary_faces\n"
             << element_vertex.MemoryUsage() << " element_vertex\n"
             << ref_stack.MemoryUsage() << " ref_stack\n"
             << derefinements.MemoryUsage() << " derefinements\n"
             << transforms.MemoryUsage() << " transforms\n"
             << coarse_elements.MemoryUsage() << " coarse_elements\n"
             << sizeof(*this) << " NCMesh"
             << std::endl;

   return elements.Size() - free_element_ids.Size();
}

void NCMesh::PrintStats(std::ostream &out) const
{
   if (Dim > 3) { PrintStats4D(out); return; }
   static const double MiB = 1024.*1024.;
   out <<
       "NCMesh statistics:\n"
       "------------------\n"
       "   mesh and space dimensions : " << Dim << ", " << spaceDim << "\n"
       "   isotropic only            : " << (Iso ? "yes" : "no") << "\n"
       "   number of Nodes           : " << std::setw(9)
       << nodes.Size() << " +    [ " << std::setw(9)
       << nodes.MemoryUsage()/MiB << " MiB ]\n"
       "      free                     " << std::setw(9)
       << nodes.NumFreeIds() << "\n"
       "   number of Faces           : " << std::setw(9)
       << faces.Size() << " +    [ " << std::setw(9)
       << faces.MemoryUsage()/MiB << " MiB ]\n"
       "      free                     " << std::setw(9)
       << faces.NumFreeIds() << "\n"
       "   number of Elements        : " << std::setw(9)
       << elements.Size()-free_element_ids.Size() << " +    [ " << std::setw(9)
       << (elements.MemoryUsage() +
           free_element_ids.MemoryUsage())/MiB << " MiB ]\n"
       "      free                     " << std::setw(9)
       << free_element_ids.Size() << "\n"
       "   number of root elements   : " << std::setw(9) << root_count << "\n"
       "   number of leaf elements   : " << std::setw(9)
       << leaf_elements.Size() << "\n"
       "   number of vertices        : " << std::setw(9)
       << vertex_nodeId.Size() << "\n"
       "   number of faces           : " << std::setw(9)
       << face_list.TotalSize() << " =    [ " << std::setw(9)
       << face_list.MemoryUsage()/MiB << " MiB ]\n"
       "      conforming               " << std::setw(9)
       << face_list.conforming.size() << " +\n"
       "      master                   " << std::setw(9)
       << face_list.masters.size() << " +\n"
       "      slave                    " << std::setw(9)
       << face_list.slaves.size() << "\n"
       "   number of edges           : " << std::setw(9)
       << edge_list.TotalSize() << " =    [ " << std::setw(9)
       << edge_list.MemoryUsage()/MiB << " MiB ]\n"
       "      conforming               " << std::setw(9)
       << edge_list.conforming.size() << " +\n"
       "      master                   " << std::setw(9)
       << edge_list.masters.size() << " +\n"
       "      slave                    " << std::setw(9)
       << edge_list.slaves.size() << "\n"
       "   total memory              : " << std::setw(17)
       << "[ " << std::setw(9) << MemoryUsage()/MiB << " MiB ]\n"
       ;
}

void NCMesh::PrintStats4D(std::ostream &out) const
{
   static const double MiB = 1024.*1024.;
   out <<
       "NCMesh statistics:\n"
       "------------------\n"
       "   mesh and space dimensions : " << Dim << ", " << spaceDim << "\n"
       "   isotropic only            : " << (Iso ? "yes" : "no") << "\n"
       "   number of Nodes           : " << std::setw(9)
       << nodes.Size() << " +    [ " << std::setw(9)
       << nodes.MemoryUsage()/MiB << " MiB ]\n"
       "      free                     " << std::setw(9)
       << nodes.NumFreeIds() << "\n"
       "   number of Faces           : " << std::setw(9)
       << faces4d.Size() << " +    [ " << std::setw(9)
       << faces4d.MemoryUsage()/MiB << " MiB ]\n"
       "      free                     " << std::setw(9)
       << faces4d.NumFreeIds() << "\n"
       "   number of Elements        : " << std::setw(9)
       << elements.Size()-free_element_ids.Size() << " +    [ " << std::setw(9)
       << (elements.MemoryUsage() +
           free_element_ids.MemoryUsage())/MiB << " MiB ]\n"
       "      free                     " << std::setw(9)
       << free_element_ids.Size() << "\n"
       "   number of root elements   : " << std::setw(9) << root_count << "\n"
       "   number of leaf elements   : " << std::setw(9)
       << leaf_elements.Size() << "\n"
       "   number of vertices        : " << std::setw(9)
       << vertex_nodeId.Size() << "\n"
       "   number of faces           : " << std::setw(9)
       << face_list.TotalSize() << " =    [ " << std::setw(9)
       << face_list.MemoryUsage()/MiB << " MiB ]\n"
       "      conforming               " << std::setw(9)
       << face_list.conforming.size() << " +\n"
       "      master                   " << std::setw(9)
       << face_list.masters.size() << " +\n"
       "      slave                    " << std::setw(9)
       << face_list.slaves.size() << "\n"
       "   number of planars         : " << std::setw(9)
       << planar_list.TotalSize() << " =    [ " << std::setw(9)
       << planar_list.MemoryUsage()/MiB << " MiB ]\n"
       "      conforming               " << std::setw(9)
       << planar_list.conforming.size() << " +\n"
       "      master                   " << std::setw(9)
       << planar_list.masters.size() << " +\n"
       "      slave                    " << std::setw(9)
       << planar_list.slaves.size() << "\n"
       "   number of edges           : " << std::setw(9)
       << edge_list.TotalSize() << " =    [ " << std::setw(9)
       << edge_list.MemoryUsage()/MiB << " MiB ]\n"
       "      conforming               " << std::setw(9)
       << edge_list.conforming.size() << " +\n"
       "      master                   " << std::setw(9)
       << edge_list.masters.size() << " +\n"
       "      slave                    " << std::setw(9)
       << edge_list.slaves.size() << "\n"
       "   total memory              : " << std::setw(17)
       << "[ " << std::setw(9) << MemoryUsage4D()/MiB << " MiB ]\n"
       ;
}

#ifdef MFEM_DEBUG
void NCMesh::DebugDump(std::ostream &out) const
{
   // dump nodes
   tmp_vertex = new TmpVertex[nodes.NumIds()];
   out << nodes.Size() << "\n";
   for (node_const_iterator node = nodes.cbegin(); node != nodes.cend(); ++node)
   {
      const double *pos = CalcVertexPos(node.index());
      out << node.index() << " "
          << pos[0] << " " << pos[1] << " " << pos[2] << " "
          << node->p1 << " " << node->p2 << " "
          << node->vert_index << " " << node->edge_index << " "
          << 0 << "\n";
   }
   delete [] tmp_vertex;
   out << "\n";

   // dump elements
   int nleaves = 0;
   for (int i = 0; i < elements.Size(); i++)
   {
      const Element &el = elements[i];
      if (!el.ref_type && el.parent != -2 /*freed*/) { nleaves++; }
   }
   out << nleaves << "\n";
   for (int i = 0; i < elements.Size(); i++)
   {
      const Element &el = elements[i];
      if (el.ref_type || el.parent == -2) { continue; }
      const GeomInfo& gi = GI[(int) el.geom];
      out << gi.nv << " ";
      for (int j = 0; j < gi.nv; j++)
      {
         out << el.node[j] << " ";
      }
      out << el.attribute << " " << el.rank << " " << i << "\n";
   }
   out << "\n";

   // dump faces
   out << faces.Size() << "\n";
   for (face_const_iterator face = faces.cbegin(); face != faces.cend(); ++face)
   {
      int elem = face->elem[0];
      if (elem < 0) { elem = face->elem[1]; }
      MFEM_ASSERT(elem >= 0, "");
      const Element &el = elements[elem];

      int lf = find_hex_face(find_node(el, face->p1),
                             find_node(el, face->p2),
                             find_node(el, face->p3));

      out << "4";
      const int* fv = GI[Geometry::CUBE].faces[lf];
      for (int i = 0; i < 4; i++)
      {
         out << " " << el.node[fv[i]];
      }
      //out << " # face " << face.index() << ", index " << face->index << "\n";
      out << "\n";
   }
}
#endif

} // namespace mfem<|MERGE_RESOLUTION|>--- conflicted
+++ resolved
@@ -704,7 +704,7 @@
 int NCMesh::FindAltParents(int node1, int node2)
 {
    int mid = nodes.FindId(node1, node2);
-   if (mid < 0 && Dim == 3 && !Iso)
+   if (mid < 0 && Dim >= 3 && !Iso)
    {
       // In rare cases, a mid-face node exists under alternate parents a1, a2
       // (see picture) instead of the requested parents n1, n2. This is an
@@ -2654,13 +2654,8 @@
             int face = faces.FindId(node[0], node[1], node[2], node[3]);
             MFEM_ASSERT(face >= 0, "face not found!");
 
-<<<<<<< HEAD
-            // tell ParNCMesh about the face
-            ElementSharesFace(elem, face);
-=======
          // tell ParNCMesh about the face
          ElementSharesFace(elem, j, face);
->>>>>>> 8bb83a03
 
             // have we already processed this face? skip if yes
             if (processed_faces[face]) { continue; }
