--- conflicted
+++ resolved
@@ -325,15 +325,14 @@
    /// Return the distance of leaf 'i' from the root.
    int GetElementDepth(int i) const;
 
-<<<<<<< HEAD
    /** Return the size reduction compared to the root element (ignoring local
        stretching and curvature). */
    int GetElementSizeReduction(int i) const;
-=======
+
    /// Return the faces and face attributes of leaf element 'i'.
    void GetElementFacesAttributes(int i, Array<int> &faces,
                                   Array<int> &fattr) const;
->>>>>>> b6d50d0b
+
 
    /// I/O: Print the "vertex_parents" section of the mesh file (ver. >= 1.1).
    void PrintVertexParents(std::ostream &out) const;
