// Copyright (c) 2010-2021, Lawrence Livermore National Security, LLC. Produced
// at the Lawrence Livermore National Laboratory. All Rights reserved. See files
// LICENSE and NOTICE for details. LLNL-CODE-806117.
//
// This file is part of the MFEM library. For more information and source code
// availability visit https://mfem.org.
//
// MFEM is free software; you can redistribute it and/or modify it under the
// terms of the BSD-3 license. We welcome feedback and contributions, see file
// CONTRIBUTING.md for details.

#ifndef MFEM_NONLININTEG
#define MFEM_NONLININTEG

#include "../config/config.hpp"
#include "fe.hpp"
#include "coefficient.hpp"
#include "fespace.hpp"
#include "ceed/operator.hpp"

namespace mfem
{

/** @brief This class is used to express the local action of a general nonlinear
    finite element operator. In addition it may provide the capability to
    assemble the local gradient operator and to compute the local energy. */
class NonlinearFormIntegrator
{
protected:
   const IntegrationRule *IntRule;

   // CEED extension
   ceed::Operator* ceedOp;

   MemoryType pa_mt = MemoryType::DEFAULT;

   NonlinearFormIntegrator(const IntegrationRule *ir = NULL)
      : IntRule(ir), ceedOp(NULL) { }

public:
   /** @brief Prescribe a fixed IntegrationRule to use (when @a ir != NULL) or
       let the integrator choose (when @a ir == NULL). */
   virtual void SetIntRule(const IntegrationRule *ir) { IntRule = ir; }

   /// Prescribe a fixed IntegrationRule to use.
   void SetIntegrationRule(const IntegrationRule &ir) { SetIntRule(&ir); }

   /// Set the memory type used for GeometricFactors and other large allocations
   /// in PA extensions.
   void SetPAMemoryType(MemoryType mt) { pa_mt = mt; }

   /// Get the integration rule of the integrator (possibly NULL).
   const IntegrationRule *GetIntegrationRule() const { return IntRule; }

   /// Perform the local action of the NonlinearFormIntegrator
   virtual void AssembleElementVector(const FiniteElement &el,
                                      ElementTransformation &Tr,
                                      const Vector &elfun, Vector &elvect);

   //This function really only be used whenever UMATs are being used,
   //since UMATs require a velocity based solution vector,
   //However, they depend on a lot of variables based on displacements
   //to evolve their models. So, we need to be able to take
   //derivatives using the beginning and the end time step mesh nodes.
   //The other models should be using the one above this
   virtual void AssembleElementVector(const FiniteElement &el,
                                      ElementTransformation &Ttr_beg,
                                      ElementTransformation &Ttr_end,
                                      const Vector &elfun, Vector &elvect, const Vector &elvel);
   /// @brief Perform the local action of the NonlinearFormIntegrator resulting
   /// from a face integral term.
   virtual void AssembleFaceVector(const FiniteElement &el1,
                                   const FiniteElement &el2,
                                   FaceElementTransformations &Tr,
                                   const Vector &elfun, Vector &elvect);

   /// Assemble the local gradient matrix
   virtual void AssembleElementGrad(const FiniteElement &el,
                                    ElementTransformation &Tr,
                                    const Vector &elfun, DenseMatrix &elmat);

   /// @brief Assemble the local action of the gradient of the
   /// NonlinearFormIntegrator resulting from a face integral term.
   virtual void AssembleFaceGrad(const FiniteElement &el1,
                                 const FiniteElement &el2,
                                 FaceElementTransformations &Tr,
                                 const Vector &elfun, DenseMatrix &elmat);

   /// Compute the local energy
   virtual double GetElementEnergy(const FiniteElement &el,
                                   ElementTransformation &Tr,
                                   const Vector &elfun);

   /// Method defining partial assembly.
   /** The result of the partial assembly is stored internally so that it can be
       used later in the methods AddMultPA(). */
   virtual void AssemblePA(const FiniteElementSpace &fes);

   /** The result of the partial assembly is stored internally so that it can be
       used later in the methods AddMultPA().
       Used with BilinearFormIntegrators that have different spaces. */
   virtual void AssemblePA(const FiniteElementSpace &trial_fes,
                           const FiniteElementSpace &test_fes);

   /** @brief Prepare the integrator for partial assembly (PA) gradient
       evaluations on the given FE space @a fes at the state @a x. */
   /** The result of the partial assembly is stored internally so that it can be
       used later in the methods AddMultGradPA() and AssembleGradDiagonalPA().
       The state Vector @a x is an E-vector. */
   virtual void AssembleGradPA(const Vector &x, const FiniteElementSpace &fes);

   /// Compute the local (to the MPI rank) energy with partial assembly.
   /** Here the state @a x is an E-vector. This method can be called only after
       the method AssemblePA() has been called. */
   virtual double GetLocalStateEnergyPA(const Vector &x) const;

   /// Method for partially assembled action.
   /** Perform the action of integrator on the input @a x and add the result to
       the output @a y. Both @a x and @a y are E-vectors, i.e. they represent
       the element-wise discontinuous version of the FE space.

       This method can be called only after the method AssemblePA() has been
       called. */
   virtual void AddMultPA(const Vector &x, Vector &y) const;
<<<<<<< HEAD
   
   // We should only really require the Assemble Partial Assembly Gradient                                                            
   virtual void AssemblePAGrad(const FiniteElementSpace &fes);
   virtual void AddMultPAGrad(const Vector &x, Vector &y);
   virtual void AssembleDiagonalPA(Vector &y);

   virtual void AssembleEA(const FiniteElementSpace &fes, Vector &emat);
   
   virtual ~NonlinearFormIntegrator() { }
=======

   /// Method for partially assembled gradient action.
   /** All arguments are E-vectors. This method can be called only after the
       method AssembleGradPA() has been called.

       @param[in]     x  The gradient Operator is applied to the Vector @a x.
       @param[in,out] y  The result Vector: @f$ y += G x @f$. */
   virtual void AddMultGradPA(const Vector &x, Vector &y) const;

   /// Method for computing the diagonal of the gradient with partial assembly.
   /** The result Vector @a diag is an E-Vector. This method can be called only
       after the method AssembleGradPA() has been called.

       @param[in,out] diag  The result Vector: @f$ diag += diag(G) @f$. */
   virtual void AssembleGradDiagonalPA(Vector &diag) const;

   /// Indicates whether this integrator can use a Ceed backend.
   virtual bool SupportsCeed() const { return false; }

   /// Method defining fully unassembled operator.
   virtual void AssembleMF(const FiniteElementSpace &fes);

   /** Perform the action of integrator on the input @a x and add the result to
       the output @a y. Both @a x and @a y are E-vectors, i.e. they represent
       the element-wise discontinuous version of the FE space.

       This method can be called only after the method AssembleMF() has been
       called. */
   virtual void AddMultMF(const Vector &x, Vector &y) const;

   ceed::Operator& GetCeedOp() { return *ceedOp; }

   virtual ~NonlinearFormIntegrator()
   {
      delete ceedOp;
   }
>>>>>>> e649539e
};

/** The abstract base class BlockNonlinearFormIntegrator is
    a generalization of the NonlinearFormIntegrator class suitable
    for block state vectors. */
class BlockNonlinearFormIntegrator
{
public:
   /// Compute the local energy
   virtual double GetElementEnergy(const Array<const FiniteElement *>&el,
                                   ElementTransformation &Tr,
                                   const Array<const Vector *>&elfun);

   /// Perform the local action of the BlockNonlinearFormIntegrator
   virtual void AssembleElementVector(const Array<const FiniteElement *> &el,
                                      ElementTransformation &Tr,
                                      const Array<const Vector *> &elfun,
                                      const Array<Vector *> &elvec);

   virtual void AssembleFaceVector(const Array<const FiniteElement *> &el1,
                                   const Array<const FiniteElement *> &el2,
                                   FaceElementTransformations &Tr,
                                   const Array<const Vector *> &elfun,
                                   const Array<Vector *> &elvect);

   /// Assemble the local gradient matrix
   virtual void AssembleElementGrad(const Array<const FiniteElement*> &el,
                                    ElementTransformation &Tr,
                                    const Array<const Vector *> &elfun,
                                    const Array2D<DenseMatrix *> &elmats);

   virtual void AssembleFaceGrad(const Array<const FiniteElement *>&el1,
                                 const Array<const FiniteElement *>&el2,
                                 FaceElementTransformations &Tr,
                                 const Array<const Vector *> &elfun,
                                 const Array2D<DenseMatrix *> &elmats);

   virtual ~BlockNonlinearFormIntegrator() { }
};

/// Abstract class for nonlinear models
class NonlinearModel
{
protected:
   ElementTransformation *Ttr; /**< Reference-element to target-element
                                    transformation. */

public:
   NonlinearModel() : Ttr(NULL) { }
   virtual ~NonlinearModel() { }

   /// A reference-element to target-element transformation that can be used to
   /// evaluate Coefficient%s.
   /** @note It is assumed that Ttr_.SetIntPoint() is already called for the
       point of interest. */
   void SetTransformation(ElementTransformation &Ttr_) { Ttr = &Ttr_; }

   /** @brief Evaluate the 1st Piola-Kirchhoff stress tensor, P = P(Jpt).
       @param[in] Jpt  Represents the target->physical transformation
                       Jacobian matrix.
       @param[out]  P  The evaluated 1st Piola-Kirchhoff stress tensor. */
   virtual void EvalP(const DenseMatrix &Jpt, DenseMatrix &P) const = 0;

   /** @brief Evaluate the derivative of the 1st Piola-Kirchhoff stress tensor
       and assemble its contribution to the local gradient matrix 'A'.
       @param[in] Jpt     Represents the target->physical transformation
                          Jacobian matrix.
       @param[in] DS      Gradient of the basis matrix (dof x dim).
       @param[in] weight  Quadrature weight coefficient for the point.
       @param[in,out]  A  Local gradient matrix where the contribution from this
                          point will be added.

       Computes weight * d(dW_dxi)_d(xj) at the current point, for all i and j,
       where x1 ... xn are the FE dofs. This function is usually defined using
       the matrix invariants and their derivatives.
   */
   virtual void AssembleH(const DenseMatrix &Jpt, const DenseMatrix &DS,
                          const double weight, DenseMatrix &A) const = 0;
};


/// Abstract class for hyperelastic models
class HyperelasticModel : public NonlinearModel
{
public:

   /** @brief Evaluate the strain energy density function, W = W(Jpt).
       @param[in] Jpt  Represents the target->physical transformation
                       Jacobian matrix. */
   virtual double EvalW(const DenseMatrix &Jpt) const = 0;

};

/** Inverse-harmonic hyperelastic model with a strain energy density function
    given by the formula: W(J) = (1/2) det(J) Tr((J J^t)^{-1}) where J is the
    deformation gradient. */
class InverseHarmonicModel : public HyperelasticModel
{
protected:
   mutable DenseMatrix Z, S; // dim x dim
   mutable DenseMatrix G, C; // dof x dim

public:
   virtual double EvalW(const DenseMatrix &J) const;

   virtual void EvalP(const DenseMatrix &J, DenseMatrix &P) const;

   virtual void AssembleH(const DenseMatrix &J, const DenseMatrix &DS,
                          const double weight, DenseMatrix &A) const;
};


/** Neo-Hookean hyperelastic model with a strain energy density function given
    by the formula: \f$(\mu/2)(\bar{I}_1 - dim) + (K/2)(det(J)/g - 1)^2\f$ where
    J is the deformation gradient and \f$\bar{I}_1 = (det(J))^{-2/dim} Tr(J
    J^t)\f$. The parameters \f$\mu\f$ and K are the shear and bulk moduli,
    respectively, and g is a reference volumetric scaling. */
class NeoHookeanModel : public HyperelasticModel
{
protected:
   mutable double mu, K, g;
   Coefficient *c_mu, *c_K, *c_g;
   bool have_coeffs;

   mutable DenseMatrix Z;    // dim x dim
   mutable DenseMatrix G, C; // dof x dim

   inline void EvalCoeffs() const;

public:
   NeoHookeanModel(double mu_, double K_, double g_ = 1.0)
      : mu(mu_), K(K_), g(g_), have_coeffs(false) { c_mu = c_K = c_g = NULL; }

   NeoHookeanModel(Coefficient &mu_, Coefficient &K_, Coefficient *g_ = NULL)
      : mu(0.0), K(0.0), g(1.0), c_mu(&mu_), c_K(&K_), c_g(g_),
        have_coeffs(true) { }

   virtual double EvalW(const DenseMatrix &J) const;

   virtual void EvalP(const DenseMatrix &J, DenseMatrix &P) const;

   virtual void AssembleH(const DenseMatrix &J, const DenseMatrix &DS,
                          const double weight, DenseMatrix &A) const;
};


/** Hyperelastic integrator for any given HyperelasticModel.

    Represents @f$ \int W(Jpt) dx @f$ over a target zone, where W is the
    @a model's strain energy density function, and Jpt is the Jacobian of the
    target->physical coordinates transformation. The target configuration is
    given by the current mesh at the time of the evaluation of the integrator.
*/
class HyperelasticNLFIntegrator : public NonlinearFormIntegrator
{
private:
   HyperelasticModel *model;

   //   Jrt: the Jacobian of the target-to-reference-element transformation.
   //   Jpr: the Jacobian of the reference-to-physical-element transformation.
   //   Jpt: the Jacobian of the target-to-physical-element transformation.
   //     P: represents dW_d(Jtp) (dim x dim).
   //   DSh: gradients of reference shape functions (dof x dim).
   //    DS: gradients of the shape functions in the target (stress-free)
   //        configuration (dof x dim).
   // PMatI: coordinates of the deformed configuration (dof x dim).
   // PMatO: reshaped view into the local element contribution to the operator
   //        output - the result of AssembleElementVector() (dof x dim).
   DenseMatrix DSh, DS, Jrt, Jpr, Jpt, P, PMatI, PMatO;

public:
   /** @param[in] m  HyperelasticModel that will be integrated. */
   HyperelasticNLFIntegrator(HyperelasticModel *m) : model(m) { }

   /** @brief Computes the integral of W(Jacobian(Trt)) over a target zone
       @param[in] el     Type of FiniteElement.
       @param[in] Ttr    Represents ref->target coordinates transformation.
       @param[in] elfun  Physical coordinates of the zone. */
   virtual double GetElementEnergy(const FiniteElement &el,
                                   ElementTransformation &Ttr,
                                   const Vector &elfun);

   virtual void AssembleElementVector(const FiniteElement &el,
                                      ElementTransformation &Ttr,
                                      const Vector &elfun, Vector &elvect);

   virtual void AssembleElementGrad(const FiniteElement &el,
                                    ElementTransformation &Ttr,
                                    const Vector &elfun, DenseMatrix &elmat);
};

/** Hyperelastic incompressible Neo-Hookean integrator with the PK1 stress
    \f$P = \mu F - p F^{-T}\f$ where \f$\mu\f$ is the shear modulus,
    \f$p\f$ is the pressure, and \f$F\f$ is the deformation gradient */
class IncompressibleNeoHookeanIntegrator : public BlockNonlinearFormIntegrator
{
private:
   Coefficient *c_mu;
   DenseMatrix DSh_u, DS_u, J0i, J, J1, Finv, P, F, FinvT;
   DenseMatrix PMatI_u, PMatO_u, PMatI_p, PMatO_p, Z, G, C;
   Vector Sh_p;

public:
   IncompressibleNeoHookeanIntegrator(Coefficient &mu_) : c_mu(&mu_) { }

   virtual double GetElementEnergy(const Array<const FiniteElement *>&el,
                                   ElementTransformation &Tr,
                                   const Array<const Vector *> &elfun);

   /// Perform the local action of the NonlinearFormIntegrator
   virtual void AssembleElementVector(const Array<const FiniteElement *> &el,
                                      ElementTransformation &Tr,
                                      const Array<const Vector *> &elfun,
                                      const Array<Vector *> &elvec);

   /// Assemble the local gradient matrix
   virtual void AssembleElementGrad(const Array<const FiniteElement*> &el,
                                    ElementTransformation &Tr,
                                    const Array<const Vector *> &elfun,
                                    const Array2D<DenseMatrix *> &elmats);
};


class VectorConvectionNLFIntegrator : public NonlinearFormIntegrator
{
private:
   Coefficient *Q{};
   DenseMatrix dshape, dshapex, EF, gradEF, ELV, elmat_comp;
   Vector shape;
   // PA extension
   Vector pa_data;
   const DofToQuad *maps;         ///< Not owned
   const GeometricFactors *geom;  ///< Not owned
   int dim, ne, nq;

public:
   VectorConvectionNLFIntegrator(Coefficient &q): Q(&q) { }

   VectorConvectionNLFIntegrator() = default;

   static const IntegrationRule &GetRule(const FiniteElement &fe,
                                         ElementTransformation &T);

   virtual void AssembleElementVector(const FiniteElement &el,
                                      ElementTransformation &trans,
                                      const Vector &elfun,
                                      Vector &elvect);

   virtual void AssembleElementGrad(const FiniteElement &el,
                                    ElementTransformation &trans,
                                    const Vector &elfun,
                                    DenseMatrix &elmat);

   using NonlinearFormIntegrator::AssemblePA;

   virtual void AssemblePA(const FiniteElementSpace &fes);

   virtual void AssembleMF(const FiniteElementSpace &fes);

   virtual void AddMultPA(const Vector &x, Vector &y) const;

   virtual void AddMultMF(const Vector &x, Vector &y) const;
};


/** This class is used to assemble the convective form of the nonlinear term
    arising in the Navier-Stokes equations \f$(u \cdot \nabla v, w )\f$ */
class ConvectiveVectorConvectionNLFIntegrator :
   public VectorConvectionNLFIntegrator
{
private:
   Coefficient *Q{};
   DenseMatrix dshape, dshapex, EF, gradEF, ELV, elmat_comp;
   Vector shape;

public:
   ConvectiveVectorConvectionNLFIntegrator(Coefficient &q): Q(&q) { }

   ConvectiveVectorConvectionNLFIntegrator() = default;

   virtual void AssembleElementGrad(const FiniteElement &el,
                                    ElementTransformation &trans,
                                    const Vector &elfun,
                                    DenseMatrix &elmat);
};


/** This class is used to assemble the skew-symmetric form of the nonlinear term
    arising in the Navier-Stokes equations
    \f$.5*(u \cdot \nabla v, w ) - .5*(u \cdot \nabla w, v )\f$ */
class SkewSymmetricVectorConvectionNLFIntegrator :
   public VectorConvectionNLFIntegrator
{
private:
   Coefficient *Q{};
   DenseMatrix dshape, dshapex, EF, gradEF, ELV, elmat_comp;
   Vector shape;

public:
   SkewSymmetricVectorConvectionNLFIntegrator(Coefficient &q): Q(&q) { }

   SkewSymmetricVectorConvectionNLFIntegrator() = default;

   virtual void AssembleElementGrad(const FiniteElement &el,
                                    ElementTransformation &trans,
                                    const Vector &elfun,
                                    DenseMatrix &elmat);
};

}

#endif<|MERGE_RESOLUTION|>--- conflicted
+++ resolved
@@ -122,17 +122,16 @@
        This method can be called only after the method AssemblePA() has been
        called. */
    virtual void AddMultPA(const Vector &x, Vector &y) const;
-<<<<<<< HEAD
    
-   // We should only really require the Assemble Partial Assembly Gradient                                                            
-   virtual void AssemblePAGrad(const FiniteElementSpace &fes);
-   virtual void AddMultPAGrad(const Vector &x, Vector &y);
-   virtual void AssembleDiagonalPA(Vector &y);
-
+   /** @brief Prepare the integrator for partial assembly (PA) gradient
+       evaluations on the given FE space @a fes */
+   /** The result of the partial assembly is stored internally so that it can be
+       used later in the methods AddMultGradPA() and AssembleGradDiagonalPA().
+       The state Vector @a x is an E-vector. */                                                           
+   virtual void AssembleGradPA(const FiniteElementSpace &fes);
    virtual void AssembleEA(const FiniteElementSpace &fes, Vector &emat);
    
    virtual ~NonlinearFormIntegrator() { }
-=======
 
    /// Method for partially assembled gradient action.
    /** All arguments are E-vectors. This method can be called only after the
@@ -169,7 +168,6 @@
    {
       delete ceedOp;
    }
->>>>>>> e649539e
 };
 
 /** The abstract base class BlockNonlinearFormIntegrator is
