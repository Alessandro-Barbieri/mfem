--- conflicted
+++ resolved
@@ -322,8 +322,6 @@
                                     const Array2D<DenseMatrix *> &elmats);
 };
 
-<<<<<<< HEAD
-=======
 class VectorConvectionNLFIntegrator : public NonlinearFormIntegrator
 {
 private:
@@ -359,7 +357,6 @@
 
    virtual void AddMultPA(const Vector &x, Vector &y) const;
 };
->>>>>>> 4b766897
 
 }
 
