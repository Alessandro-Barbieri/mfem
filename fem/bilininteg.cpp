--- conflicted
+++ resolved
@@ -2459,15 +2459,8 @@
       mcoeff.SetSize(vdim);
    }
 
-<<<<<<< HEAD
-   if (vdim == -1)
-      vdim = dim;
-
-   elmat.SetSize (vdim * dof);
-=======
    dshape.SetSize(dof, dim);
    dshapedxt.SetSize(dof, sdim);
->>>>>>> 35a79116
 
    elmat.SetSize(vdim * dof);
    pelmat.SetSize(dof);
@@ -2502,14 +2495,7 @@
             elmat.AddMatrix(pelmat, dof*k, dof*k);
          }
       }
-<<<<<<< HEAD
-
-      pelmat *= norm;
-
-      for (int d = 0; d < vdim; d++)
-=======
       else if (MQ)
->>>>>>> 35a79116
       {
          MQ->Eval(mcoeff, Trans, ip);
          for (int i = 0; i < vdim; ++i)
