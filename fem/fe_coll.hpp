// Copyright (c) 2010-2022, Lawrence Livermore National Security, LLC. Produced
// at the Lawrence Livermore National Laboratory. All Rights reserved. See files
// LICENSE and NOTICE for details. LLNL-CODE-806117.
//
// This file is part of the MFEM library. For more information and source code
// availability visit https://mfem.org.
//
// MFEM is free software; you can redistribute it and/or modify it under the
// terms of the BSD-3 license. We welcome feedback and contributions, see file
// CONTRIBUTING.md for details.

#ifndef MFEM_FE_COLLECTION
#define MFEM_FE_COLLECTION

#include "../config/config.hpp"
#include "geom.hpp"
#include "fe.hpp"

namespace mfem
{

/** @brief Collection of finite elements from the same family in multiple
    dimensions. This class is used to match the degrees of freedom of a
    FiniteElementSpace between elements, and to provide the finite element
    restriction from an element to its boundary. */
class FiniteElementCollection
{
protected:
   template <Geometry::Type geom>
   static inline void GetNVE(int &nv, int &ne);

   template <Geometry::Type geom, typename v_t>
   static inline void GetEdge(int &nv, v_t &v, int &ne, int &e, int &eo,
                              const int edge_info);

   template <Geometry::Type geom, Geometry::Type f_geom,
             typename v_t, typename e_t, typename eo_t>
   static inline void GetFace(int &nv, v_t &v, int &ne, e_t &e, eo_t &eo,
                              int &nf, int &f, Geometry::Type &fg, int &fo,
                              const int face_info);

public:
   /** @brief Enumeration for ContType: defines the continuity of the field
       across element interfaces. */
   enum { CONTINUOUS,   ///< Field is continuous across element interfaces
          TANGENTIAL,   ///< Tangential components of vector field
          NORMAL,       ///< Normal component of vector field
          DISCONTINUOUS ///< Field is discontinuous across element interfaces
        };

   virtual const FiniteElement *
   FiniteElementForGeometry(Geometry::Type GeomType) const = 0;

   virtual int DofForGeometry(Geometry::Type GeomType) const = 0;

   /** @brief Returns an array, say p, that maps a local permuted index i to
       a local base index: base_i = p[i]. */
   virtual const int *DofOrderForOrientation(Geometry::Type GeomType,
                                             int Or) const = 0;

   virtual const char * Name() const { return "Undefined"; }

   virtual int GetContType() const = 0;

   int HasFaceDofs(Geometry::Type geom, int p) const;

   virtual const FiniteElement *TraceFiniteElementForGeometry(
      Geometry::Type GeomType) const
   {
      return FiniteElementForGeometry(GeomType);
   }

   virtual FiniteElementCollection *GetTraceCollection() const;

   virtual ~FiniteElementCollection();

   /** @brief Factory method: return a newly allocated FiniteElementCollection
       according to the given name. */
   /**
   | FEC Name | Space | Order | BasisType | FiniteElement::MapT | Notes |
   | :------: | :---: | :---: | :-------: | :-----: | :---: |
   | H1_[DIM]_[ORDER] | H1 | * | 1 | VALUE | H1 nodal elements |
   | H1@[BTYPE]_[DIM]_[ORDER] | H1 | * | * | VALUE | H1 nodal elements |
   | H1Pos_[DIM]_[ORDER] | H1 | * | 1 | VALUE | H1 nodal elements |
   | H1Pos_Trace_[DIM]_[ORDER] | H^{1/2} | * | 2 | VALUE | H^{1/2}-conforming trace elements for H1 defined on the interface between mesh elements (faces,edges,vertices) |
   | H1_Trace_[DIM]_[ORDER] | H^{1/2} | * | 1 | VALUE | H^{1/2}-conforming trace elements for H1 defined on the interface between mesh elements (faces,edges,vertices) |
   | H1_Trace@[BTYPE]_[DIM]_[ORDER] | H^{1/2} | * | 1 | VALUE | H^{1/2}-conforming trace elements for H1 defined on the interface between mesh elements (faces,edges,vertices) |
   | ND_[DIM]_[ORDER] | H(curl) | * | 1 / 0 | H_CURL | Nedelec vector elements |
   | ND@[CBTYPE][OBTYPE]_[DIM]_[ORDER] | H(curl) | * | * / * | H_CURL | Nedelec vector elements |
   | ND_Trace_[DIM]_[ORDER] | H^{1/2} | * | 1 / 0  | H_CURL | H^{1/2}-conforming trace elements for H(curl) defined on the interface between mesh elements (faces) |
   | ND_Trace@[CBTYPE][OBTYPE]_[DIM]_[ORDER] | H^{1/2} | * | 1 / 0 | H_CURL | H^{1/2}-conforming trace elements for H(curl) defined on the interface between mesh elements (faces) |
   | RT_[DIM]_[ORDER] | H(div) | * | 1 / 0 | H_DIV | Raviart-Thomas vector elements |
   | RT@[CBTYPE][OBTYPE]_[DIM]_[ORDER] | H(div) | * | * / * | H_DIV | Raviart-Thomas vector elements |
   | RT_Trace_[DIM]_[ORDER] | H^{1/2} | * | 1 / 0 | INTEGRAL | H^{1/2}-conforming trace elements for H(div) defined on the interface between mesh elements (faces) |
   | RT_ValTrace_[DIM]_[ORDER] | H^{1/2} | * | 1 / 0 | VALUE | H^{1/2}-conforming trace elements for H(div) defined on the interface between mesh elements (faces) |
   | RT_Trace@[BTYPE]_[DIM]_[ORDER] | H^{1/2} | * | 1 / 0 | INTEGRAL | H^{1/2}-conforming trace elements for H(div) defined on the interface between mesh elements (faces) |
   | RT_ValTrace@[BTYPE]_[DIM]_[ORDER] |  H^{1/2} | * | 1 / 0 | VALUE | H^{1/2}-conforming trace elements for H(div) defined on the interface between mesh elements (faces) |
   | L2_[DIM]_[ORDER] | L2 | * | 0 | VALUE | Discontinous L2 elements |
   | L2_T[BTYPE]_[DIM]_[ORDER] | L2 | * | 0 | VALUE | Discontinous L2 elements |
   | L2Int_[DIM]_[ORDER] | L2 | * | 0 | INTEGRAL | Discontinous L2 elements |
   | L2Int_T[BTYPE]_[DIM]_[ORDER] | L2 | * | 0 | INTEGRAL | Discontinous L2 elements |
   | DG_Iface_[DIM]_[ORDER] | - | * | 0 | VALUE | Discontinuous elements on the interface between mesh elements (faces) |
   | DG_Iface@[BTYPE]_[DIM]_[ORDER] | - | * | 0 | VALUE | Discontinuous elements on the interface between mesh elements (faces) |
   | DG_IntIface_[DIM]_[ORDER] | - | * | 0 | INTEGRAL | Discontinuous elements on the interface between mesh elements (faces) |
   | DG_IntIface@[BTYPE]_[DIM]_[ORDER] | - | * | 0 | INTEGRAL | Discontinuous elements on the interface between mesh elements (faces) |
   | NURBS[ORDER] | - | * | - | VALUE | Non-Uniform Rational B-Splines (NURBS) elements |
   | LinearNonConf3D | - | 1 | 1 | VALUE | Piecewise-linear nonconforming finite elements in 3D |
   | CrouzeixRaviart | - | - | - | - | Crouzeix-Raviart nonconforming elements in 2D |
   | Local_[FENAME] | - | - | - | - | Special collection that builds a local version out of the FENAME collection |
   |-|-|-|-|-|-|
   | Linear | H1 | 1 | 1 | VALUE | Left in for backward compatibility, consider using H1_ |
   | Quadratic | H1 | 2 | 1 | VALUE | Left in for backward compatibility, consider using H1_ |
   | QuadraticPos | H1 | 2 | 2 | VALUE | Left in for backward compatibility, consider using H1_ |
   | Cubic | H1 | 2 | 1 | VALUE | Left in for backward compatibility, consider using H1_ |
   | Const2D | L2 | 0 | 1 | VALUE | Left in for backward compatibility, consider using L2_ |
   | Const3D | L2 | 0 | 1 | VALUE | Left in for backward compatibility, consider using L2_ |
   | LinearDiscont2D | L2 | 1 | 1 | VALUE | Left in for backward compatibility, consider using L2_ |
   | GaussLinearDiscont2D | L2 | 1 | 0 | VALUE | Left in for backward compatibility, consider using L2_ |
   | P1OnQuad | H1 | 1 | 1 | VALUE | Linear P1 element with 3 nodes on a square |
   | QuadraticDiscont2D | L2 | 2 | 1 | VALUE | Left in for backward compatibility, consider using L2_ |
   | QuadraticPosDiscont2D | L2 | 2 | 2 | VALUE | Left in for backward compatibility, consider using L2_ |
   | GaussQuadraticDiscont2D | L2 | 2 | 0 | VALUE | Left in for backward compatibility, consider using L2_ |
   | CubicDiscont2D | L2 | 3 | 1 | VALUE | Left in for backward compatibility, consider using L2_ |
   | LinearDiscont3D | L2 | 1 | 1 | VALUE | Left in for backward compatibility, consider using L2_ |
   | QuadraticDiscont3D | L2 | 2 | 1 | VALUE | Left in for backward compatibility, consider using L2_ |
   | ND1_3D | H(Curl) | 1 | 1 / 0 | H_CURL | Left in for backward compatibility, consider using ND_ |
   | RT0_2D | H(Div) | 1 | 1 / 0 | H_DIV | Left in for backward compatibility, consider using RT_ |
   | RT1_2D | H(Div) | 2 | 1 / 0 | H_DIV | Left in for backward compatibility, consider using RT_ |
   | RT2_2D | H(Div) | 3 | 1 / 0 | H_DIV | Left in for backward compatibility, consider using RT_ |
   | RT0_3D | H(Div) | 1 | 1 / 0 | H_DIV | Left in for backward compatibility, consider using RT_ |
   | RT1_3D | H(Div) | 2 | 1 / 0 | H_DIV | Left in for backward compatibility, consider using RT_ |

   | Tag | Description |
   | :------: | :--------: |
   | [DIM]    | Dimension of the elements (1D, 2D, 3D) |
   | [ORDER]  | Approximation order of the elements (P0, P1, P2, ...) |
   | [BTYPE]  | BasisType of the element (0-GaussLegendre, 1 - GaussLobatto, 2-Bernstein, 3-OpenUniform, 4-CloseUniform, 5-OpenHalfUniform) |
   | [OBTYPE] | Open BasisType of the element for elements which have both types |
   | [CBTYPE] | Closed BasisType of the element for elements which have both types |

   [FENAME]  Is a special case for the Local FEC which generates a local version of a given
   FEC.  It is selected from one of (BiCubic2DFiniteElement, Quad_Q3, Nedelec1HexFiniteElement,
      Hex_ND1, H1_[DIM]_[ORDER],H1Pos_[DIM]_[ORDER], L2_[DIM]_[ORDER] )
   */
   static FiniteElementCollection *New(const char *name);

   /** @brief Get the local dofs for a given sub-manifold.

      Return the local dofs for a SDim-dimensional sub-manifold (0D - vertex, 1D
      - edge, 2D - face) including those on its boundary. The local index of the
      sub-manifold (inside Geom) and its orientation are given by the parameter
      Info = 64 * SubIndex + SubOrientation. Naturally, it is assumed that 0 <=
      SDim <= Dim(Geom). */
   void SubDofOrder(Geometry::Type Geom, int SDim, int Info,
                    Array<int> &dofs) const;

   /// Variable order version of FiniteElementForGeometry().
   /** The order parameter @a p represents the order of the highest-dimensional
       FiniteElement%s the fixed-order collection we want to query. In general,
       this order is different from the order of the returned FiniteElement. */
   const FiniteElement *GetFE(Geometry::Type geom, int p) const
   {
      if (p == base_p) { return FiniteElementForGeometry(geom); }
      if (p >= var_orders.Size() || !var_orders[p]) { InitVarOrder(p); }
      return var_orders[p]->FiniteElementForGeometry(geom);
   }

   /// Variable order version of DofForGeometry().
   /** The order parameter @a p represents the order of the highest-dimensional
       FiniteElement%s the fixed-order collection we want to query. In general,
       this order is different from the order of the element corresponding to
       @a geom in that fixed-order collection. */
   int GetNumDof(Geometry::Type geom, int p) const
   {
      if (p == base_p) { return DofForGeometry(geom); }
      if (p >= var_orders.Size() || !var_orders[p]) { InitVarOrder(p); }
      return var_orders[p]->DofForGeometry(geom);
   }

   /// Variable order version of DofOrderForOrientation().
   /** The order parameter @a p represents the order of the highest-dimensional
       FiniteElement%s the fixed-order collection we want to query. In general,
       this order is different from the order of the element corresponding to
       @a geom in that fixed-order collection. */
   const int *GetDofOrdering(Geometry::Type geom, int p, int ori) const
   {
      if (p == base_p) { return DofOrderForOrientation(geom, ori); }
      if (p >= var_orders.Size() || !var_orders[p]) { InitVarOrder(p); }
      return var_orders[p]->DofOrderForOrientation(geom, ori);
   }

   /** @brief Return the order (polynomial degree) of the FE collection,
       corresponding to the order/degree returned by FiniteElement::GetOrder()
       of the highest-dimensional FiniteElement%s defined by the collection. */
   int GetOrder() const { return base_p; }

   /// Instantiate a new collection of the same type with a different order.
   /** Generally, the order parameter @a p is NOT the same as the parameter @a p
       used by some of the constructors of derived classes. Instead, this @a p
       represents the order of the new FE collection as it will be returned by
       its GetOrder() method. */
   virtual FiniteElementCollection *Clone(int p) const;

protected:
   const int base_p; ///< Order as returned by GetOrder().

   FiniteElementCollection() : base_p(0) {}
   FiniteElementCollection(int p) : base_p(p) {}

   void InitVarOrder(int p) const;

   mutable Array<FiniteElementCollection*> var_orders;
};

/// Arbitrary order H1-conforming (continuous) finite elements.
class H1_FECollection : public FiniteElementCollection
{

protected:
   int dim, b_type;
   char h1_name[32];
   FiniteElement *H1_Elements[Geometry::NumGeom];
   int H1_dof[Geometry::NumGeom];
   int *SegDofOrd[2], *TriDofOrd[6], *QuadDofOrd[8], *TetDofOrd[24];

public:
   explicit H1_FECollection(const int p, const int dim = 3,
                            const int btype = BasisType::GaussLobatto);

   virtual const FiniteElement *FiniteElementForGeometry(
      Geometry::Type GeomType) const;
   virtual int DofForGeometry(Geometry::Type GeomType) const
   { return H1_dof[GeomType]; }
   virtual const int *DofOrderForOrientation(Geometry::Type GeomType,
                                             int Or) const;

   virtual const char *Name() const { return h1_name; }
   virtual int GetContType() const { return CONTINUOUS; }
   int GetBasisType() const { return b_type; }

   FiniteElementCollection *GetTraceCollection() const;

   /// Get the Cartesian to local H1 dof map
   const int *GetDofMap(Geometry::Type GeomType) const;
   /// Variable order version of GetDofMap
   const int *GetDofMap(Geometry::Type GeomType, int p) const;

   FiniteElementCollection* Clone(int p) const
   { return new H1_FECollection(p, dim, b_type); }

   virtual ~H1_FECollection();
};

/** @brief Arbitrary order H1-conforming (continuous) finite elements with
    positive basis functions. */
class H1Pos_FECollection : public H1_FECollection
{
public:
   explicit H1Pos_FECollection(const int p, const int dim = 3)
      : H1_FECollection(p, dim, BasisType::Positive) { }
};


/** Arbitrary order H1-conforming (continuous) serendipity finite elements;
    Current implementation works in 2D only; 3D version is in development. */
class H1Ser_FECollection : public H1_FECollection
{
public:
   explicit H1Ser_FECollection(const int p, const int dim = 2)
      : H1_FECollection(p, dim, BasisType::Serendipity) { };
};

/** @brief Arbitrary order "H^{1/2}-conforming" trace finite elements defined on
    the interface between mesh elements (faces,edges,vertices); these are the
    trace FEs of the H1-conforming FEs. */
class H1_Trace_FECollection : public H1_FECollection
{
public:
   H1_Trace_FECollection(const int p, const int dim,
                         const int btype = BasisType::GaussLobatto);
};

/// Arbitrary order "L2-conforming" discontinuous finite elements.
class L2_FECollection : public FiniteElementCollection
{
private:
   int dim;
   int b_type; // BasisType
   int m_type; // map type
   char d_name[32];
   ScalarFiniteElement *L2_Elements[Geometry::NumGeom];
   ScalarFiniteElement *Tr_Elements[Geometry::NumGeom];
   int *SegDofOrd[2];  // for rotating segment dofs in 1D
   int *TriDofOrd[6];  // for rotating triangle dofs in 2D
   int *TetDofOrd[24]; // for rotating tetrahedron dofs in 3D
   int *OtherDofOrd;   // for rotating other types of elements (for Or == 0)

public:
   L2_FECollection(const int p, const int dim,
                   const int btype = BasisType::GaussLegendre,
                   const int map_type = FiniteElement::VALUE);

   virtual const FiniteElement *FiniteElementForGeometry(
      Geometry::Type GeomType) const;
   virtual int DofForGeometry(Geometry::Type GeomType) const
   {
      if (L2_Elements[GeomType])
      {
         return L2_Elements[GeomType]->GetDof();
      }
      return 0;
   }
   virtual const int *DofOrderForOrientation(Geometry::Type GeomType,
                                             int Or) const;
   virtual const char *Name() const { return d_name; }

   virtual int GetContType() const { return DISCONTINUOUS; }

   virtual const FiniteElement *TraceFiniteElementForGeometry(
      Geometry::Type GeomType) const
   {
      return Tr_Elements[GeomType];
   }

   int GetBasisType() const { return b_type; }

   FiniteElementCollection* Clone(int p) const
   { return new L2_FECollection(p, dim, b_type, m_type); }

   virtual ~L2_FECollection();
};

/// Declare an alternative name for L2_FECollection = DG_FECollection
typedef L2_FECollection DG_FECollection;

/// Arbitrary order H(div)-conforming Raviart-Thomas finite elements.
class RT_FECollection : public FiniteElementCollection
{
protected:
   int dim;
   int cb_type; // closed BasisType
   int ob_type; // open BasisType
   char rt_name[32];
   FiniteElement *RT_Elements[Geometry::NumGeom];
   int RT_dof[Geometry::NumGeom];
   int *SegDofOrd[2], *TriDofOrd[6], *QuadDofOrd[8];

   // Initialize only the face elements
   void InitFaces(const int p, const int dim, const int map_type,
                  const bool signs);

   // Constructor used by the constructor of the RT_Trace_FECollection and
   // DG_Interface_FECollection classes
   RT_FECollection(const int p, const int dim, const int map_type,
                   const bool signs,
                   const int ob_type = BasisType::GaussLegendre);

public:
   /// Construct an H(div)-conforming Raviart-Thomas FE collection, RT_p.
   /** The index @a p corresponds to the space RT_p, as typically denoted in the
       literature, which contains vector polynomials of degree up to (p+1).
       For example, the RT_0 collection contains vector-valued linear functions
       and, in particular, FiniteElementCollection::GetOrder() will,
       correspondingly, return order 1. */
   RT_FECollection(const int p, const int dim,
                   const int cb_type = BasisType::GaussLobatto,
                   const int ob_type = BasisType::GaussLegendre);

   virtual const FiniteElement *FiniteElementForGeometry(
      Geometry::Type GeomType) const;
   virtual int DofForGeometry(Geometry::Type GeomType) const
   { return RT_dof[GeomType]; }
   virtual const int *DofOrderForOrientation(Geometry::Type GeomType,
                                             int Or) const;
   virtual const char *Name() const { return rt_name; }
   virtual int GetContType() const { return NORMAL; }
   FiniteElementCollection *GetTraceCollection() const;

   int GetClosedBasisType() const { return cb_type; }
   int GetOpenBasisType() const { return ob_type; }

   FiniteElementCollection* Clone(int p) const
   { return new RT_FECollection(p, dim, cb_type, ob_type); }

   virtual ~RT_FECollection();
};

/** @brief Arbitrary order "H^{-1/2}-conforming" face finite elements defined on
    the interface between mesh elements (faces); these are the normal trace FEs
    of the H(div)-conforming FEs. */
class RT_Trace_FECollection : public RT_FECollection
{
public:
   RT_Trace_FECollection(const int p, const int dim,
                         const int map_type = FiniteElement::INTEGRAL,
                         const int ob_type = BasisType::GaussLegendre);
};

/** Arbitrary order discontinuous finite elements defined on the interface
    between mesh elements (faces). The functions in this space are single-valued
    on each face and are discontinuous across its boundary. */
class DG_Interface_FECollection : public RT_FECollection
{
public:
   DG_Interface_FECollection(const int p, const int dim,
                             const int map_type = FiniteElement::VALUE,
                             const int ob_type = BasisType::GaussLegendre);
};

/// Arbitrary order H(curl)-conforming Nedelec finite elements.
class ND_FECollection : public FiniteElementCollection
{
protected:
   int dim;
   int cb_type; // closed BasisType
   int ob_type; // open BasisType
   char nd_name[32];
   FiniteElement *ND_Elements[Geometry::NumGeom];
   int ND_dof[Geometry::NumGeom];
   int *SegDofOrd[2], *TriDofOrd[6], *QuadDofOrd[8];

public:
   ND_FECollection(const int p, const int dim,
                   const int cb_type = BasisType::GaussLobatto,
                   const int ob_type = BasisType::GaussLegendre);

   virtual const FiniteElement *
   FiniteElementForGeometry(Geometry::Type GeomType) const;

   virtual int DofForGeometry(Geometry::Type GeomType) const
   { return ND_dof[GeomType]; }

   virtual const int *DofOrderForOrientation(Geometry::Type GeomType,
                                             int Or) const;
   virtual const char *Name() const { return nd_name; }
   virtual int GetContType() const { return TANGENTIAL; }
   FiniteElementCollection *GetTraceCollection() const;

   int GetClosedBasisType() const { return cb_type; }
   int GetOpenBasisType() const { return ob_type; }

   FiniteElementCollection* Clone(int p) const
   { return new ND_FECollection(p, dim, cb_type, ob_type); }

   virtual ~ND_FECollection();
};

/** @brief Arbitrary order H(curl)-trace finite elements defined on the
    interface between mesh elements (faces,edges); these are the tangential
    trace FEs of the H(curl)-conforming FEs. */
class ND_Trace_FECollection : public ND_FECollection
{
public:
   ND_Trace_FECollection(const int p, const int dim,
                         const int cb_type = BasisType::GaussLobatto,
                         const int ob_type = BasisType::GaussLegendre);
};

/// Arbitrary order 3D H(curl)-conforming Nedelec finite elements in 1D.
class ND_R1D_FECollection : public FiniteElementCollection
{
protected:
   char nd_name[32];
   FiniteElement *ND_Elements[Geometry::NumGeom];
   int ND_dof[Geometry::NumGeom];

public:
   ND_R1D_FECollection(const int p, const int dim,
                       const int cb_type = BasisType::GaussLobatto,
                       const int ob_type = BasisType::GaussLegendre);

   virtual const FiniteElement *FiniteElementForGeometry(Geometry::Type GeomType)
   const
   { return ND_Elements[GeomType]; }
   virtual int DofForGeometry(Geometry::Type GeomType) const
   { return ND_dof[GeomType]; }
   virtual const int *DofOrderForOrientation(Geometry::Type GeomType,
                                             int Or) const;
   virtual const char *Name() const { return nd_name; }
   virtual int GetContType() const { return TANGENTIAL; }
   FiniteElementCollection *GetTraceCollection() const;

   virtual ~ND_R1D_FECollection();
};

/// Arbitrary order 3D H(div)-conforming Raviart-Thomas finite elements in 1D.
class RT_R1D_FECollection : public FiniteElementCollection
{
protected:
   char rt_name[32];
   FiniteElement *RT_Elements[Geometry::NumGeom];
   int RT_dof[Geometry::NumGeom];

public:
   RT_R1D_FECollection(const int p, const int dim,
                       const int cb_type = BasisType::GaussLobatto,
                       const int ob_type = BasisType::GaussLegendre);

   virtual const FiniteElement *FiniteElementForGeometry(Geometry::Type GeomType)
   const
   { return RT_Elements[GeomType]; }
   virtual int DofForGeometry(Geometry::Type GeomType) const
   { return RT_dof[GeomType]; }
   virtual const int *DofOrderForOrientation(Geometry::Type GeomType,
                                             int Or) const;
   virtual const char *Name() const { return rt_name; }
   virtual int GetContType() const { return NORMAL; }
   FiniteElementCollection *GetTraceCollection() const;

   virtual ~RT_R1D_FECollection();
};

/// Arbitrary order 3D H(curl)-conforming Nedelec finite elements in 2D.
class ND_R2D_FECollection : public FiniteElementCollection
{
protected:
   char nd_name[32];
   FiniteElement *ND_Elements[Geometry::NumGeom];
   int ND_dof[Geometry::NumGeom];
   int *SegDofOrd[2];

public:
   ND_R2D_FECollection(const int p, const int dim,
                       const int cb_type = BasisType::GaussLobatto,
                       const int ob_type = BasisType::GaussLegendre);

   virtual const FiniteElement *FiniteElementForGeometry(Geometry::Type GeomType)
   const
   { return ND_Elements[GeomType]; }
   virtual int DofForGeometry(Geometry::Type GeomType) const
   { return ND_dof[GeomType]; }
   virtual const int *DofOrderForOrientation(Geometry::Type GeomType,
                                             int Or) const;
   virtual const char *Name() const { return nd_name; }
   virtual int GetContType() const { return TANGENTIAL; }
   FiniteElementCollection *GetTraceCollection() const;

   virtual ~ND_R2D_FECollection();
};

/** @brief Arbitrary order 3D H(curl)-trace finite elements in 2D defined on the
    interface between mesh elements (edges); these are the tangential
    trace FEs of the H(curl)-conforming FEs. */
class ND_R2D_Trace_FECollection : public ND_R2D_FECollection
{
public:
   ND_R2D_Trace_FECollection(const int p, const int dim,
                             const int cb_type = BasisType::GaussLobatto,
                             const int ob_type = BasisType::GaussLegendre);
};

/// Arbitrary order 3D H(div)-conforming Raviart-Thomas finite elements in 2D.
class RT_R2D_FECollection : public FiniteElementCollection
{
protected:
   int ob_type; // open BasisType
   char rt_name[32];
   FiniteElement *RT_Elements[Geometry::NumGeom];
   int RT_dof[Geometry::NumGeom];
   int *SegDofOrd[2];

   // Initialize only the face elements
   void InitFaces(const int p, const int dim, const int map_type,
                  const bool signs);

   // Constructor used by the constructor of the RT_R2D_Trace_FECollection
   RT_R2D_FECollection(const int p, const int dim, const int map_type,
                       const bool signs,
                       const int ob_type = BasisType::GaussLegendre);

public:
   RT_R2D_FECollection(const int p, const int dim,
                       const int cb_type = BasisType::GaussLobatto,
                       const int ob_type = BasisType::GaussLegendre);

   virtual const FiniteElement *FiniteElementForGeometry(Geometry::Type GeomType)
   const
   { return RT_Elements[GeomType]; }
   virtual int DofForGeometry(Geometry::Type GeomType) const
   { return RT_dof[GeomType]; }
   virtual const int *DofOrderForOrientation(Geometry::Type GeomType,
                                             int Or) const;
   virtual const char *Name() const { return rt_name; }
   virtual int GetContType() const { return NORMAL; }
   FiniteElementCollection *GetTraceCollection() const;

   virtual ~RT_R2D_FECollection();
};

/** @brief Arbitrary order 3D "H^{-1/2}-conforming" face finite elements defined on
    the interface between mesh elements (faces); these are the normal trace FEs
    of the H(div)-conforming FEs. */
class RT_R2D_Trace_FECollection : public RT_R2D_FECollection
{
public:
   RT_R2D_Trace_FECollection(const int p, const int dim,
                             const int map_type = FiniteElement::INTEGRAL,
                             const int ob_type = BasisType::GaussLegendre);
};

/// Arbitrary order non-uniform rational B-splines (NURBS) finite elements.
class NURBSFECollection : public FiniteElementCollection
{
private:
   NURBS1DFiniteElement *SegmentFE;
   NURBS2DFiniteElement *QuadrilateralFE;
   NURBS3DFiniteElement *ParallelepipedFE;

   mutable int mOrder; // >= 1 or VariableOrder
   // The 'name' can be:
   // 1) name = "NURBS" + "number", for fixed order, or
   // 2) name = "NURBS", for VariableOrder.
   // The name is updated before writing it to a stream, for example, see
   // FiniteElementSpace::Save().
   mutable char name[16];

public:
   enum { VariableOrder = -1 };

   /** @brief The parameter @a Order must be either a positive number, for fixed
      order, or VariableOrder (default). */
   explicit NURBSFECollection(int Order = VariableOrder);

   void Reset() const
   {
      SegmentFE->Reset();
      QuadrilateralFE->Reset();
      ParallelepipedFE->Reset();
   }

   /** @brief Get the order of the NURBS collection: either a positive number,
       when using fixed order, or VariableOrder. */
   /** @note Not to be confused with FiniteElementCollection::GetOrder(). */
   int GetOrder() const { return mOrder; }

   /** @brief Set the order and the name, based on the given @a Order: either a
       positive number for fixed order, or VariableOrder. */
   void SetOrder(int Order) const;

   virtual const FiniteElement *
   FiniteElementForGeometry(Geometry::Type GeomType) const;

   virtual int DofForGeometry(Geometry::Type GeomType) const;

   virtual const int *DofOrderForOrientation(Geometry::Type GeomType,
                                             int Or) const;

   virtual const char *Name() const { return name; }

   virtual int GetContType() const { return CONTINUOUS; }

   FiniteElementCollection *GetTraceCollection() const;

   virtual ~NURBSFECollection();
};


/// Piecewise-(bi/tri)linear continuous finite elements.
class LinearFECollection : public FiniteElementCollection
{
private:
   const PointFiniteElement PointFE;
   const Linear1DFiniteElement SegmentFE;
   const Linear2DFiniteElement TriangleFE;
   const BiLinear2DFiniteElement QuadrilateralFE;
   const Linear3DFiniteElement TetrahedronFE;
   const TriLinear3DFiniteElement ParallelepipedFE;
   const LinearWedgeFiniteElement WedgeFE;
   const LinearPyramidFiniteElement PyramidFE;
public:
   LinearFECollection() : FiniteElementCollection(1) { }

   virtual const FiniteElement *
   FiniteElementForGeometry(Geometry::Type GeomType) const;

   virtual int DofForGeometry(Geometry::Type GeomType) const;

   virtual const int *DofOrderForOrientation(Geometry::Type GeomType,
                                             int Or) const;

   virtual const char * Name() const { return "Linear"; }

   virtual int GetContType() const { return CONTINUOUS; }
};

/// Piecewise-(bi)quadratic continuous finite elements.
class QuadraticFECollection : public FiniteElementCollection
{
private:
   const PointFiniteElement PointFE;
   const Quad1DFiniteElement SegmentFE;
   const Quad2DFiniteElement TriangleFE;
   const BiQuad2DFiniteElement QuadrilateralFE;
   const Quadratic3DFiniteElement TetrahedronFE;
   const LagrangeHexFiniteElement ParallelepipedFE;
   const H1_WedgeElement WedgeFE;

public:
   QuadraticFECollection()
      : FiniteElementCollection(2), ParallelepipedFE(2), WedgeFE(2) { }

   virtual const FiniteElement *
   FiniteElementForGeometry(Geometry::Type GeomType) const;

   virtual int DofForGeometry(Geometry::Type GeomType) const;

   virtual const int *DofOrderForOrientation(Geometry::Type GeomType,
                                             int Or) const;

   virtual const char * Name() const { return "Quadratic"; }

   virtual int GetContType() const { return CONTINUOUS; }
};

/// Version of QuadraticFECollection with positive basis functions.
class QuadraticPosFECollection : public FiniteElementCollection
{
private:
   const QuadPos1DFiniteElement   SegmentFE;
   const BiQuadPos2DFiniteElement QuadrilateralFE;

public:
   QuadraticPosFECollection() : FiniteElementCollection(2) { }

   virtual const FiniteElement *
   FiniteElementForGeometry(Geometry::Type GeomType) const;

   virtual int DofForGeometry(Geometry::Type GeomType) const;

   virtual const int *DofOrderForOrientation(Geometry::Type GeomType,
                                             int Or) const;

   virtual const char * Name() const { return "QuadraticPos"; }

   virtual int GetContType() const { return CONTINUOUS; }
};

/// Piecewise-(bi)cubic continuous finite elements.
class CubicFECollection : public FiniteElementCollection
{
private:
   const PointFiniteElement PointFE;
   const Cubic1DFiniteElement SegmentFE;
   const Cubic2DFiniteElement TriangleFE;
   const BiCubic2DFiniteElement QuadrilateralFE;
   const Cubic3DFiniteElement TetrahedronFE;
   const LagrangeHexFiniteElement ParallelepipedFE;
   const H1_WedgeElement WedgeFE;

public:
   CubicFECollection()
      : FiniteElementCollection(3),
        ParallelepipedFE(3), WedgeFE(3, BasisType::ClosedUniform)
   { }

   virtual const FiniteElement *
   FiniteElementForGeometry(Geometry::Type GeomType) const;

   virtual int DofForGeometry(Geometry::Type GeomType) const;

   virtual const int *DofOrderForOrientation(Geometry::Type GeomType,
                                             int Or) const;

   virtual const char * Name() const { return "Cubic"; }

   virtual int GetContType() const { return CONTINUOUS; }
};

/// Crouzeix-Raviart nonconforming elements in 2D.
class CrouzeixRaviartFECollection : public FiniteElementCollection
{
private:
   const P0SegmentFiniteElement SegmentFE;
   const CrouzeixRaviartFiniteElement TriangleFE;
   const CrouzeixRaviartQuadFiniteElement QuadrilateralFE;
public:
   CrouzeixRaviartFECollection() : FiniteElementCollection(1), SegmentFE(1) { }

   virtual const FiniteElement *
   FiniteElementForGeometry(Geometry::Type GeomType) const;

   virtual int DofForGeometry(Geometry::Type GeomType) const;

   virtual const int *DofOrderForOrientation(Geometry::Type GeomType,
                                             int Or) const;

   virtual const char * Name() const { return "CrouzeixRaviart"; }

   virtual int GetContType() const { return DISCONTINUOUS; }
};

/// Piecewise-linear nonconforming finite elements in 3D.
class LinearNonConf3DFECollection : public FiniteElementCollection
{
private:
   const P0TriangleFiniteElement TriangleFE;
   const P1TetNonConfFiniteElement TetrahedronFE;
   const P0QuadFiniteElement QuadrilateralFE;
   const RotTriLinearHexFiniteElement ParallelepipedFE;

public:
   LinearNonConf3DFECollection() : FiniteElementCollection(1) { }

   virtual const FiniteElement *
   FiniteElementForGeometry(Geometry::Type GeomType) const;

   virtual int DofForGeometry(Geometry::Type GeomType) const;

   virtual const int *DofOrderForOrientation(Geometry::Type GeomType,
                                             int Or) const;

   virtual const char * Name() const { return "LinearNonConf3D"; }

   virtual int GetContType() const { return DISCONTINUOUS; }
};


/** @brief First order Raviart-Thomas finite elements in 2D. This class is kept
    only for backward compatibility, consider using RT_FECollection instead. */
class RT0_2DFECollection : public FiniteElementCollection
{
private:
   const P0SegmentFiniteElement SegmentFE; // normal component on edge
   const RT0TriangleFiniteElement TriangleFE;
   const RT0QuadFiniteElement QuadrilateralFE;
public:
   RT0_2DFECollection() : FiniteElementCollection(1), SegmentFE(0) { }

   virtual const FiniteElement *
   FiniteElementForGeometry(Geometry::Type GeomType) const;

   virtual int DofForGeometry(Geometry::Type GeomType) const;

   virtual const int *DofOrderForOrientation(Geometry::Type GeomType,
                                             int Or) const;

   virtual const char * Name() const { return "RT0_2D"; }

   virtual int GetContType() const { return NORMAL; }
};

/** @brief Second order Raviart-Thomas finite elements in 2D. This class is kept
    only for backward compatibility, consider using RT_FECollection instead. */
class RT1_2DFECollection : public FiniteElementCollection
{
private:
   const P1SegmentFiniteElement SegmentFE; // normal component on edge
   const RT1TriangleFiniteElement TriangleFE;
   const RT1QuadFiniteElement QuadrilateralFE;
public:
   RT1_2DFECollection() : FiniteElementCollection(2) { }

   virtual const FiniteElement *
   FiniteElementForGeometry(Geometry::Type GeomType) const;

   virtual int DofForGeometry(Geometry::Type GeomType) const;

   virtual const int *DofOrderForOrientation(Geometry::Type GeomType,
                                             int Or) const;

   virtual const char * Name() const { return "RT1_2D"; }

   virtual int GetContType() const { return NORMAL; }
};

/** @brief Third order Raviart-Thomas finite elements in 2D. This class is kept
    only for backward compatibility, consider using RT_FECollection instead. */
class RT2_2DFECollection : public FiniteElementCollection
{
private:
   const P2SegmentFiniteElement SegmentFE; // normal component on edge
   const RT2TriangleFiniteElement TriangleFE;
   const RT2QuadFiniteElement QuadrilateralFE;
public:
   RT2_2DFECollection() : FiniteElementCollection(3) { }

   virtual const FiniteElement *
   FiniteElementForGeometry(Geometry::Type GeomType) const;

   virtual int DofForGeometry(Geometry::Type GeomType) const;

   virtual const int *DofOrderForOrientation(Geometry::Type GeomType,
                                             int Or) const;

   virtual const char * Name() const { return "RT2_2D"; }

   virtual int GetContType() const { return NORMAL; }
};

/** @brief Piecewise-constant discontinuous finite elements in 2D. This class is
    kept only for backward compatibility, consider using L2_FECollection
    instead. */
class Const2DFECollection : public FiniteElementCollection
{
private:
   const P0TriangleFiniteElement TriangleFE;
   const P0QuadFiniteElement QuadrilateralFE;
public:
   Const2DFECollection() : FiniteElementCollection(0) { }

   virtual const FiniteElement *
   FiniteElementForGeometry(Geometry::Type GeomType) const;

   virtual int DofForGeometry(Geometry::Type GeomType) const;

   virtual const int *DofOrderForOrientation(Geometry::Type GeomType,
                                             int Or) const;

   virtual const char * Name() const { return "Const2D"; }

   virtual int GetContType() const { return DISCONTINUOUS; }
};

/** @brief Piecewise-linear discontinuous finite elements in 2D. This class is
    kept only for backward compatibility, consider using L2_FECollection
    instead. */
class LinearDiscont2DFECollection : public FiniteElementCollection
{
private:
   const Linear2DFiniteElement TriangleFE;
   const BiLinear2DFiniteElement QuadrilateralFE;

public:
   LinearDiscont2DFECollection() : FiniteElementCollection(1) { }

   virtual const FiniteElement *
   FiniteElementForGeometry(Geometry::Type GeomType) const;

   virtual int DofForGeometry(Geometry::Type GeomType) const;

   virtual const int *DofOrderForOrientation(Geometry::Type GeomType,
                                             int Or) const;

   virtual const char * Name() const { return "LinearDiscont2D"; }

   virtual int GetContType() const { return DISCONTINUOUS; }
};

/// Version of LinearDiscont2DFECollection with dofs in the Gaussian points.
class GaussLinearDiscont2DFECollection : public FiniteElementCollection
{
private:
   // const CrouzeixRaviartFiniteElement TriangleFE;
   const GaussLinear2DFiniteElement TriangleFE;
   const GaussBiLinear2DFiniteElement QuadrilateralFE;

public:
   GaussLinearDiscont2DFECollection() : FiniteElementCollection(1) { }

   virtual const FiniteElement *
   FiniteElementForGeometry(Geometry::Type GeomType) const;

   virtual int DofForGeometry(Geometry::Type GeomType) const;

   virtual const int *DofOrderForOrientation(Geometry::Type GeomType,
                                             int Or) const;

   virtual const char * Name() const { return "GaussLinearDiscont2D"; }

   virtual int GetContType() const { return DISCONTINUOUS; }
};

/// Linear (P1) finite elements on quadrilaterals.
class P1OnQuadFECollection : public FiniteElementCollection
{
private:
   const P1OnQuadFiniteElement QuadrilateralFE;
public:
   P1OnQuadFECollection() : FiniteElementCollection(1) { }
   virtual const FiniteElement *
   FiniteElementForGeometry(Geometry::Type GeomType) const;
   virtual int DofForGeometry(Geometry::Type GeomType) const;
   virtual const int *DofOrderForOrientation(Geometry::Type GeomType,
                                             int Or) const;
   virtual const char * Name() const { return "P1OnQuad"; }
   virtual int GetContType() const { return DISCONTINUOUS; }
};

/** @brief Piecewise-quadratic discontinuous finite elements in 2D. This class
    is kept only for backward compatibility, consider using L2_FECollection
    instead. */
class QuadraticDiscont2DFECollection : public FiniteElementCollection
{
private:
   const Quad2DFiniteElement TriangleFE;
   const BiQuad2DFiniteElement QuadrilateralFE;

public:
   QuadraticDiscont2DFECollection() : FiniteElementCollection(2) { }

   virtual const FiniteElement *
   FiniteElementForGeometry(Geometry::Type GeomType) const;

   virtual int DofForGeometry(Geometry::Type GeomType) const;

   virtual const int *DofOrderForOrientation(Geometry::Type GeomType,
                                             int Or) const;

   virtual const char * Name() const { return "QuadraticDiscont2D"; }
   virtual int GetContType() const { return DISCONTINUOUS; }
};

/// Version of QuadraticDiscont2DFECollection with positive basis functions.
class QuadraticPosDiscont2DFECollection : public FiniteElementCollection
{
private:
   const BiQuadPos2DFiniteElement QuadrilateralFE;

public:
   QuadraticPosDiscont2DFECollection() : FiniteElementCollection(2) { }
   virtual const FiniteElement *
   FiniteElementForGeometry(Geometry::Type GeomType) const;
   virtual int DofForGeometry(Geometry::Type GeomType) const;
   virtual const int *DofOrderForOrientation(Geometry::Type GeomType,
                                             int Or) const
   { return NULL; }
   virtual const char * Name() const { return "QuadraticPosDiscont2D"; }
   virtual int GetContType() const { return DISCONTINUOUS; }
};

/// Version of QuadraticDiscont2DFECollection with dofs in the Gaussian points.
class GaussQuadraticDiscont2DFECollection : public FiniteElementCollection
{
private:
   // const Quad2DFiniteElement TriangleFE;
   const GaussQuad2DFiniteElement TriangleFE;
   const GaussBiQuad2DFiniteElement QuadrilateralFE;

public:
   GaussQuadraticDiscont2DFECollection() : FiniteElementCollection(2) { }

   virtual const FiniteElement *
   FiniteElementForGeometry(Geometry::Type GeomType) const;

   virtual int DofForGeometry(Geometry::Type GeomType) const;

   virtual const int *DofOrderForOrientation(Geometry::Type GeomType,
                                             int Or) const;

   virtual const char * Name() const { return "GaussQuadraticDiscont2D"; }
   virtual int GetContType() const { return DISCONTINUOUS; }
};

/** @brief Piecewise-cubic discontinuous finite elements in 2D. This class is
    kept only for backward compatibility, consider using L2_FECollection
    instead. */
class CubicDiscont2DFECollection : public FiniteElementCollection
{
private:
   const Cubic2DFiniteElement TriangleFE;
   const BiCubic2DFiniteElement QuadrilateralFE;

public:
   CubicDiscont2DFECollection() : FiniteElementCollection(3) { }

   virtual const FiniteElement *
   FiniteElementForGeometry(Geometry::Type GeomType) const;

   virtual int DofForGeometry(Geometry::Type GeomType) const;

   virtual const int *DofOrderForOrientation(Geometry::Type GeomType,
                                             int Or) const;

   virtual const char * Name() const { return "CubicDiscont2D"; }
   virtual int GetContType() const { return DISCONTINUOUS; }
};

/** @brief Piecewise-constant discontinuous finite elements in 3D. This class is
    kept only for backward compatibility, consider using L2_FECollection
    instead. */
class Const3DFECollection : public FiniteElementCollection
{
private:
   const P0TetFiniteElement TetrahedronFE;
   const P0HexFiniteElement ParallelepipedFE;
<<<<<<< HEAD
   const P0PyrFiniteElement PyramidFE;
   const L2_WedgeElement WedgeFE;
=======
   const P0WdgFiniteElement WedgeFE;
   const P0PyrFiniteElement PyramidFE;
>>>>>>> e7be9bb9

public:
   Const3DFECollection() : FiniteElementCollection(0) { }

   virtual const FiniteElement *
   FiniteElementForGeometry(Geometry::Type GeomType) const;

   virtual int DofForGeometry(Geometry::Type GeomType) const;

   virtual const int *DofOrderForOrientation(Geometry::Type GeomType,
                                             int Or) const;

   virtual const char * Name() const { return "Const3D"; }
   virtual int GetContType() const { return DISCONTINUOUS; }
};

/** @brief Piecewise-linear discontinuous finite elements in 3D. This class is
    kept only for backward compatibility, consider using L2_FECollection
    instead. */
class LinearDiscont3DFECollection : public FiniteElementCollection
{
private:
   const Linear3DFiniteElement TetrahedronFE;
   const LinearPyramidFiniteElement PyramidFE;
   const LinearWedgeFiniteElement WedgeFE;
   const TriLinear3DFiniteElement ParallelepipedFE;

public:
   LinearDiscont3DFECollection() : FiniteElementCollection(1) { }

   virtual const FiniteElement *
   FiniteElementForGeometry(Geometry::Type GeomType) const;

   virtual int DofForGeometry(Geometry::Type GeomType) const;

   virtual const int *DofOrderForOrientation(Geometry::Type GeomType,
                                             int Or) const;

   virtual const char * Name() const { return "LinearDiscont3D"; }
   virtual int GetContType() const { return DISCONTINUOUS; }
};

/** @brief Piecewise-quadratic discontinuous finite elements in 3D. This class
    is kept only for backward compatibility, consider using L2_FECollection
    instead. */
class QuadraticDiscont3DFECollection : public FiniteElementCollection
{
private:
   const Quadratic3DFiniteElement TetrahedronFE;
   const LagrangeHexFiniteElement ParallelepipedFE;

public:
   QuadraticDiscont3DFECollection()
      : FiniteElementCollection(2), ParallelepipedFE(2) { }

   virtual const FiniteElement *
   FiniteElementForGeometry(Geometry::Type GeomType) const;

   virtual int DofForGeometry(Geometry::Type GeomType) const;

   virtual const int *DofOrderForOrientation(Geometry::Type GeomType,
                                             int Or) const;

   virtual const char * Name() const { return "QuadraticDiscont3D"; }
   virtual int GetContType() const { return DISCONTINUOUS; }
};

/// Finite element collection on a macro-element.
class RefinedLinearFECollection : public FiniteElementCollection
{
private:
   const PointFiniteElement PointFE;
   const RefinedLinear1DFiniteElement SegmentFE;
   const RefinedLinear2DFiniteElement TriangleFE;
   const RefinedBiLinear2DFiniteElement QuadrilateralFE;
   const RefinedLinear3DFiniteElement TetrahedronFE;
   const RefinedTriLinear3DFiniteElement ParallelepipedFE;

public:
   RefinedLinearFECollection() : FiniteElementCollection(1) { }

   virtual const FiniteElement *
   FiniteElementForGeometry(Geometry::Type GeomType) const;

   virtual int DofForGeometry(Geometry::Type GeomType) const;

   virtual const int *DofOrderForOrientation(Geometry::Type GeomType,
                                             int Or) const;

   virtual const char * Name() const { return "RefinedLinear"; }
   virtual int GetContType() const { return CONTINUOUS; }
};

/** @brief Lowest order Nedelec finite elements in 3D. This class is kept only
    for backward compatibility, consider using the new ND_FECollection
    instead. */
class ND1_3DFECollection : public FiniteElementCollection
{
private:
   const Nedelec1HexFiniteElement HexahedronFE;
   const Nedelec1TetFiniteElement TetrahedronFE;
   const Nedelec1WdgFiniteElement WedgeFE;
   const Nedelec1PyrFiniteElement PyramidFE;

public:
   ND1_3DFECollection() : FiniteElementCollection(1) { }

   virtual const FiniteElement *
   FiniteElementForGeometry(Geometry::Type GeomType) const;

   virtual int DofForGeometry(Geometry::Type GeomType) const;

   virtual const int *DofOrderForOrientation(Geometry::Type GeomType,
                                             int Or) const;

   virtual const char * Name() const { return "ND1_3D"; }
   virtual int GetContType() const { return TANGENTIAL; }
};

/** @brief First order Raviart-Thomas finite elements in 3D. This class is kept
    only for backward compatibility, consider using RT_FECollection instead. */
class RT0_3DFECollection : public FiniteElementCollection
{
private:
   const P0TriangleFiniteElement TriangleFE;
   const P0QuadFiniteElement QuadrilateralFE;
   const RT0HexFiniteElement HexahedronFE;
   const RT0TetFiniteElement TetrahedronFE;
   const RT0WdgFiniteElement WedgeFE;
   const RT0PyrFiniteElement PyramidFE;
public:
   RT0_3DFECollection() : FiniteElementCollection(1) { }

   virtual const FiniteElement *
   FiniteElementForGeometry(Geometry::Type GeomType) const;

   virtual int DofForGeometry(Geometry::Type GeomType) const;

   virtual const int *DofOrderForOrientation(Geometry::Type GeomType,
                                             int Or) const;

   virtual const char * Name() const { return "RT0_3D"; }
   virtual int GetContType() const { return NORMAL; }
};

/** @brief Second order Raviart-Thomas finite elements in 3D. This class is kept
    only for backward compatibility, consider using RT_FECollection instead. */
class RT1_3DFECollection : public FiniteElementCollection
{
private:
   const Linear2DFiniteElement TriangleFE;
   const BiLinear2DFiniteElement QuadrilateralFE;
   const RT1HexFiniteElement HexahedronFE;
public:
   RT1_3DFECollection() : FiniteElementCollection(2) { }

   virtual const FiniteElement *
   FiniteElementForGeometry(Geometry::Type GeomType) const;

   virtual int DofForGeometry(Geometry::Type GeomType) const;

   virtual const int *DofOrderForOrientation(Geometry::Type GeomType,
                                             int Or) const;

   virtual const char * Name() const { return "RT1_3D"; }
   virtual int GetContType() const { return NORMAL; }
};

/// Discontinuous collection defined locally by a given finite element.
class Local_FECollection : public FiniteElementCollection
{
private:
   char d_name[32];
   Geometry::Type GeomType;
   FiniteElement *Local_Element;

public:
   Local_FECollection(const char *fe_name);

   virtual const FiniteElement *FiniteElementForGeometry(
      Geometry::Type GeomType_) const
   { return (GeomType == GeomType_) ? Local_Element : NULL; }
   virtual int DofForGeometry(Geometry::Type GeomType_) const
   { return (GeomType == GeomType_) ? Local_Element->GetDof() : 0; }
   virtual const int *DofOrderForOrientation(Geometry::Type GeomType_,
                                             int Or) const
   { return NULL; }
   virtual const char *Name() const { return d_name; }

   virtual ~Local_FECollection() { delete Local_Element; }
   virtual int GetContType() const { return DISCONTINUOUS; }
};

}

#endif<|MERGE_RESOLUTION|>--- conflicted
+++ resolved
@@ -1073,13 +1073,8 @@
 private:
    const P0TetFiniteElement TetrahedronFE;
    const P0HexFiniteElement ParallelepipedFE;
-<<<<<<< HEAD
-   const P0PyrFiniteElement PyramidFE;
-   const L2_WedgeElement WedgeFE;
-=======
    const P0WdgFiniteElement WedgeFE;
    const P0PyrFiniteElement PyramidFE;
->>>>>>> e7be9bb9
 
 public:
    Const3DFECollection() : FiniteElementCollection(0) { }
