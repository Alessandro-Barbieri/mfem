--- conflicted
+++ resolved
@@ -1616,54 +1616,6 @@
 
    switch (Order)
    {
-<<<<<<< HEAD
-   case 0:  // 1 point - degree 1
-   case 1:
-	   PentatopeIntRules[0] = PentatopeIntRules[1] = ir = new IntegrationRule(1);
-      ir->AddPentMidPoint(0, 1./24.);
-      return ir;
-
-   case 2:  // 5 points - degree 3
-   case 3:
-	   PentatopeIntRules[2] = PentatopeIntRules[3] = ir = new IntegrationRule(5);
-       ir->AddPentPoints5(0,0.118350341907227374, 0.526598632371090503, 1/120.);
-       return ir;
-
-   default:
-	   {
-		   //construct the higher integration rules with the duffy transformation --> 1d integral in time and a tet quad-rule w.r.t space
-
-		   IntegrationRule *timeIR = SegmentIntegrationRule(Order+3);
-		   IntegrationRule *tetIR = TetrahedronIntegrationRule(Order);
-
-		   int NIP = timeIR->GetNPoints() * tetIR->GetNPoints();
-		   AllocIntRule(PentatopeIntRules, Order);
-		   PentatopeIntRules[Order] = ir = new IntegrationRule(NIP);
-
-	//	   cout << "higher integration rules for pentatopes implemented with duffy ( order = " << Order << " ) --> " << NIP << " int. points!" << endl;
-
-		   double xi,yi,zi,ti, weight;
-
-		   int pos = 0;
-		   for(int i=0; i<timeIR->GetNPoints(); i++)
-		   {
-			   ti = timeIR->IntPoint(i).x;
-
-			   for(int j=0; j<tetIR->GetNPoints(); j++)
-			   {
-				   xi = (1.-ti)*tetIR->IntPoint(j).x;
-				   yi = (1.-ti)*tetIR->IntPoint(j).y;
-				   zi = (1.-ti)*tetIR->IntPoint(j).z;
-				   weight = timeIR->IntPoint(i).weight * tetIR->IntPoint(j).weight * (1.-ti) * (1.-ti) * (1.-ti);
-	//			   if(weight<0) cout << "warning weight is negative!" << endl;
-
-				   ir->AddPentPoint(pos, xi,yi,zi,ti,weight);
-
-				   pos++;
-			   }
-		   }
-	   }
-=======
       case 0:  // 1 point - degree 1
       case 1:
          PentatopeIntRules[0] = PentatopeIntRules[1] = ir = new IntegrationRule(1);
@@ -1711,7 +1663,6 @@
             }
          }
       }
->>>>>>> e8d880f9
    }
 
    return PentatopeIntRules[Order];
@@ -1724,40 +1675,6 @@
    int i = (Order / 2) * 2 + 1;   // Get closest odd # >= Order
 
    if (!HaveIntRule(SegmentIntRules, i))
-<<<<<<< HEAD
-	  SegmentIntegrationRule(i);
-   AllocIntRule(TesseractIntRules, i);
-   np = SegmentIntRules[i] -> GetNPoints();
-   TesseractIntRules[i-1] = TesseractIntRules[i] = new IntegrationRule(np*np*np*np);
-   index = 0;
-   for (k = 0; k < np; k++)
-	  for (l = 0; l < np; l++)
-		 for (m = 0; m < np; m++)
-			 for (n = 0; n < np; n++)
-			 {
-//				 index = ((k*np+l)*np+m)*np + n;
-
-				 TesseractIntRules[i] -> IntPoint(index).x =
-				   SegmentIntRules[i] -> IntPoint(n).x;
-
-				 TesseractIntRules[i] -> IntPoint(index).y =
-				   SegmentIntRules[i] -> IntPoint(m).x;
-
-				 TesseractIntRules[i] -> IntPoint(index).z =
-				   SegmentIntRules[i] -> IntPoint(l).x;
-
-				 TesseractIntRules[i] -> IntPoint(index).t =
-				   SegmentIntRules[i] -> IntPoint(k).x;
-
-				 TesseractIntRules[i] -> IntPoint(index).weight =
-				   SegmentIntRules[i] -> IntPoint(k).weight *
-				   SegmentIntRules[i] -> IntPoint(l).weight *
-				   SegmentIntRules[i] -> IntPoint(m).weight *
-				   SegmentIntRules[i] -> IntPoint(n).weight;
-
-				 index++;
-			 }
-=======
    {
       SegmentIntegrationRule(i);
    }
@@ -1793,7 +1710,6 @@
 
                index++;
             }
->>>>>>> e8d880f9
    return TesseractIntRules[i];
 }
 
