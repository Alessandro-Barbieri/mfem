// Copyright (c) 2010, Lawrence Livermore National Security, LLC. Produced at
// the Lawrence Livermore National Laboratory. LLNL-CODE-443211. All Rights
// reserved. See file COPYRIGHT for details.
//
// This file is part of the MFEM library. For more information and source code
// availability see http://mfem.org.
//
// MFEM is free software; you can redistribute it and/or modify it under the
// terms of the GNU Lesser General Public License (as published by the Free
// Software Foundation) version 2.1 dated February 1999.

#ifndef MFEM_BILININTEG
#define MFEM_BILININTEG

#include "../config/config.hpp"
#include "nonlininteg.hpp"
#include "fespace.hpp"
#include "libceed/ceed.hpp"

namespace mfem
{

/// Abstract base class BilinearFormIntegrator
class BilinearFormIntegrator : public NonlinearFormIntegrator
{
protected:
   BilinearFormIntegrator(const IntegrationRule *ir = NULL)
      : NonlinearFormIntegrator(ir) { }

public:
   // TODO: add support for other assembly levels (in addition to PA) and their
   // actions.

   // TODO: for mixed meshes the quadrature rules to be used by methods like
   // AssemblePA() can be given as a QuadratureSpace, e.g. using a new method:
   // SetQuadratureSpace().

   // TODO: the methods for the various assembly levels make sense even in the
   // base class NonlinearFormIntegrator, except that not all assembly levels
   // make sense for the action of the nonlinear operator (but they all make
   // sense for its Jacobian).

   /// Method defining partial assembly.
   /** The result of the partial assembly is stored internally so that it can be
       used later in the methods AddMultPA() and AddMultTransposePA(). */
   virtual void AssemblePA(const FiniteElementSpace &fes);

   /// Assemble diagonal and add it to Vector @a diag.
   virtual void AssembleDiagonalPA(Vector &diag);

   /// Method for partially assembled action.
   /** Perform the action of integrator on the input @a x and add the result to
       the output @a y. Both @a x and @a y are E-vectors, i.e. they represent
       the element-wise discontinuous version of the FE space.

       This method can be called only after the method AssemblePA() has been
       called. */
   virtual void AddMultPA(const Vector &x, Vector &y) const;

   /// Method for partially assembled transposed action.
   /** Perform the transpose action of integrator on the input @a x and add the
       result to the output @a y. Both @a x and @a y are E-vectors, i.e. they
       represent the element-wise discontinuous version of the FE space.

       This method can be called only after the method AssemblePA() has been
       called. */
   virtual void AddMultTransposePA(const Vector &x, Vector &y) const;

   /// Given a particular Finite Element computes the element matrix elmat.
   virtual void AssembleElementMatrix(const FiniteElement &el,
                                      ElementTransformation &Trans,
                                      DenseMatrix &elmat);

   /** Compute the local matrix representation of a bilinear form
       a(u,v) defined on different trial (given by u) and test
       (given by v) spaces. The rows in the local matrix correspond
       to the test dofs and the columns -- to the trial dofs. */
   virtual void AssembleElementMatrix2(const FiniteElement &trial_fe,
                                       const FiniteElement &test_fe,
                                       ElementTransformation &Trans,
                                       DenseMatrix &elmat);

   virtual void AssembleFaceMatrix(const FiniteElement &el1,
                                   const FiniteElement &el2,
                                   FaceElementTransformations &Trans,
                                   DenseMatrix &elmat);

   /** Abstract method used for assembling TraceFaceIntegrators in a
       MixedBilinearForm. */
   virtual void AssembleFaceMatrix(const FiniteElement &trial_face_fe,
                                   const FiniteElement &test_fe1,
                                   const FiniteElement &test_fe2,
                                   FaceElementTransformations &Trans,
                                   DenseMatrix &elmat);

   /// Perform the local action of the BilinearFormIntegrator
   virtual void AssembleElementVector(const FiniteElement &el,
                                      ElementTransformation &Tr,
                                      const Vector &elfun, Vector &elvect);

   virtual void AssembleElementGrad(const FiniteElement &el,
                                    ElementTransformation &Tr,
                                    const Vector &elfun, DenseMatrix &elmat)
   { AssembleElementMatrix(el, Tr, elmat); }

   virtual void AssembleFaceGrad(const FiniteElement &el1,
                                 const FiniteElement &el2,
                                 FaceElementTransformations &Tr,
                                 const Vector &elfun, DenseMatrix &elmat)
   { AssembleFaceMatrix(el1, el2, Tr, elmat); }

   virtual void SetupElementVectorTargetSpecification(const Vector &x,
           const FiniteElementSpace &fes);

   virtual void SetupElementGradTargetSpecification(const Vector &x,
           const FiniteElementSpace &fes);

   /** @brief Virtual method required for Zienkiewicz-Zhu type error estimators.

       The purpose of the method is to compute a local "flux" finite element
       function given a local finite element solution. The "flux" function has
       to be computed in terms of its coefficients (represented by the Vector
       @a flux) which multiply the basis functions defined by the FiniteElement
       @a fluxelem. Typically, the "flux" function will have more than one
       component and consequently @a flux should be store the coefficients of
       all components: first all coefficient for component 0, then all
       coefficients for component 1, etc. What the "flux" function represents
       depends on the specific integrator. For example, in the case of
       DiffusionIntegrator, the flux is the gradient of the solution multiplied
       by the diffusion coefficient.

       @param[in] el     FiniteElement of the solution.
       @param[in] Trans  The ElementTransformation describing the physical
                         position of the mesh element.
       @param[in] u      Solution coefficients representing the expansion of the
                         solution function in the basis of @a el.
       @param[in] fluxelem  FiniteElement of the "flux".
       @param[out] flux  "Flux" coefficients representing the expansion of the
                         "flux" function in the basis of @a fluxelem. The size
                         of @a flux as a Vector has to be set by this method,
                         e.g. using Vector::SetSize().
       @param[in] with_coef  If zero (the default value is 1) the implementation
                             of the method may choose not to scale the "flux"
                             function by any coefficients describing the
                             integrator.
    */
   virtual void ComputeElementFlux(const FiniteElement &el,
                                   ElementTransformation &Trans,
                                   Vector &u,
                                   const FiniteElement &fluxelem,
                                   Vector &flux, int with_coef = 1) { }

   /** @brief Virtual method required for Zienkiewicz-Zhu type error estimators.

       The purpose of this method is to compute a local number that measures the
       energy of a given "flux" function (see ComputeElementFlux() for a
       description of the "flux" function). Typically, the energy of a "flux"
       function should be equal to a_local(u,u), if the "flux" is defined from
       a solution u; here a_local(.,.) denotes the element-local bilinear
       form represented by the integrator.

       @param[in] fluxelem  FiniteElement of the "flux".
       @param[in] Trans  The ElementTransformation describing the physical
                         position of the mesh element.
       @param[in] flux   "Flux" coefficients representing the expansion of the
                         "flux" function in the basis of @a fluxelem.
       @param[out] d_energy  If not NULL, the given Vector should be set to
                             represent directional energy split that can be used
                             for anisotropic error estimation.
       @returns The computed energy.
    */
   virtual double ComputeFluxEnergy(const FiniteElement &fluxelem,
                                    ElementTransformation &Trans,
                                    Vector &flux, Vector *d_energy = NULL)
   { return 0.0; }

   virtual ~BilinearFormIntegrator() { }
};

class TransposeIntegrator : public BilinearFormIntegrator
{
private:
   int own_bfi;
   BilinearFormIntegrator *bfi;

   DenseMatrix bfi_elmat;

public:
   TransposeIntegrator (BilinearFormIntegrator *_bfi, int _own_bfi = 1)
   { bfi = _bfi; own_bfi = _own_bfi; }

   virtual void AssembleElementMatrix(const FiniteElement &el,
                                      ElementTransformation &Trans,
                                      DenseMatrix &elmat);

   virtual void AssembleElementMatrix2(const FiniteElement &trial_fe,
                                       const FiniteElement &test_fe,
                                       ElementTransformation &Trans,
                                       DenseMatrix &elmat);

   using BilinearFormIntegrator::AssembleFaceMatrix;
   virtual void AssembleFaceMatrix(const FiniteElement &el1,
                                   const FiniteElement &el2,
                                   FaceElementTransformations &Trans,
                                   DenseMatrix &elmat);

   virtual ~TransposeIntegrator() { if (own_bfi) { delete bfi; } }
};

class LumpedIntegrator : public BilinearFormIntegrator
{
private:
   int own_bfi;
   BilinearFormIntegrator *bfi;

public:
   LumpedIntegrator (BilinearFormIntegrator *_bfi, int _own_bfi = 1)
   { bfi = _bfi; own_bfi = _own_bfi; }

   virtual void AssembleElementMatrix(const FiniteElement &el,
                                      ElementTransformation &Trans,
                                      DenseMatrix &elmat);

   virtual ~LumpedIntegrator() { if (own_bfi) { delete bfi; } }
};

/// Integrator that inverts the matrix assembled by another integrator.
class InverseIntegrator : public BilinearFormIntegrator
{
private:
   int own_integrator;
   BilinearFormIntegrator *integrator;

public:
   InverseIntegrator(BilinearFormIntegrator *integ, int own_integ = 1)
   { integrator = integ; own_integrator = own_integ; }

   virtual void AssembleElementMatrix(const FiniteElement &el,
                                      ElementTransformation &Trans,
                                      DenseMatrix &elmat);

   virtual ~InverseIntegrator() { if (own_integrator) { delete integrator; } }
};

/// Integrator defining a sum of multiple Integrators.
class SumIntegrator : public BilinearFormIntegrator
{
private:
   int own_integrators;
   DenseMatrix elem_mat;
   Array<BilinearFormIntegrator*> integrators;

public:
   SumIntegrator(int own_integs = 1) { own_integrators = own_integs; }

   void AddIntegrator(BilinearFormIntegrator *integ)
   { integrators.Append(integ); }

   virtual void AssembleElementMatrix(const FiniteElement &el,
                                      ElementTransformation &Trans,
                                      DenseMatrix &elmat);

   virtual ~SumIntegrator();
};

/** An abstract class for integrating the product of two scalar basis functions
    with an optional scalar coefficient. */
class MixedScalarIntegrator: public BilinearFormIntegrator
{
public:

   virtual void AssembleElementMatrix2(const FiniteElement &trial_fe,
                                       const FiniteElement &test_fe,
                                       ElementTransformation &Trans,
                                       DenseMatrix &elmat);

   /// Support for use in BilinearForm. Can be used only when appropriate.
   virtual void AssembleElementMatrix(const FiniteElement &fe,
                                      ElementTransformation &Trans,
                                      DenseMatrix &elmat)
   { AssembleElementMatrix2(fe, fe, Trans, elmat); }

protected:
   /// This parameter can be set by derived methods to enable single shape
   /// evaluation in case CalcTestShape() and CalcTrialShape() return the same
   /// result if given the same FiniteElement. The default is false.
   bool same_calc_shape;

   MixedScalarIntegrator() : same_calc_shape(false), Q(NULL) {}
   MixedScalarIntegrator(Coefficient &q) : same_calc_shape(false), Q(&q) {}

   inline virtual bool VerifyFiniteElementTypes(
      const FiniteElement & trial_fe,
      const FiniteElement & test_fe) const
   {
      return (trial_fe.GetRangeType() == mfem::FiniteElement::SCALAR &&
              test_fe.GetRangeType()  == mfem::FiniteElement::SCALAR );
   }

   inline virtual const char * FiniteElementTypeFailureMessage() const
   {
      return "MixedScalarIntegrator:  "
             "Trial and test spaces must both be scalar fields.";
   }

   inline virtual int GetIntegrationOrder(const FiniteElement & trial_fe,
                                          const FiniteElement & test_fe,
                                          ElementTransformation &Trans)
   { return trial_fe.GetOrder() + test_fe.GetOrder() + Trans.OrderW(); }


   inline virtual void CalcTestShape(const FiniteElement & test_fe,
                                     ElementTransformation &Trans,
                                     Vector & shape)
   { test_fe.CalcPhysShape(Trans, shape); }

   inline virtual void CalcTrialShape(const FiniteElement & trial_fe,
                                      ElementTransformation &Trans,
                                      Vector & shape)
   { trial_fe.CalcPhysShape(Trans, shape); }

   Coefficient *Q;

private:

#ifndef MFEM_THREAD_SAFE
   Vector test_shape;
   Vector trial_shape;
#endif

};

/** An abstract class for integrating the inner product of two vector basis
    functions with an optional scalar, vector, or matrix coefficient. */
class MixedVectorIntegrator: public BilinearFormIntegrator
{
public:

   virtual void AssembleElementMatrix2(const FiniteElement &trial_fe,
                                       const FiniteElement &test_fe,
                                       ElementTransformation &Trans,
                                       DenseMatrix &elmat);

   /// Support for use in BilinearForm. Can be used only when appropriate.
   virtual void AssembleElementMatrix(const FiniteElement &fe,
                                      ElementTransformation &Trans,
                                      DenseMatrix &elmat)
   { AssembleElementMatrix2(fe, fe, Trans, elmat); }

protected:
   /// This parameter can be set by derived methods to enable single shape
   /// evaluation in case CalcTestShape() and CalcTrialShape() return the same
   /// result if given the same FiniteElement. The default is false.
   bool same_calc_shape;

   MixedVectorIntegrator()
      : same_calc_shape(false), Q(NULL), VQ(NULL), DQ(NULL), MQ(NULL) {}
   MixedVectorIntegrator(Coefficient &q)
      : same_calc_shape(false), Q(&q), VQ(NULL), DQ(NULL), MQ(NULL) {}
   MixedVectorIntegrator(VectorCoefficient &dq, bool diag = true)
      : same_calc_shape(false), Q(NULL), VQ(diag?NULL:&dq), DQ(diag?&dq:NULL),
        MQ(NULL) {}
   MixedVectorIntegrator(MatrixCoefficient &mq)
      : same_calc_shape(false), Q(NULL), VQ(NULL), DQ(NULL), MQ(&mq) {}

   inline virtual bool VerifyFiniteElementTypes(
      const FiniteElement & trial_fe,
      const FiniteElement & test_fe) const
   {
      return (trial_fe.GetRangeType() == mfem::FiniteElement::VECTOR &&
              test_fe.GetRangeType()  == mfem::FiniteElement::VECTOR );
   }

   inline virtual const char * FiniteElementTypeFailureMessage() const
   {
      return "MixedVectorIntegrator:  "
             "Trial and test spaces must both be vector fields";
   }

   inline virtual int GetIntegrationOrder(const FiniteElement & trial_fe,
                                          const FiniteElement & test_fe,
                                          ElementTransformation &Trans)
   { return trial_fe.GetOrder() + test_fe.GetOrder() + Trans.OrderW(); }


   inline virtual void CalcTestShape(const FiniteElement & test_fe,
                                     ElementTransformation &Trans,
                                     DenseMatrix & shape)
   { test_fe.CalcVShape(Trans, shape); }

   inline virtual void CalcTrialShape(const FiniteElement & trial_fe,
                                      ElementTransformation &Trans,
                                      DenseMatrix & shape)
   { trial_fe.CalcVShape(Trans, shape); }

   Coefficient *Q;
   VectorCoefficient *VQ;
   VectorCoefficient *DQ;
   MatrixCoefficient *MQ;

private:

#ifndef MFEM_THREAD_SAFE
   Vector V;
   Vector D;
   DenseMatrix M;
   DenseMatrix test_shape;
   DenseMatrix trial_shape;
   DenseMatrix test_shape_tmp;
#endif

};

/** An abstract class for integrating the product of a scalar basis function and
    the inner product of a vector basis function with a vector coefficient. In
    2D the inner product can be replaced with a cross product. */
class MixedScalarVectorIntegrator: public BilinearFormIntegrator
{
public:

   virtual void AssembleElementMatrix2(const FiniteElement &trial_fe,
                                       const FiniteElement &test_fe,
                                       ElementTransformation &Trans,
                                       DenseMatrix &elmat);

protected:

   MixedScalarVectorIntegrator(VectorCoefficient &vq, bool _transpose = false,
                               bool _cross_2d = false)
      : VQ(&vq), transpose(_transpose), cross_2d(_cross_2d) {}

   inline virtual bool VerifyFiniteElementTypes(
      const FiniteElement & trial_fe,
      const FiniteElement & test_fe) const
   {
      return ((transpose &&
               trial_fe.GetRangeType() == mfem::FiniteElement::VECTOR &&
               test_fe.GetRangeType()  == mfem::FiniteElement::SCALAR ) ||
              (!transpose &&
               trial_fe.GetRangeType() == mfem::FiniteElement::SCALAR &&
               test_fe.GetRangeType()  == mfem::FiniteElement::VECTOR )
             );
   }

   inline virtual const char * FiniteElementTypeFailureMessage() const
   {
      if ( transpose )
      {
         return "MixedScalarVectorIntegrator:  "
                "Trial space must be a vector field "
                "and the test space must be a scalar field";
      }
      else
      {
         return "MixedScalarVectorIntegrator:  "
                "Trial space must be a scalar field "
                "and the test space must be a vector field";
      }
   }

   inline virtual int GetIntegrationOrder(const FiniteElement & trial_fe,
                                          const FiniteElement & test_fe,
                                          ElementTransformation &Trans)
   { return trial_fe.GetOrder() + test_fe.GetOrder() + Trans.OrderW(); }


   inline virtual void CalcVShape(const FiniteElement & vector_fe,
                                  ElementTransformation &Trans,
                                  DenseMatrix & shape)
   { vector_fe.CalcVShape(Trans, shape); }

   inline virtual void CalcShape(const FiniteElement & scalar_fe,
                                 ElementTransformation &Trans,
                                 Vector & shape)
   { scalar_fe.CalcPhysShape(Trans, shape); }

   VectorCoefficient *VQ;
   bool transpose;
   bool cross_2d;  // In 2D use a cross product rather than a dot product

private:

#ifndef MFEM_THREAD_SAFE
   Vector V;
   DenseMatrix vshape;
   Vector      shape;
   Vector      vshape_tmp;
#endif

};

/** Class for integrating the bilinear form a(u,v) := (Q u, v) in either 1D, 2D,
    or 3D and where Q is an optional scalar coefficient, u and v are each in H1
    or L2. */
class MixedScalarMassIntegrator : public MixedScalarIntegrator
{
public:
   MixedScalarMassIntegrator() { same_calc_shape = true; }
   MixedScalarMassIntegrator(Coefficient &q)
      : MixedScalarIntegrator(q) { same_calc_shape = true; }
};

/** Class for integrating the bilinear form a(u,v) := (Q u, v) in either 2D, or
    3D and where Q is a vector coefficient, u is in H1 or L2 and v is in H(Curl)
    or H(Div). */
class MixedVectorProductIntegrator : public MixedScalarVectorIntegrator
{
public:
   MixedVectorProductIntegrator(VectorCoefficient &vq)
      : MixedScalarVectorIntegrator(vq) {}
};

/** Class for integrating the bilinear form a(u,v) := (Q D u, v) in 1D where Q
    is an optional scalar coefficient, u is in H1, and v is in L2. */
class MixedScalarDerivativeIntegrator : public MixedScalarIntegrator
{
public:
   MixedScalarDerivativeIntegrator() {}
   MixedScalarDerivativeIntegrator(Coefficient &q)
      : MixedScalarIntegrator(q) {}

protected:
   inline virtual bool VerifyFiniteElementTypes(
      const FiniteElement & trial_fe,
      const FiniteElement & test_fe) const
   {
      return (trial_fe.GetDim() == 1 && test_fe.GetDim() == 1 &&
              trial_fe.GetDerivType() == mfem::FiniteElement::GRAD  &&
              test_fe.GetRangeType()  == mfem::FiniteElement::SCALAR );
   }

   inline virtual const char * FiniteElementTypeFailureMessage() const
   {
      return "MixedScalarDerivativeIntegrator:  "
             "Trial and test spaces must both be scalar fields in 1D "
             "and the trial space must implement CaldDShape.";
   }

   inline virtual void CalcTrialShape(const FiniteElement & trial_fe,
                                      ElementTransformation &Trans,
                                      Vector & shape)
   {
      DenseMatrix dshape(shape.GetData(), shape.Size(), 1);
      trial_fe.CalcPhysDShape(Trans, dshape);
   }
};

/** Class for integrating the bilinear form a(u,v) := -(Q u, D v) in 1D where Q
    is an optional scalar coefficient, u is in L2, and v is in H1. */
class MixedScalarWeakDerivativeIntegrator : public MixedScalarIntegrator
{
public:
   MixedScalarWeakDerivativeIntegrator() {}
   MixedScalarWeakDerivativeIntegrator(Coefficient &q)
      : MixedScalarIntegrator(q) {}

protected:
   inline virtual bool VerifyFiniteElementTypes(
      const FiniteElement & trial_fe,
      const FiniteElement & test_fe) const
   {
      return (trial_fe.GetDim() == 1 && test_fe.GetDim() == 1 &&
              trial_fe.GetRangeType() == mfem::FiniteElement::SCALAR &&
              test_fe.GetDerivType()  == mfem::FiniteElement::GRAD );
   }

   inline virtual const char * FiniteElementTypeFailureMessage() const
   {
      return "MixedScalarWeakDerivativeIntegrator:  "
             "Trial and test spaces must both be scalar fields in 1D "
             "and the test space must implement CalcDShape with "
             "map type \"VALUE\".";
   }

   inline virtual void CalcTestShape(const FiniteElement & test_fe,
                                     ElementTransformation &Trans,
                                     Vector & shape)
   {
      DenseMatrix dshape(shape.GetData(), shape.Size(), 1);
      test_fe.CalcPhysDShape(Trans, dshape);
      shape *= -1.0;
   }
};

/** Class for integrating the bilinear form a(u,v) := (Q div u, v) in either 2D
    or 3D where Q is an optional scalar coefficient, u is in H(Div), and v is a
    scalar field. */
class MixedScalarDivergenceIntegrator : public MixedScalarIntegrator
{
public:
   MixedScalarDivergenceIntegrator() {}
   MixedScalarDivergenceIntegrator(Coefficient &q)
      : MixedScalarIntegrator(q) {}

protected:
   inline virtual bool VerifyFiniteElementTypes(
      const FiniteElement & trial_fe,
      const FiniteElement & test_fe) const
   {
      return (trial_fe.GetDerivType() == mfem::FiniteElement::DIV  &&
              test_fe.GetRangeType()  == mfem::FiniteElement::SCALAR );
   }

   inline virtual const char * FiniteElementTypeFailureMessage() const
   {
      return "MixedScalarDivergenceIntegrator:  "
             "Trial must be H(Div) and the test space must be a "
             "scalar field";
   }

   inline virtual int GetIntegrationOrder(const FiniteElement & trial_fe,
                                          const FiniteElement & test_fe,
                                          ElementTransformation &Trans)
   { return trial_fe.GetOrder() + test_fe.GetOrder() + Trans.OrderW() - 1; }

   inline virtual void CalcTrialShape(const FiniteElement & trial_fe,
                                      ElementTransformation &Trans,
                                      Vector & shape)
   { trial_fe.CalcPhysDivShape(Trans, shape); }
};

/** Class for integrating the bilinear form a(u,v) := (V div u, v) in either 2D
    or 3D where V is a vector coefficient, u is in H(Div), and v is a vector
    field. */
class MixedVectorDivergenceIntegrator : public MixedScalarVectorIntegrator
{
public:
   MixedVectorDivergenceIntegrator(VectorCoefficient &vq)
      : MixedScalarVectorIntegrator(vq) {}

protected:
   inline virtual bool VerifyFiniteElementTypes(
      const FiniteElement & trial_fe,
      const FiniteElement & test_fe) const
   {
      return (trial_fe.GetDerivType() == mfem::FiniteElement::DIV  &&
              test_fe.GetRangeType()  == mfem::FiniteElement::VECTOR );
   }

   inline virtual const char * FiniteElementTypeFailureMessage() const
   {
      return "MixedVectorDivergenceIntegrator:  "
             "Trial must be H(Div) and the test space must be a "
             "vector field";
   }

   inline virtual int GetIntegrationOrder(const FiniteElement & trial_fe,
                                          const FiniteElement & test_fe,
                                          ElementTransformation &Trans)
   { return trial_fe.GetOrder() + test_fe.GetOrder() + Trans.OrderW() - 1; }

   inline virtual void CalcShape(const FiniteElement & scalar_fe,
                                 ElementTransformation &Trans,
                                 Vector & shape)
   { scalar_fe.CalcPhysDivShape(Trans, shape); }
};

/** Class for integrating the bilinear form a(u,v) := -(Q u, div v) in either 2D
    or 3D where Q is an optional scalar coefficient, u is in L2 or H1, and v is
    in H(Div). */
class MixedScalarWeakGradientIntegrator : public MixedScalarIntegrator
{
public:
   MixedScalarWeakGradientIntegrator() {}
   MixedScalarWeakGradientIntegrator(Coefficient &q)
      : MixedScalarIntegrator(q) {}

protected:
   inline virtual bool VerifyFiniteElementTypes(
      const FiniteElement & trial_fe,
      const FiniteElement & test_fe) const
   {
      return (trial_fe.GetRangeType() == mfem::FiniteElement::SCALAR &&
              test_fe.GetDerivType()  == mfem::FiniteElement::DIV );
   }

   inline virtual const char * FiniteElementTypeFailureMessage() const
   {
      return "MixedScalarWeakGradientIntegrator:  "
             "Trial space must be a scalar field "
             "and the test space must be H(Div)";
   }

   virtual void CalcTestShape(const FiniteElement & test_fe,
                              ElementTransformation &Trans,
                              Vector & shape)
   {
      test_fe.CalcPhysDivShape(Trans, shape);
      shape *= -1.0;
   }
};

/** Class for integrating the bilinear form a(u,v) := (Q curl u, v) in 2D where
    Q is an optional scalar coefficient, u is in H(Curl), and v is in L2 or
    H1. */
class MixedScalarCurlIntegrator : public MixedScalarIntegrator
{
public:
   MixedScalarCurlIntegrator() {}
   MixedScalarCurlIntegrator(Coefficient &q)
      : MixedScalarIntegrator(q) {}

protected:
   inline virtual bool VerifyFiniteElementTypes(
      const FiniteElement & trial_fe,
      const FiniteElement & test_fe) const
   {
      return (trial_fe.GetDim() == 2 && test_fe.GetDim() == 2 &&
              trial_fe.GetDerivType() == mfem::FiniteElement::CURL  &&
              test_fe.GetRangeType()  == mfem::FiniteElement::SCALAR );
   }

   inline virtual const char * FiniteElementTypeFailureMessage() const
   {
      return "MixedScalarCurlIntegrator:  "
             "Trial must be H(Curl) and the test space must be a "
             "scalar field";
   }

   inline virtual int GetIntegrationOrder(const FiniteElement & trial_fe,
                                          const FiniteElement & test_fe,
                                          ElementTransformation &Trans)
   { return trial_fe.GetOrder() + test_fe.GetOrder() + Trans.OrderW() - 1; }

   inline virtual void CalcTrialShape(const FiniteElement & trial_fe,
                                      ElementTransformation &Trans,
                                      Vector & shape)
   {
      DenseMatrix dshape(shape.GetData(), shape.Size(), 1);
      trial_fe.CalcPhysCurlShape(Trans, dshape);
   }
};

/** Class for integrating the bilinear form a(u,v) := (Q u, curl v) in 2D where
    Q is an optional scalar coefficient, u is in L2 or H1, and v is in
    H(Curl). */
class MixedScalarWeakCurlIntegrator : public MixedScalarIntegrator
{
public:
   MixedScalarWeakCurlIntegrator() {}
   MixedScalarWeakCurlIntegrator(Coefficient &q)
      : MixedScalarIntegrator(q) {}

protected:
   inline virtual bool VerifyFiniteElementTypes(
      const FiniteElement & trial_fe,
      const FiniteElement & test_fe) const
   {
      return (trial_fe.GetDim() == 2 && test_fe.GetDim() == 2 &&
              trial_fe.GetRangeType() == mfem::FiniteElement::SCALAR &&
              test_fe.GetDerivType()  == mfem::FiniteElement::CURL );
   }

   inline virtual const char * FiniteElementTypeFailureMessage() const
   {
      return "MixedScalarWeakCurlIntegrator:  "
             "Trial space must be a scalar field "
             "and the test space must be H(Curl)";
   }

   inline virtual void CalcTestShape(const FiniteElement & test_fe,
                                     ElementTransformation &Trans,
                                     Vector & shape)
   {
      DenseMatrix dshape(shape.GetData(), shape.Size(), 1);
      test_fe.CalcPhysCurlShape(Trans, dshape);
   }
};

/** Class for integrating the bilinear form a(u,v) := (Q u, v) in either 2D or
    3D and where Q is an optional coefficient (of type scalar, matrix, or
    diagonal matrix) u and v are each in H(Curl) or H(Div). */
class MixedVectorMassIntegrator : public MixedVectorIntegrator
{
public:
   MixedVectorMassIntegrator() { same_calc_shape = true; }
   MixedVectorMassIntegrator(Coefficient &q)
      : MixedVectorIntegrator(q) { same_calc_shape = true; }
   MixedVectorMassIntegrator(VectorCoefficient &dq)
      : MixedVectorIntegrator(dq, true) { same_calc_shape = true; }
   MixedVectorMassIntegrator(MatrixCoefficient &mq)
      : MixedVectorIntegrator(mq) { same_calc_shape = true; }
};

/** Class for integrating the bilinear form a(u,v) := (V x u, v) in 3D and where
    V is a vector coefficient u and v are each in H(Curl) or H(Div). */
class MixedCrossProductIntegrator : public MixedVectorIntegrator
{
public:
   MixedCrossProductIntegrator(VectorCoefficient &vq)
      : MixedVectorIntegrator(vq, false) { same_calc_shape = true; }
};

/** Class for integrating the bilinear form a(u,v) := (V . u, v) in 2D or 3D and
    where V is a vector coefficient u is in H(Curl) or H(Div) and v is in H1 or
    L2. */
class MixedDotProductIntegrator : public MixedScalarVectorIntegrator
{
public:
   MixedDotProductIntegrator(VectorCoefficient &vq)
      : MixedScalarVectorIntegrator(vq, true) {}

   inline virtual bool VerifyFiniteElementTypes(
      const FiniteElement & trial_fe,
      const FiniteElement & test_fe) const
   {
      return (trial_fe.GetRangeType() == mfem::FiniteElement::VECTOR &&
              test_fe.GetRangeType()  == mfem::FiniteElement::SCALAR );
   }

   inline virtual const char * FiniteElementTypeFailureMessage() const
   {
      return "MixedDotProductIntegrator:  "
             "Trial space must be a vector field "
             "and the test space must be a scalar field";
   }
};

/** Class for integrating the bilinear form a(u,v) := (-V . u, Div v) in 2D or
    3D and where V is a vector coefficient u is in H(Curl) or H(Div) and v is in
    RT. */
class MixedWeakGradDotIntegrator : public MixedScalarVectorIntegrator
{
public:
   MixedWeakGradDotIntegrator(VectorCoefficient &vq)
      : MixedScalarVectorIntegrator(vq, true) {}

   inline virtual bool VerifyFiniteElementTypes(
      const FiniteElement & trial_fe,
      const FiniteElement & test_fe) const
   {
      return (trial_fe.GetRangeType() == mfem::FiniteElement::VECTOR &&
              test_fe.GetRangeType()  == mfem::FiniteElement::VECTOR &&
              test_fe.GetDerivType()  == mfem::FiniteElement::DIV );
   }

   inline virtual const char * FiniteElementTypeFailureMessage() const
   {
      return "MixedWeakGradDotIntegrator:  "
             "Trial space must be a vector field "
             "and the test space must be a vector field with a divergence";
   }

   inline virtual void CalcShape(const FiniteElement & scalar_fe,
                                 ElementTransformation &Trans,
                                 Vector & shape)
   { scalar_fe.CalcPhysDivShape(Trans, shape); shape *= -1.0; }
};

/** Class for integrating the bilinear form a(u,v) := (V x u, Grad v) in 3D and
    where V is a vector coefficient u is in H(Curl) or H(Div) and v is in H1. */
class MixedWeakDivCrossIntegrator : public MixedVectorIntegrator
{
public:
   MixedWeakDivCrossIntegrator(VectorCoefficient &vq)
      : MixedVectorIntegrator(vq, false) {}

   inline virtual bool VerifyFiniteElementTypes(
      const FiniteElement & trial_fe,
      const FiniteElement & test_fe) const
   {
      return (trial_fe.GetDim() == 3 && test_fe.GetDim() == 3 &&
              trial_fe.GetRangeType() == mfem::FiniteElement::VECTOR &&
              test_fe.GetRangeType()  == mfem::FiniteElement::SCALAR &&
              test_fe.GetDerivType()  == mfem::FiniteElement::GRAD );
   }

   inline virtual const char * FiniteElementTypeFailureMessage() const
   {
      return "MixedWeakDivCrossIntegrator:  "
             "Trial space must be a vector field in 3D "
             "and the test space must be a scalar field with a gradient";
   }

   inline virtual void CalcTestShape(const FiniteElement & test_fe,
                                     ElementTransformation &Trans,
                                     DenseMatrix & shape)
   { test_fe.CalcPhysDShape(Trans, shape); shape *= -1.0; }
};

/** Class for integrating the bilinear form a(u,v) := (Q Grad u, Grad v) in 3D
    or in 2D and where Q is a scalar or matrix coefficient u and v are both in
    H1. */
class MixedGradGradIntegrator : public MixedVectorIntegrator
{
public:
   MixedGradGradIntegrator() { same_calc_shape = true; }
   MixedGradGradIntegrator(Coefficient &q)
      : MixedVectorIntegrator(q) { same_calc_shape = true; }
   MixedGradGradIntegrator(VectorCoefficient &dq)
      : MixedVectorIntegrator(dq, true) { same_calc_shape = true; }
   MixedGradGradIntegrator(MatrixCoefficient &mq)
      : MixedVectorIntegrator(mq) { same_calc_shape = true; }

   inline virtual bool VerifyFiniteElementTypes(
      const FiniteElement & trial_fe,
      const FiniteElement & test_fe) const
   {
      return (trial_fe.GetRangeType() == mfem::FiniteElement::SCALAR &&
              trial_fe.GetDerivType() == mfem::FiniteElement::GRAD &&
              test_fe.GetRangeType()  == mfem::FiniteElement::SCALAR &&
              test_fe.GetDerivType()  == mfem::FiniteElement::GRAD );
   }

   inline virtual const char * FiniteElementTypeFailureMessage() const
   {
      return "MixedGradGradIntegrator:  "
             "Trial and test spaces must both be scalar fields "
             "with a gradient operator.";
   }

   inline virtual int GetIntegrationOrder(const FiniteElement & trial_fe,
                                          const FiniteElement & test_fe,
                                          ElementTransformation &Trans)
   {
      // Same as DiffusionIntegrator
      return test_fe.Space() == FunctionSpace::Pk ?
             trial_fe.GetOrder() + test_fe.GetOrder() - 2 :
             trial_fe.GetOrder() + test_fe.GetOrder() + test_fe.GetDim() - 1;
   }

   inline virtual void CalcTrialShape(const FiniteElement & trial_fe,
                                      ElementTransformation &Trans,
                                      DenseMatrix & shape)
   { trial_fe.CalcPhysDShape(Trans, shape); }

   inline virtual void CalcTestShape(const FiniteElement & test_fe,
                                     ElementTransformation &Trans,
                                     DenseMatrix & shape)
   { test_fe.CalcPhysDShape(Trans, shape); }
};

/** Class for integrating the bilinear form a(u,v) := (V x Grad u, Grad v) in 3D
    or in 2D and where V is a vector coefficient u and v are both in H1. */
class MixedCrossGradGradIntegrator : public MixedVectorIntegrator
{
public:
   MixedCrossGradGradIntegrator(VectorCoefficient &vq)
      : MixedVectorIntegrator(vq, false) { same_calc_shape = true; }

   inline virtual bool VerifyFiniteElementTypes(
      const FiniteElement & trial_fe,
      const FiniteElement & test_fe) const
   {
      return (trial_fe.GetRangeType() == mfem::FiniteElement::SCALAR &&
              trial_fe.GetDerivType() == mfem::FiniteElement::GRAD &&
              test_fe.GetRangeType()  == mfem::FiniteElement::SCALAR &&
              test_fe.GetDerivType()  == mfem::FiniteElement::GRAD );
   }

   inline virtual const char * FiniteElementTypeFailureMessage() const
   {
      return "MixedCrossGradGradIntegrator:  "
             "Trial and test spaces must both be scalar fields "
             "with a gradient operator.";
   }

   inline virtual void CalcTrialShape(const FiniteElement & trial_fe,
                                      ElementTransformation &Trans,
                                      DenseMatrix & shape)
   { trial_fe.CalcPhysDShape(Trans, shape); }

   inline virtual void CalcTestShape(const FiniteElement & test_fe,
                                     ElementTransformation &Trans,
                                     DenseMatrix & shape)
   { test_fe.CalcPhysDShape(Trans, shape); }
};

/** Class for integrating the bilinear form a(u,v) := (Q Curl u, Curl v) in 3D
    and where Q is a scalar or matrix coefficient u and v are both in
    H(Curl). */
class MixedCurlCurlIntegrator : public MixedVectorIntegrator
{
public:
   MixedCurlCurlIntegrator() { same_calc_shape = true; }
   MixedCurlCurlIntegrator(Coefficient &q)
      : MixedVectorIntegrator(q) { same_calc_shape = true; }
   MixedCurlCurlIntegrator(VectorCoefficient &dq)
      : MixedVectorIntegrator(dq, true) { same_calc_shape = true; }
   MixedCurlCurlIntegrator(MatrixCoefficient &mq)
      : MixedVectorIntegrator(mq) { same_calc_shape = true; }

   inline virtual bool VerifyFiniteElementTypes(
      const FiniteElement & trial_fe,
      const FiniteElement & test_fe) const
   {
      return (trial_fe.GetDim() == 3 && test_fe.GetDim() == 3 &&
              trial_fe.GetRangeType() == mfem::FiniteElement::VECTOR &&
              trial_fe.GetDerivType() == mfem::FiniteElement::CURL &&
              test_fe.GetRangeType()  == mfem::FiniteElement::VECTOR &&
              test_fe.GetDerivType()  == mfem::FiniteElement::CURL );
   }

   inline virtual const char * FiniteElementTypeFailureMessage() const
   {
      return "MixedCurlCurlIntegrator"
             "Trial and test spaces must both be vector fields in 3D "
             "with a curl.";
   }

   inline virtual void CalcTrialShape(const FiniteElement & trial_fe,
                                      ElementTransformation &Trans,
                                      DenseMatrix & shape)
   { trial_fe.CalcPhysCurlShape(Trans, shape); }

   inline virtual void CalcTestShape(const FiniteElement & test_fe,
                                     ElementTransformation &Trans,
                                     DenseMatrix & shape)
   { test_fe.CalcPhysCurlShape(Trans, shape); }
};

/** Class for integrating the bilinear form a(u,v) := (V x Curl u, Curl v) in 3D
    and where V is a vector coefficient u and v are both in H(Curl). */
class MixedCrossCurlCurlIntegrator : public MixedVectorIntegrator
{
public:
   MixedCrossCurlCurlIntegrator(VectorCoefficient &vq)
      : MixedVectorIntegrator(vq, false) { same_calc_shape = true; }

   inline virtual bool VerifyFiniteElementTypes(
      const FiniteElement & trial_fe,
      const FiniteElement & test_fe) const
   {
      return (trial_fe.GetDim() == 3 && test_fe.GetDim() == 3 &&
              trial_fe.GetRangeType() == mfem::FiniteElement::VECTOR &&
              trial_fe.GetDerivType() == mfem::FiniteElement::CURL &&
              test_fe.GetRangeType()  == mfem::FiniteElement::VECTOR &&
              test_fe.GetDerivType()  == mfem::FiniteElement::CURL );
   }

   inline virtual const char * FiniteElementTypeFailureMessage() const
   {
      return "MixedCrossCurlCurlIntegrator:  "
             "Trial and test spaces must both be vector fields in 3D "
             "with a curl.";
   }

   inline virtual void CalcTrialShape(const FiniteElement & trial_fe,
                                      ElementTransformation &Trans,
                                      DenseMatrix & shape)
   { trial_fe.CalcPhysCurlShape(Trans, shape); }

   inline virtual void CalcTestShape(const FiniteElement & test_fe,
                                     ElementTransformation &Trans,
                                     DenseMatrix & shape)
   { test_fe.CalcPhysCurlShape(Trans, shape); }
};

/** Class for integrating the bilinear form a(u,v) := (V x Curl u, Grad v) in 3D
    and where V is a vector coefficient u is in H(Curl) and v is in H1. */
class MixedCrossCurlGradIntegrator : public MixedVectorIntegrator
{
public:
   MixedCrossCurlGradIntegrator(VectorCoefficient &vq)
      : MixedVectorIntegrator(vq, false) {}

   inline virtual bool VerifyFiniteElementTypes(
      const FiniteElement & trial_fe,
      const FiniteElement & test_fe) const
   {
      return (trial_fe.GetDim() == 3 && test_fe.GetDim() == 3 &&
              trial_fe.GetRangeType() == mfem::FiniteElement::VECTOR &&
              trial_fe.GetDerivType() == mfem::FiniteElement::CURL &&
              test_fe.GetRangeType()  == mfem::FiniteElement::SCALAR &&
              test_fe.GetDerivType()  == mfem::FiniteElement::GRAD );
   }

   inline virtual const char * FiniteElementTypeFailureMessage() const
   {
      return "MixedCrossCurlGradIntegrator"
             "Trial space must be a vector field in 3D with a curl"
             "and the test space must be a scalar field with a gradient";
   }

   inline virtual void CalcTrialShape(const FiniteElement & trial_fe,
                                      ElementTransformation &Trans,
                                      DenseMatrix & shape)
   { trial_fe.CalcPhysCurlShape(Trans, shape); }

   inline virtual void CalcTestShape(const FiniteElement & test_fe,
                                     ElementTransformation &Trans,
                                     DenseMatrix & shape)
   { test_fe.CalcPhysDShape(Trans, shape); }
};

/** Class for integrating the bilinear form a(u,v) := (V x Grad u, Curl v) in 3D
    and where V is a scalar coefficient u is in H1 and v is in H(Curl). */
class MixedCrossGradCurlIntegrator : public MixedVectorIntegrator
{
public:
   MixedCrossGradCurlIntegrator(VectorCoefficient &vq)
      : MixedVectorIntegrator(vq, false) {}

   inline virtual bool VerifyFiniteElementTypes(
      const FiniteElement & trial_fe,
      const FiniteElement & test_fe) const
   {
      return (trial_fe.GetDim() == 3 && test_fe.GetDim() == 3 &&
              trial_fe.GetRangeType()  == mfem::FiniteElement::SCALAR &&
              trial_fe.GetDerivType()  == mfem::FiniteElement::GRAD &&
              test_fe.GetRangeType() == mfem::FiniteElement::VECTOR &&
              test_fe.GetDerivType() == mfem::FiniteElement::CURL );
   }

   inline virtual const char * FiniteElementTypeFailureMessage() const
   {
      return "MixedCrossGradCurlIntegrator"
             "Trial space must be a scalar field in 3D with a gradient"
             "and the test space must be a vector field with a curl";
   }

   inline virtual void CalcTrialShape(const FiniteElement & trial_fe,
                                      ElementTransformation &Trans,
                                      DenseMatrix & shape)
   { trial_fe.CalcPhysDShape(Trans, shape); }

   inline virtual void CalcTestShape(const FiniteElement & test_fe,
                                     ElementTransformation &Trans,
                                     DenseMatrix & shape)
   { test_fe.CalcPhysCurlShape(Trans, shape); }
};

/** Class for integrating the bilinear form a(u,v) := (V x u, Curl v) in 3D and
    where V is a vector coefficient u is in H(Curl) or H(Div) and v is in
    H(Curl). */
class MixedWeakCurlCrossIntegrator : public MixedVectorIntegrator
{
public:
   MixedWeakCurlCrossIntegrator(VectorCoefficient &vq)
      : MixedVectorIntegrator(vq, false) {}

   inline virtual bool VerifyFiniteElementTypes(
      const FiniteElement & trial_fe,
      const FiniteElement & test_fe) const
   {
      return (trial_fe.GetDim() == 3 && test_fe.GetDim() == 3 &&
              trial_fe.GetRangeType() == mfem::FiniteElement::VECTOR &&
              test_fe.GetRangeType()  == mfem::FiniteElement::VECTOR &&
              test_fe.GetDerivType()  == mfem::FiniteElement::CURL );
   }

   inline virtual const char * FiniteElementTypeFailureMessage() const
   {
      return "MixedWeakCurlCrossIntegrator:  "
             "Trial space must be a vector field in 3D "
             "and the test space must be a vector field with a curl";
   }

   inline virtual void CalcTestShape(const FiniteElement & test_fe,
                                     ElementTransformation &Trans,
                                     DenseMatrix & shape)
   { test_fe.CalcPhysCurlShape(Trans, shape); }
};

/** Class for integrating the bilinear form a(u,v) := (V x u, Curl v) in 2D and
    where V is a vector coefficient u is in H(Curl) or H(Div) and v is in
    H(Curl). */
class MixedScalarWeakCurlCrossIntegrator : public MixedScalarVectorIntegrator
{
public:
   MixedScalarWeakCurlCrossIntegrator(VectorCoefficient &vq)
      : MixedScalarVectorIntegrator(vq, true, true) {}

   inline virtual bool VerifyFiniteElementTypes(
      const FiniteElement & trial_fe,
      const FiniteElement & test_fe) const
   {
      return (trial_fe.GetDim() == 2 && test_fe.GetDim() == 2 &&
              trial_fe.GetRangeType() == mfem::FiniteElement::VECTOR &&
              test_fe.GetRangeType()  == mfem::FiniteElement::VECTOR &&
              test_fe.GetDerivType()  == mfem::FiniteElement::CURL );
   }

   inline virtual const char * FiniteElementTypeFailureMessage() const
   {
      return "MixedScalarWeakCurlCrossIntegrator:  "
             "Trial space must be a vector field in 2D "
             "and the test space must be a vector field with a curl";
   }

   inline virtual void CalcShape(const FiniteElement & scalar_fe,
                                 ElementTransformation &Trans,
                                 Vector & shape)
   {
      DenseMatrix dshape(shape.GetData(), shape.Size(), 1);
      scalar_fe.CalcPhysCurlShape(Trans, dshape);
   }
};

/** Class for integrating the bilinear form a(u,v) := (V x Grad u, v) in 3D or
    in 2D and where V is a vector coefficient u is in H1 and v is in H(Curl) or
    H(Div). */
class MixedCrossGradIntegrator : public MixedVectorIntegrator
{
public:
   MixedCrossGradIntegrator(VectorCoefficient &vq)
      : MixedVectorIntegrator(vq, false) {}

   inline virtual bool VerifyFiniteElementTypes(
      const FiniteElement & trial_fe,
      const FiniteElement & test_fe) const
   {
      return (trial_fe.GetDim() == 3 && test_fe.GetDim() == 3 &&
              trial_fe.GetRangeType() == mfem::FiniteElement::SCALAR &&
              trial_fe.GetDerivType() == mfem::FiniteElement::GRAD &&
              test_fe.GetRangeType()  == mfem::FiniteElement::VECTOR );
   }

   inline virtual const char * FiniteElementTypeFailureMessage() const
   {
      return "MixedCrossGradIntegrator:  "
             "Trial space must be a scalar field with a gradient operator"
             " and the test space must be a vector field both in 3D.";
   }

   inline virtual void CalcTrialShape(const FiniteElement & trial_fe,
                                      ElementTransformation &Trans,
                                      DenseMatrix & shape)
   { trial_fe.CalcPhysDShape(Trans, shape); }

   inline virtual void CalcTestShape(const FiniteElement & test_fe,
                                     ElementTransformation &Trans,
                                     DenseMatrix & shape)
   { test_fe.CalcVShape(Trans, shape); }
};

/** Class for integrating the bilinear form a(u,v) := (V x Curl u, v) in 3D and
    where V is a vector coefficient u is in H(Curl) and v is in H(Curl) or
    H(Div). */
class MixedCrossCurlIntegrator : public MixedVectorIntegrator
{
public:
   MixedCrossCurlIntegrator(VectorCoefficient &vq)
      : MixedVectorIntegrator(vq, false) {}

   inline virtual bool VerifyFiniteElementTypes(
      const FiniteElement & trial_fe,
      const FiniteElement & test_fe) const
   {
      return (trial_fe.GetDim() == 3 && test_fe.GetDim() == 3 &&
              trial_fe.GetRangeType() == mfem::FiniteElement::VECTOR &&
              trial_fe.GetDerivType() == mfem::FiniteElement::CURL   &&
              test_fe.GetRangeType()  == mfem::FiniteElement::VECTOR );
   }

   inline virtual const char * FiniteElementTypeFailureMessage() const
   {
      return "MixedCrossCurlIntegrator:  "
             "Trial space must be a vector field in 3D with a curl "
             "and the test space must be a vector field";
   }

   inline virtual void CalcTrialShape(const FiniteElement & trial_fe,
                                      ElementTransformation &Trans,
                                      DenseMatrix & shape)
   { trial_fe.CalcPhysCurlShape(Trans, shape); }
};

/** Class for integrating the bilinear form a(u,v) := (V x Curl u, v) in 2D and
    where V is a vector coefficient u is in H(Curl) and v is in H(Curl) or
    H(Div). */
class MixedScalarCrossCurlIntegrator : public MixedScalarVectorIntegrator
{
public:
   MixedScalarCrossCurlIntegrator(VectorCoefficient &vq)
      : MixedScalarVectorIntegrator(vq, false, true) {}

   inline virtual bool VerifyFiniteElementTypes(
      const FiniteElement & trial_fe,
      const FiniteElement & test_fe) const
   {
      return (trial_fe.GetDim() == 2 && test_fe.GetDim() == 2 &&
              trial_fe.GetRangeType() == mfem::FiniteElement::VECTOR &&
              trial_fe.GetDerivType() == mfem::FiniteElement::CURL   &&
              test_fe.GetRangeType()  == mfem::FiniteElement::VECTOR );
   }

   inline virtual const char * FiniteElementTypeFailureMessage() const
   {
      return "MixedCrossCurlIntegrator:  "
             "Trial space must be a vector field in 2D with a curl "
             "and the test space must be a vector field";
   }

   inline virtual void CalcShape(const FiniteElement & scalar_fe,
                                 ElementTransformation &Trans,
                                 Vector & shape)
   {
      DenseMatrix dshape(shape.GetData(), shape.Size(), 1);
      scalar_fe.CalcPhysCurlShape(Trans, dshape); shape *= -1.0;
   }
};

/** Class for integrating the bilinear form a(u,v) := (V x Grad u, v) in 2D and
    where V is a vector coefficient u is in H1 and v is in H1 or L2. */
class MixedScalarCrossGradIntegrator : public MixedScalarVectorIntegrator
{
public:
   MixedScalarCrossGradIntegrator(VectorCoefficient &vq)
      : MixedScalarVectorIntegrator(vq, true, true) {}

   inline virtual bool VerifyFiniteElementTypes(
      const FiniteElement & trial_fe,
      const FiniteElement & test_fe) const
   {
      return (trial_fe.GetDim() == 2 && test_fe.GetDim() == 2 &&
              trial_fe.GetRangeType() == mfem::FiniteElement::SCALAR &&
              trial_fe.GetDerivType() == mfem::FiniteElement::GRAD   &&
              test_fe.GetRangeType()  == mfem::FiniteElement::SCALAR );
   }

   inline virtual const char * FiniteElementTypeFailureMessage() const
   {
      return "MixedScalarCrossGradIntegrator:  "
             "Trial space must be a scalar field in 2D with a gradient "
             "and the test space must be a scalar field";
   }

   inline virtual void CalcVShape(const FiniteElement & vector_fe,
                                  ElementTransformation &Trans,
                                  DenseMatrix & shape)
   { vector_fe.CalcPhysDShape(Trans, shape); }
};

/** Class for integrating the bilinear form a(u,v) := (V x u, v) in 2D and where
    V is a vector coefficient u is in ND or RT and v is in H1 or L2. */
class MixedScalarCrossProductIntegrator : public MixedScalarVectorIntegrator
{
public:
   MixedScalarCrossProductIntegrator(VectorCoefficient &vq)
      : MixedScalarVectorIntegrator(vq, true, true) {}

   inline virtual bool VerifyFiniteElementTypes(
      const FiniteElement & trial_fe,
      const FiniteElement & test_fe) const
   {
      return (trial_fe.GetDim() == 2 && test_fe.GetDim() == 2 &&
              trial_fe.GetRangeType() == mfem::FiniteElement::VECTOR &&
              test_fe.GetRangeType()  == mfem::FiniteElement::SCALAR );
   }

   inline virtual const char * FiniteElementTypeFailureMessage() const
   {
      return "MixedScalarCrossProductIntegrator:  "
             "Trial space must be a vector field in 2D "
             "and the test space must be a scalar field";
   }
};

/** Class for integrating the bilinear form a(u,v) := (V x z u, v) in 2D and
    where V is a vector coefficient u is in H1 or L2 and v is in ND or RT. */
class MixedScalarWeakCrossProductIntegrator : public MixedScalarVectorIntegrator
{
public:
   MixedScalarWeakCrossProductIntegrator(VectorCoefficient &vq)
      : MixedScalarVectorIntegrator(vq, false, true) {}

   inline virtual bool VerifyFiniteElementTypes(
      const FiniteElement & trial_fe,
      const FiniteElement & test_fe) const
   {
      return (trial_fe.GetDim() == 2 && test_fe.GetDim() == 2 &&
              trial_fe.GetRangeType() == mfem::FiniteElement::SCALAR &&
              test_fe.GetRangeType()  == mfem::FiniteElement::VECTOR );
   }

   inline virtual const char * FiniteElementTypeFailureMessage() const
   {
      return "MixedScalarWeakCrossProductIntegrator:  "
             "Trial space must be a scalar field in 2D "
             "and the test space must be a vector field";
   }

   inline virtual void CalcShape(const FiniteElement & scalar_fe,
                                 ElementTransformation &Trans,
                                 Vector & shape)
   { scalar_fe.CalcPhysShape(Trans, shape); shape *= -1.0; }
};

/** Class for integrating the bilinear form a(u,v) := (V . Grad u, v) in 2D or
    3D and where V is a vector coefficient, u is in H1 and v is in H1 or L2. */
class MixedDirectionalDerivativeIntegrator : public MixedScalarVectorIntegrator
{
public:
   MixedDirectionalDerivativeIntegrator(VectorCoefficient &vq)
      : MixedScalarVectorIntegrator(vq, true) {}

   inline virtual bool VerifyFiniteElementTypes(
      const FiniteElement & trial_fe,
      const FiniteElement & test_fe) const
   {
      return (trial_fe.GetRangeType() == mfem::FiniteElement::SCALAR &&
              trial_fe.GetDerivType() == mfem::FiniteElement::GRAD   &&
              test_fe.GetRangeType()  == mfem::FiniteElement::SCALAR );
   }

   inline virtual const char * FiniteElementTypeFailureMessage() const
   {
      return "MixedDirectionalDerivativeIntegrator:  "
             "Trial space must be a scalar field with a gradient "
             "and the test space must be a scalar field";
   }

   inline virtual void CalcVShape(const FiniteElement & vector_fe,
                                  ElementTransformation &Trans,
                                  DenseMatrix & shape)
   { vector_fe.CalcPhysDShape(Trans, shape); }
};

/** Class for integrating the bilinear form a(u,v) := (-V . Grad u, Div v) in 2D
    or 3D and where V is a vector coefficient, u is in H1 and v is in RT. */
class MixedGradDivIntegrator : public MixedScalarVectorIntegrator
{
public:
   MixedGradDivIntegrator(VectorCoefficient &vq)
      : MixedScalarVectorIntegrator(vq, true) {}

   inline virtual bool VerifyFiniteElementTypes(
      const FiniteElement & trial_fe,
      const FiniteElement & test_fe) const
   {
      return (trial_fe.GetRangeType() == mfem::FiniteElement::SCALAR &&
              trial_fe.GetDerivType() == mfem::FiniteElement::GRAD   &&
              test_fe.GetRangeType()  == mfem::FiniteElement::VECTOR &&
              test_fe.GetDerivType()  == mfem::FiniteElement::DIV   );
   }

   inline virtual const char * FiniteElementTypeFailureMessage() const
   {
      return "MixedGradDivIntegrator:  "
             "Trial space must be a scalar field with a gradient"
             "and the test space must be a vector field with a divergence";
   }

   inline virtual void CalcVShape(const FiniteElement & vector_fe,
                                  ElementTransformation &Trans,
                                  DenseMatrix & shape)
   { vector_fe.CalcPhysDShape(Trans, shape); shape *= -1.0; }

   inline virtual void CalcShape(const FiniteElement & scalar_fe,
                                 ElementTransformation &Trans,
                                 Vector & shape)
   { scalar_fe.CalcPhysDivShape(Trans, shape); }
};

/** Class for integrating the bilinear form a(u,v) := (-V Div u, Grad v) in 2D
    or 3D and where V is a vector coefficient, u is in RT and v is in H1. */
class MixedDivGradIntegrator : public MixedScalarVectorIntegrator
{
public:
   MixedDivGradIntegrator(VectorCoefficient &vq)
      : MixedScalarVectorIntegrator(vq, false) {}

   inline virtual bool VerifyFiniteElementTypes(
      const FiniteElement & trial_fe,
      const FiniteElement & test_fe) const
   {
      return (trial_fe.GetRangeType() == mfem::FiniteElement::VECTOR &&
              trial_fe.GetDerivType() == mfem::FiniteElement::DIV    &&
              test_fe.GetRangeType()  == mfem::FiniteElement::SCALAR &&
              test_fe.GetDerivType()  == mfem::FiniteElement::GRAD
             );
   }

   inline virtual const char * FiniteElementTypeFailureMessage() const
   {
      return "MixedDivGradIntegrator:  "
             "Trial space must be a vector field with a divergence"
             "and the test space must be a scalar field with a gradient";
   }

   inline virtual void CalcVShape(const FiniteElement & vector_fe,
                                  ElementTransformation &Trans,
                                  DenseMatrix & shape)
   { vector_fe.CalcPhysDShape(Trans, shape); shape *= -1.0; }

   inline virtual void CalcShape(const FiniteElement & scalar_fe,
                                 ElementTransformation &Trans,
                                 Vector & shape)
   { scalar_fe.CalcPhysDivShape(Trans, shape); }
};

/** Class for integrating the bilinear form a(u,v) := (-V u, Grad v) in 2D or 3D
    and where V is a vector coefficient, u is in H1 and v is in H1. */
class MixedScalarWeakDivergenceIntegrator : public MixedScalarVectorIntegrator
{
public:
   MixedScalarWeakDivergenceIntegrator(VectorCoefficient &vq)
      : MixedScalarVectorIntegrator(vq, false) {}

   inline virtual bool VerifyFiniteElementTypes(
      const FiniteElement & trial_fe,
      const FiniteElement & test_fe) const
   {
      return (trial_fe.GetRangeType() == mfem::FiniteElement::SCALAR &&
              test_fe.GetRangeType()  == mfem::FiniteElement::SCALAR &&
              test_fe.GetDerivType()  == mfem::FiniteElement::GRAD   );
   }

   inline virtual const char * FiniteElementTypeFailureMessage() const
   {
      return "MixedScalarWeakDivergenceIntegrator:  "
             "Trial space must be a scalar field "
             "and the test space must be a scalar field with a gradient";
   }

   inline virtual void CalcVShape(const FiniteElement & vector_fe,
                                  ElementTransformation &Trans,
                                  DenseMatrix & shape)
   { vector_fe.CalcPhysDShape(Trans, shape); shape *= -1.0; }
};

/** Class for integrating the bilinear form a(u,v) := (Q grad u, v) in either 2D
    or 3D and where Q is an optional coefficient (of type scalar, matrix, or
    diagonal matrix) u is in H1 and v is in H(Curl) or H(Div). */
class MixedVectorGradientIntegrator : public MixedVectorIntegrator
{
public:
   MixedVectorGradientIntegrator() {}
   MixedVectorGradientIntegrator(Coefficient &q)
      : MixedVectorIntegrator(q) {}
   MixedVectorGradientIntegrator(VectorCoefficient &dq)
      : MixedVectorIntegrator(dq, true) {}
   MixedVectorGradientIntegrator(MatrixCoefficient &mq)
      : MixedVectorIntegrator(mq) {}

protected:
   inline virtual bool VerifyFiniteElementTypes(
      const FiniteElement & trial_fe,
      const FiniteElement & test_fe) const
   {
      return (trial_fe.GetDerivType() == mfem::FiniteElement::GRAD &&
              test_fe.GetRangeType()  == mfem::FiniteElement::VECTOR );
   }

   inline virtual const char * FiniteElementTypeFailureMessage() const
   {
      return "MixedVectorGradientIntegrator:  "
             "Trial spaces must be H1 and the test space must be a "
             "vector field in 2D or 3D";
   }

   inline virtual void CalcTrialShape(const FiniteElement & trial_fe,
                                      ElementTransformation &Trans,
                                      DenseMatrix & shape)
   {
      trial_fe.CalcPhysDShape(Trans, shape);
   }

private:
   DenseMatrix Jinv;
};

/** Class for integrating the bilinear form a(u,v) := (Q curl u, v) in 3D and
    where Q is an optional coefficient (of type scalar, matrix, or diagonal
    matrix) u is in H(Curl) and v is in H(Div) or H(Curl). */
class MixedVectorCurlIntegrator : public MixedVectorIntegrator
{
public:
   MixedVectorCurlIntegrator() {}
   MixedVectorCurlIntegrator(Coefficient &q)
      : MixedVectorIntegrator(q) {}
   MixedVectorCurlIntegrator(VectorCoefficient &dq)
      : MixedVectorIntegrator(dq, true) {}
   MixedVectorCurlIntegrator(MatrixCoefficient &mq)
      : MixedVectorIntegrator(mq) {}

protected:
   inline virtual bool VerifyFiniteElementTypes(
      const FiniteElement & trial_fe,
      const FiniteElement & test_fe) const
   {
      return (trial_fe.GetDim() == 3 && test_fe.GetDim() == 3 &&
              trial_fe.GetDerivType() == mfem::FiniteElement::CURL  &&
              test_fe.GetRangeType()  == mfem::FiniteElement::VECTOR );
   }

   inline virtual const char * FiniteElementTypeFailureMessage() const
   {
      return "MixedVectorCurlIntegrator:  "
             "Trial space must be H(Curl) and the test space must be a "
             "vector field in 3D";
   }

   inline virtual void CalcTrialShape(const FiniteElement & trial_fe,
                                      ElementTransformation &Trans,
                                      DenseMatrix & shape)
   {
      trial_fe.CalcPhysCurlShape(Trans, shape);
   }
};

/** Class for integrating the bilinear form a(u,v) := (Q u, curl v) in 3D and
    where Q is an optional coefficient (of type scalar, matrix, or diagonal
    matrix) u is in H(Div) or H(Curl) and v is in H(Curl). */
class MixedVectorWeakCurlIntegrator : public MixedVectorIntegrator
{
public:
   MixedVectorWeakCurlIntegrator() {}
   MixedVectorWeakCurlIntegrator(Coefficient &q)
      : MixedVectorIntegrator(q) {}
   MixedVectorWeakCurlIntegrator(VectorCoefficient &dq)
      : MixedVectorIntegrator(dq, true) {}
   MixedVectorWeakCurlIntegrator(MatrixCoefficient &mq)
      : MixedVectorIntegrator(mq) {}

protected:
   inline virtual bool VerifyFiniteElementTypes(
      const FiniteElement & trial_fe,
      const FiniteElement & test_fe) const
   {
      return (trial_fe.GetDim() == 3 && test_fe.GetDim() == 3 &&
              trial_fe.GetRangeType() == mfem::FiniteElement::VECTOR &&
              test_fe.GetDerivType()  == mfem::FiniteElement::CURL );
   }

   inline virtual const char * FiniteElementTypeFailureMessage() const
   {
      return "MixedVectorWeakCurlIntegrator:  "
             "Trial space must be vector field in 3D and the "
             "test space must be H(Curl)";
   }

   inline virtual void CalcTestShape(const FiniteElement & test_fe,
                                     ElementTransformation &Trans,
                                     DenseMatrix & shape)
   {
      test_fe.CalcPhysCurlShape(Trans, shape);
   }
};

/** Class for integrating the bilinear form a(u,v) := - (Q u, grad v) in either
    2D or 3D and where Q is an optional coefficient (of type scalar, matrix, or
    diagonal matrix) u is in H(Div) or H(Curl) and v is in H1. */
class MixedVectorWeakDivergenceIntegrator : public MixedVectorIntegrator
{
public:
   MixedVectorWeakDivergenceIntegrator() {}
   MixedVectorWeakDivergenceIntegrator(Coefficient &q)
      : MixedVectorIntegrator(q) {}
   MixedVectorWeakDivergenceIntegrator(VectorCoefficient &dq)
      : MixedVectorIntegrator(dq, true) {}
   MixedVectorWeakDivergenceIntegrator(MatrixCoefficient &mq)
      : MixedVectorIntegrator(mq) {}

protected:
   inline virtual bool VerifyFiniteElementTypes(
      const FiniteElement & trial_fe,
      const FiniteElement & test_fe) const
   {
      return (trial_fe.GetRangeType() == mfem::FiniteElement::VECTOR &&
              test_fe.GetDerivType()  == mfem::FiniteElement::GRAD );
   }

   inline virtual const char * FiniteElementTypeFailureMessage() const
   {
      return "MixedVectorWeakDivergenceIntegrator:  "
             "Trial space must be vector field and the "
             "test space must be H1";
   }

   inline virtual void CalcTestShape(const FiniteElement & test_fe,
                                     ElementTransformation &Trans,
                                     DenseMatrix & shape)
   {
      test_fe.CalcPhysDShape(Trans, shape);
      shape *= -1.0;
   }
};

/** Class for integrating the bilinear form a(u,v) := (Q grad u, grad v) where Q
    can be a scalar or a matrix coefficient. */
class DiffusionIntegrator: public BilinearFormIntegrator
{
protected:
   Coefficient *Q;
   MatrixCoefficient *MQ;

private:
   Vector vec, pointflux, shape;
#ifndef MFEM_THREAD_SAFE
   DenseMatrix dshape, dshapedxt, invdfdx, mq;
   DenseMatrix te_dshape, te_dshapedxt;
#endif

   // PA extension
   const FiniteElementSpace *fespace;
   const DofToQuad *maps;         ///< Not owned
   const GeometricFactors *geom;  ///< Not owned
   int dim, ne, dofs1D, quad1D;
   Vector pa_data;

#ifdef MFEM_USE_CEED
   // CEED extension
   CeedData* ceedDataPtr;
#endif

public:
   /// Construct a diffusion integrator with coefficient Q = 1
   DiffusionIntegrator()
   {
      Q = NULL;
      MQ = NULL;
      maps = NULL;
      geom = NULL;
#ifdef MFEM_USE_CEED
      ceedDataPtr = NULL;
#endif
   }

   /// Construct a diffusion integrator with a scalar coefficient q
   DiffusionIntegrator(Coefficient &q)
      : Q(&q)
   {
      MQ = NULL;
      maps = NULL;
      geom = NULL;
#ifdef MFEM_USE_CEED
      ceedDataPtr = NULL;
#endif
   }

   /// Construct a diffusion integrator with a matrix coefficient q
   DiffusionIntegrator(MatrixCoefficient &q)
      : MQ(&q)
   {
      Q = NULL;
      maps = NULL;
      geom = NULL;
#ifdef MFEM_USE_CEED
      ceedDataPtr = NULL;
#endif
   }

   virtual ~DiffusionIntegrator()
   {
#ifdef MFEM_USE_CEED
      delete ceedDataPtr;
#endif
   }

   /** Given a particular Finite Element
       computes the element stiffness matrix elmat. */
   virtual void AssembleElementMatrix(const FiniteElement &el,
                                      ElementTransformation &Trans,
                                      DenseMatrix &elmat);
   /** Given a trial and test Finite Element computes the element stiffness
       matrix elmat. */
   virtual void AssembleElementMatrix2(const FiniteElement &trial_fe,
                                       const FiniteElement &test_fe,
                                       ElementTransformation &Trans,
                                       DenseMatrix &elmat);

   /// Perform the local action of the BilinearFormIntegrator
   virtual void AssembleElementVector(const FiniteElement &el,
                                      ElementTransformation &Tr,
                                      const Vector &elfun, Vector &elvect);

   virtual void SetupElementVectorTargetSpecification(const Vector &x,
           const FiniteElementSpace &fes);

   virtual void SetupElementGradTargetSpecification(const Vector &x,
           const FiniteElementSpace &fes);

   virtual void ComputeElementFlux(const FiniteElement &el,
                                   ElementTransformation &Trans,
                                   Vector &u, const FiniteElement &fluxelem,
                                   Vector &flux, int with_coef = 1);

   virtual double ComputeFluxEnergy(const FiniteElement &fluxelem,
                                    ElementTransformation &Trans,
                                    Vector &flux, Vector *d_energy = NULL);

   virtual void AssemblePA(const FiniteElementSpace &fes);

   virtual void AssembleDiagonalPA(Vector &diag);

   virtual void AddMultPA(const Vector&, Vector&) const;

   static const IntegrationRule &GetRule(const FiniteElement &trial_fe,
                                         const FiniteElement &test_fe);

   void SetupPA(const FiniteElementSpace &fes, const bool force = false);
};

/** Class for local mass matrix assembling a(u,v) := (Q u, v) */
class MassIntegrator: public BilinearFormIntegrator
{
protected:
#ifndef MFEM_THREAD_SAFE
   Vector shape, te_shape;
#endif
   Coefficient *Q;
   // PA extension
   const FiniteElementSpace *fespace;
   Vector pa_data;
   const DofToQuad *maps;         ///< Not owned
   const GeometricFactors *geom;  ///< Not owned
   int dim, ne, nq, dofs1D, quad1D;

#ifdef MFEM_USE_CEED
   // CEED extension
   CeedData* ceedDataPtr;
#endif

public:
   MassIntegrator(const IntegrationRule *ir = NULL)
      : BilinearFormIntegrator(ir)
   {
      Q = NULL;
      maps = NULL;
      geom = NULL;
#ifdef MFEM_USE_CEED
      ceedDataPtr = NULL;
#endif
   }

   /// Construct a mass integrator with coefficient q
   MassIntegrator(Coefficient &q, const IntegrationRule *ir = NULL)
      : BilinearFormIntegrator(ir), Q(&q)
   {
      maps = NULL;
      geom = NULL;
#ifdef MFEM_USE_CEED
      ceedDataPtr = NULL;
#endif
   }

   virtual ~MassIntegrator()
   {
#ifdef MFEM_USE_CEED
      delete ceedDataPtr;
#endif
   }
   /** Given a particular Finite Element
       computes the element mass matrix elmat. */
   virtual void AssembleElementMatrix(const FiniteElement &el,
                                      ElementTransformation &Trans,
                                      DenseMatrix &elmat);
   virtual void AssembleElementMatrix2(const FiniteElement &trial_fe,
                                       const FiniteElement &test_fe,
                                       ElementTransformation &Trans,
                                       DenseMatrix &elmat);

   virtual void AssemblePA(const FiniteElementSpace &fes);

   virtual void AssembleDiagonalPA(Vector &diag);

   virtual void AddMultPA(const Vector&, Vector&) const;

   static const IntegrationRule &GetRule(const FiniteElement &trial_fe,
                                         const FiniteElement &test_fe,
                                         ElementTransformation &Trans);

   void SetupPA(const FiniteElementSpace &fes, const bool force = false);
};

class BoundaryMassIntegrator : public MassIntegrator
{
public:
   BoundaryMassIntegrator(Coefficient &q) : MassIntegrator(q) { }

   using BilinearFormIntegrator::AssembleFaceMatrix;

   virtual void AssembleFaceMatrix(const FiniteElement &el1,
                                   const FiniteElement &el2,
                                   FaceElementTransformations &Trans,
                                   DenseMatrix &elmat);
};

/// alpha (q . grad u, v)
class ConvectionIntegrator : public BilinearFormIntegrator
{
protected:
   VectorCoefficient *Q;
   double alpha;

private:
#ifndef MFEM_THREAD_SAFE
   DenseMatrix dshape, adjJ, Q_ir;
   Vector shape, vec2, BdFidxT;
#endif

public:
   ConvectionIntegrator(VectorCoefficient &q, double a = 1.0)
      : Q(&q) { alpha = a; }
   virtual void AssembleElementMatrix(const FiniteElement &,
                                      ElementTransformation &,
                                      DenseMatrix &);
};

/// alpha (q . grad u, v) using the "group" FE discretization
class GroupConvectionIntegrator : public BilinearFormIntegrator
{
protected:
   VectorCoefficient *Q;
   double alpha;

private:
   DenseMatrix dshape, adjJ, Q_nodal, grad;
   Vector shape;

public:
   GroupConvectionIntegrator(VectorCoefficient &q, double a = 1.0)
      : Q(&q) { alpha = a; }
   virtual void AssembleElementMatrix(const FiniteElement &,
                                      ElementTransformation &,
                                      DenseMatrix &);
};

/** Class for integrating the bilinear form a(u,v) := (Q u, v),
    where u=(u1,...,un) and v=(v1,...,vn); ui and vi are defined
    by scalar FE through standard transformation. */
class VectorMassIntegrator: public BilinearFormIntegrator
{
private:
   int vdim;
   Vector shape, te_shape, vec;
   DenseMatrix partelmat;
   DenseMatrix mcoeff;
   int Q_order;

protected:
   Coefficient *Q;
   VectorCoefficient *VQ;
   MatrixCoefficient *MQ;
   // PA extension
   Vector pa_data;
   const DofToQuad *maps;         ///< Not owned
   const GeometricFactors *geom;  ///< Not owned
   int dim, ne, nq, dofs1D, quad1D;

public:
   /// Construct an integrator with coefficient 1.0
   VectorMassIntegrator()
      : vdim(-1), Q_order(0), Q(NULL), VQ(NULL), MQ(NULL) { }
   /** Construct an integrator with scalar coefficient q.
       If possible, save memory by using a scalar integrator since
       the resulting matrix is block diagonal with the same diagonal
       block repeated. */
   VectorMassIntegrator(Coefficient &q, int qo = 0)
      : vdim(-1), Q(&q) { VQ = NULL; MQ = NULL; Q_order = qo; }
   VectorMassIntegrator(Coefficient &q, const IntegrationRule *ir)
      : BilinearFormIntegrator(ir), vdim(-1), Q(&q)
   { VQ = NULL; MQ = NULL; Q_order = 0; }
   /// Construct an integrator with diagonal coefficient q
   VectorMassIntegrator(VectorCoefficient &q, int qo = 0)
      : vdim(q.GetVDim()), VQ(&q) { Q = NULL; MQ = NULL; Q_order = qo; }
   /// Construct an integrator with matrix coefficient q
   VectorMassIntegrator(MatrixCoefficient &q, int qo = 0)
      : vdim(q.GetVDim()), MQ(&q) { Q = NULL; VQ = NULL; Q_order = qo; }

   int GetVDim() const { return vdim; }
   void SetVDim(int vdim) { this->vdim = vdim; }

   virtual void AssembleElementMatrix(const FiniteElement &el,
                                      ElementTransformation &Trans,
                                      DenseMatrix &elmat);
   virtual void AssembleElementMatrix2(const FiniteElement &trial_fe,
                                       const FiniteElement &test_fe,
                                       ElementTransformation &Trans,
                                       DenseMatrix &elmat);
   virtual void AssemblePA(const FiniteElementSpace &fes);
   virtual void AddMultPA(const Vector &x, Vector &y) const;
};


/** Class for integrating (div u, p) where u is a vector field given
    by VectorFiniteElement through Piola transformation (for RT
    elements); p is scalar function given by FiniteElement through
    standard transformation. Here, u is the trial function and p is
    the test function.
    Note: the element matrix returned by AssembleElementMatrix2
    does NOT depend on the ElementTransformation Trans. */
class VectorFEDivergenceIntegrator : public BilinearFormIntegrator
{
protected:
   Coefficient *Q;

private:
#ifndef MFEM_THREAD_SAFE
   Vector divshape, shape;
#endif

public:
   VectorFEDivergenceIntegrator() { Q = NULL; }
   VectorFEDivergenceIntegrator(Coefficient &q) { Q = &q; }
   virtual void AssembleElementMatrix(const FiniteElement &el,
                                      ElementTransformation &Trans,
                                      DenseMatrix &elmat) { }
   virtual void AssembleElementMatrix2(const FiniteElement &trial_fe,
                                       const FiniteElement &test_fe,
                                       ElementTransformation &Trans,
                                       DenseMatrix &elmat);
};


/** Integrator for `(-Q u, grad v)` for Nedelec (`u`) and H1 (`v`) elements.
    This is equivalent to a weak divergence of the Nedelec basis functions. */
class VectorFEWeakDivergenceIntegrator: public BilinearFormIntegrator
{
protected:
   Coefficient *Q;

private:
#ifndef MFEM_THREAD_SAFE
   DenseMatrix dshape;
   DenseMatrix dshapedxt;
   DenseMatrix vshape;
   DenseMatrix invdfdx;
#endif

public:
   VectorFEWeakDivergenceIntegrator() { Q = NULL; }
   VectorFEWeakDivergenceIntegrator(Coefficient &q) { Q = &q; }
   virtual void AssembleElementMatrix(const FiniteElement &el,
                                      ElementTransformation &Trans,
                                      DenseMatrix &elmat) { }
   virtual void AssembleElementMatrix2(const FiniteElement &trial_fe,
                                       const FiniteElement &test_fe,
                                       ElementTransformation &Trans,
                                       DenseMatrix &elmat);
};

/** Integrator for (curl u, v) for Nedelec and RT elements. If the trial and
    test spaces are switched, assembles the form (u, curl v). */
class VectorFECurlIntegrator: public BilinearFormIntegrator
{
protected:
   Coefficient *Q;

private:
#ifndef MFEM_THREAD_SAFE
   DenseMatrix curlshapeTrial;
   DenseMatrix vshapeTest;
   DenseMatrix curlshapeTrial_dFT;
#endif

public:
   VectorFECurlIntegrator() { Q = NULL; }
   VectorFECurlIntegrator(Coefficient &q) { Q = &q; }
   virtual void AssembleElementMatrix(const FiniteElement &el,
                                      ElementTransformation &Trans,
                                      DenseMatrix &elmat) { }
   virtual void AssembleElementMatrix2(const FiniteElement &trial_fe,
                                       const FiniteElement &test_fe,
                                       ElementTransformation &Trans,
                                       DenseMatrix &elmat);
};

/// Class for integrating (Q D_i(u), v); u and v are scalars
class DerivativeIntegrator : public BilinearFormIntegrator
{
protected:
   Coefficient* Q;

private:
   int xi;
   DenseMatrix dshape, dshapedxt, invdfdx;
   Vector shape, dshapedxi;

public:
   DerivativeIntegrator(Coefficient &q, int i) : Q(&q), xi(i) { }
   virtual void AssembleElementMatrix(const FiniteElement &el,
                                      ElementTransformation &Trans,
                                      DenseMatrix &elmat)
   { AssembleElementMatrix2(el,el,Trans,elmat); }
   virtual void AssembleElementMatrix2(const FiniteElement &trial_fe,
                                       const FiniteElement &test_fe,
                                       ElementTransformation &Trans,
                                       DenseMatrix &elmat);
};

/// Integrator for (curl u, curl v) for Nedelec elements
class CurlCurlIntegrator: public BilinearFormIntegrator
{
private:
   Vector vec, pointflux;
#ifndef MFEM_THREAD_SAFE
   DenseMatrix curlshape, curlshape_dFt, M;
   DenseMatrix vshape, projcurl;
#endif

protected:
   Coefficient *Q;
   MatrixCoefficient *MQ;

public:
   CurlCurlIntegrator() { Q = NULL; MQ = NULL; }
   /// Construct a bilinear form integrator for Nedelec elements
   CurlCurlIntegrator(Coefficient &q) : Q(&q) { MQ = NULL; }
   CurlCurlIntegrator(MatrixCoefficient &m) : MQ(&m) { Q = NULL; }

   /* Given a particular Finite Element, compute the
      element curl-curl matrix elmat */
   virtual void AssembleElementMatrix(const FiniteElement &el,
                                      ElementTransformation &Trans,
                                      DenseMatrix &elmat);

   virtual void ComputeElementFlux(const FiniteElement &el,
                                   ElementTransformation &Trans,
                                   Vector &u, const FiniteElement &fluxelem,
                                   Vector &flux, int with_coef);

   virtual double ComputeFluxEnergy(const FiniteElement &fluxelem,
                                    ElementTransformation &Trans,
                                    Vector &flux, Vector *d_energy = NULL);
};

/** Integrator for (curl u, curl v) for FE spaces defined by 'dim' copies of a
    scalar FE space. */
class VectorCurlCurlIntegrator: public BilinearFormIntegrator
{
private:
#ifndef MFEM_THREAD_SAFE
   DenseMatrix dshape_hat, dshape, curlshape, Jadj, grad_hat, grad;
#endif

protected:
   Coefficient *Q;

public:
   VectorCurlCurlIntegrator() { Q = NULL; }

   VectorCurlCurlIntegrator(Coefficient &q) : Q(&q) { }

   /// Assemble an element matrix
   virtual void AssembleElementMatrix(const FiniteElement &el,
                                      ElementTransformation &Trans,
                                      DenseMatrix &elmat);
   /// Compute element energy: (1/2) (curl u, curl u)_E
   virtual double GetElementEnergy(const FiniteElement &el,
                                   ElementTransformation &Tr,
                                   const Vector &elfun);
};

/// Integrator for (Q u, v) for VectorFiniteElements
class VectorFEMassIntegrator: public BilinearFormIntegrator
{
private:
   void Init(Coefficient *q, VectorCoefficient *vq, MatrixCoefficient *mq)
   { Q = q; VQ = vq; MQ = mq; }

#ifndef MFEM_THREAD_SAFE
   Vector shape;
   Vector D;
   DenseMatrix K;
   DenseMatrix test_vshape;
   DenseMatrix trial_vshape;
#endif

protected:
   Coefficient *Q;
   VectorCoefficient *VQ;
   MatrixCoefficient *MQ;

public:
   VectorFEMassIntegrator() { Init(NULL, NULL, NULL); }
   VectorFEMassIntegrator(Coefficient *_q) { Init(_q, NULL, NULL); }
   VectorFEMassIntegrator(Coefficient &q) { Init(&q, NULL, NULL); }
   VectorFEMassIntegrator(VectorCoefficient *_vq) { Init(NULL, _vq, NULL); }
   VectorFEMassIntegrator(VectorCoefficient &vq) { Init(NULL, &vq, NULL); }
   VectorFEMassIntegrator(MatrixCoefficient *_mq) { Init(NULL, NULL, _mq); }
   VectorFEMassIntegrator(MatrixCoefficient &mq) { Init(NULL, NULL, &mq); }

   virtual void AssembleElementMatrix(const FiniteElement &el,
                                      ElementTransformation &Trans,
                                      DenseMatrix &elmat);
   virtual void AssembleElementMatrix2(const FiniteElement &trial_fe,
                                       const FiniteElement &test_fe,
                                       ElementTransformation &Trans,
                                       DenseMatrix &elmat);
};

/** Integrator for (Q div u, p) where u=(v1,...,vn) and all vi are in the same
    scalar FE space; p is also in a (different) scalar FE space.  */
class VectorDivergenceIntegrator : public BilinearFormIntegrator
{
protected:
   Coefficient *Q;

private:
   Vector shape;
   Vector divshape;
   DenseMatrix dshape;
   DenseMatrix gshape;
   DenseMatrix Jadj;

public:
   VectorDivergenceIntegrator() { Q = NULL; }
   VectorDivergenceIntegrator(Coefficient *_q) { Q = _q; }
   VectorDivergenceIntegrator(Coefficient &q) { Q = &q; }

   virtual void AssembleElementMatrix2(const FiniteElement &trial_fe,
                                       const FiniteElement &test_fe,
                                       ElementTransformation &Trans,
                                       DenseMatrix &elmat);
};

/// (Q div u, div v) for RT elements
class DivDivIntegrator: public BilinearFormIntegrator
{
protected:
   Coefficient *Q;

private:
#ifndef MFEM_THREAD_SAFE
   Vector divshape;
#endif

public:
   DivDivIntegrator() { Q = NULL; }
   DivDivIntegrator(Coefficient &q) : Q(&q) { }

   virtual void AssembleElementMatrix(const FiniteElement &el,
                                      ElementTransformation &Trans,
                                      DenseMatrix &elmat);
};

/** Integrator for
      (Q grad u, grad v) = sum_i (Q grad u_i, grad v_i) e_i e_i^T
    for FE spaces defined by 'dim' copies of a scalar FE space. Where e_i
    is the unit vector in the i-th direction.  The resulting local element
    matrix is a block-diagonal matrix consisting of 'dim' copies of a scalar
    diffusion matrix in each diagonal block. */
class VectorDiffusionIntegrator : public BilinearFormIntegrator
{
protected:
   Coefficient *Q;

   // PA extension
   const DofToQuad *maps;         ///< Not owned
   const GeometricFactors *geom;  ///< Not owned
   int dim, ne, dofs1D, quad1D;
   Vector pa_data;

private:
   DenseMatrix Jinv;
   DenseMatrix dshape;
   DenseMatrix gshape;
   DenseMatrix pelmat;

public:
   VectorDiffusionIntegrator() { Q = NULL; }
   VectorDiffusionIntegrator(Coefficient &q) { Q = &q; }

   virtual void AssembleElementMatrix(const FiniteElement &el,
                                      ElementTransformation &Trans,
                                      DenseMatrix &elmat);
   virtual void AssembleElementVector(const FiniteElement &el,
                                      ElementTransformation &Tr,
                                      const Vector &elfun, Vector &elvect);
<<<<<<< HEAD

   virtual void SetupElementVectorTargetSpecification(const Vector &x,
                                                      const FiniteElementSpace &fes);

   virtual void SetupElementGradTargetSpecification(const Vector &x,
                                                    const FiniteElementSpace &fes);
=======
   virtual void AssemblePA(const FiniteElementSpace &fes);
   virtual void AddMultPA(const Vector &x, Vector &y) const;
>>>>>>> b132457d
};

/** Integrator for the linear elasticity form:
    a(u,v) = (lambda div(u), div(v)) + (2 mu e(u), e(v)),
    where e(v) = (1/2) (grad(v) + grad(v)^T).
    This is a 'Vector' integrator, i.e. defined for FE spaces
    using multiple copies of a scalar FE space. */
class ElasticityIntegrator : public BilinearFormIntegrator
{
protected:
   double q_lambda, q_mu;
   Coefficient *lambda, *mu;

private:
#ifndef MFEM_THREAD_SAFE
   Vector shape;
   DenseMatrix dshape, gshape, pelmat;
   Vector divshape;
#endif

public:
   ElasticityIntegrator(Coefficient &l, Coefficient &m)
   { lambda = &l; mu = &m; }
   /** With this constructor lambda = q_l * m and mu = q_m * m;
       if dim * q_l + 2 * q_m = 0 then trace(sigma) = 0. */
   ElasticityIntegrator(Coefficient &m, double q_l, double q_m)
   { lambda = NULL; mu = &m; q_lambda = q_l; q_mu = q_m; }

   virtual void AssembleElementMatrix(const FiniteElement &,
                                      ElementTransformation &,
                                      DenseMatrix &);

   /** Compute the stress corresponding to the local displacement @a u and
       interpolate it at the nodes of the given @a fluxelem. Only the symmetric
       part of the stress is stored, so that the size of @a flux is equal to
       the number of DOFs in @a fluxelem times dim*(dim+1)/2. In 2D, the order
       of the stress components is: s_xx, s_yy, s_xy. In 3D, it is: s_xx, s_yy,
       s_zz, s_xy, s_xz, s_yz. In other words, @a flux is the local vector for
       a FE space with dim*(dim+1)/2 vector components, based on the finite
       element @a fluxelem. */
   virtual void ComputeElementFlux(const FiniteElement &el,
                                   ElementTransformation &Trans,
                                   Vector &u,
                                   const FiniteElement &fluxelem,
                                   Vector &flux, int with_coef = 1);

   /** Compute the element energy (integral of the strain energy density)
       corresponding to the stress represented by @a flux which is a vector of
       coefficients multiplying the basis functions defined by @a fluxelem. In
       other words, @a flux is the local vector for a FE space with
       dim*(dim+1)/2 vector components, based on the finite element @a fluxelem.
       The number of components, dim*(dim+1)/2 is such that it represents the
       symmetric part of the (symmetric) stress tensor. The order of the
       components is: s_xx, s_yy, s_xy in 2D, and s_xx, s_yy, s_zz, s_xy, s_xz,
       s_yz in 3D. */
   virtual double ComputeFluxEnergy(const FiniteElement &fluxelem,
                                    ElementTransformation &Trans,
                                    Vector &flux, Vector *d_energy = NULL);
};

/** Integrator for the DG form:
    alpha < rho_u (u.n) {v},[w] > + beta < rho_u |u.n| [v],[w] >,
    where v and w are the trial and test variables, respectively, and rho/u are
    given scalar/vector coefficients. The vector coefficient, u, is assumed to
    be continuous across the faces and when given the scalar coefficient, rho,
    is assumed to be discontinuous. The integrator uses the upwind value of rho,
    rho_u, which is value from the side into which the vector coefficient, u,
    points. */
class DGTraceIntegrator : public BilinearFormIntegrator
{
protected:
   Coefficient *rho;
   VectorCoefficient *u;
   double alpha, beta;

private:
   Vector shape1, shape2;

public:
   /// Construct integrator with rho = 1.
   DGTraceIntegrator(VectorCoefficient &_u, double a, double b)
   { rho = NULL; u = &_u; alpha = a; beta = b; }

   DGTraceIntegrator(Coefficient &_rho, VectorCoefficient &_u,
                     double a, double b)
   { rho = &_rho; u = &_u; alpha = a; beta = b; }

   using BilinearFormIntegrator::AssembleFaceMatrix;
   virtual void AssembleFaceMatrix(const FiniteElement &el1,
                                   const FiniteElement &el2,
                                   FaceElementTransformations &Trans,
                                   DenseMatrix &elmat);
};

/** Integrator for the DG form:

    - < {(Q grad(u)).n}, [v] > + sigma < [u], {(Q grad(v)).n} >
    + kappa < {h^{-1} Q} [u], [v] >,

    where Q is a scalar or matrix diffusion coefficient and u, v are the trial
    and test spaces, respectively. The parameters sigma and kappa determine the
    DG method to be used (when this integrator is added to the "broken"
    DiffusionIntegrator):
    * sigma = -1, kappa >= kappa0: symm. interior penalty (IP or SIPG) method,
    * sigma = +1, kappa > 0: non-symmetric interior penalty (NIPG) method,
    * sigma = +1, kappa = 0: the method of Baumann and Oden. */
class DGDiffusionIntegrator : public BilinearFormIntegrator
{
protected:
   Coefficient *Q;
   MatrixCoefficient *MQ;
   double sigma, kappa;

   // these are not thread-safe!
   Vector shape1, shape2, dshape1dn, dshape2dn, nor, nh, ni;
   DenseMatrix jmat, dshape1, dshape2, mq, adjJ;

public:
   DGDiffusionIntegrator(const double s, const double k)
      : Q(NULL), MQ(NULL), sigma(s), kappa(k) { }
   DGDiffusionIntegrator(Coefficient &q, const double s, const double k)
      : Q(&q), MQ(NULL), sigma(s), kappa(k) { }
   DGDiffusionIntegrator(MatrixCoefficient &q, const double s, const double k)
      : Q(NULL), MQ(&q), sigma(s), kappa(k) { }
   using BilinearFormIntegrator::AssembleFaceMatrix;
   virtual void AssembleFaceMatrix(const FiniteElement &el1,
                                   const FiniteElement &el2,
                                   FaceElementTransformations &Trans,
                                   DenseMatrix &elmat);
};

/** Integrator for the DG elasticity form, for the formulations see:
    - PhD Thesis of Jonas De Basabe, High-Order Finite %Element Methods for
      Seismic Wave Propagation, UT Austin, 2009, p. 23, and references therein
    - Peter Hansbo and Mats G. Larson, Discontinuous Galerkin and the
      Crouzeix-Raviart %Element: Application to Elasticity, PREPRINT 2000-09,
      p.3

    \f[
    - \left< \{ \tau(u) \}, [v] \right> + \alpha \left< \{ \tau(v) \}, [u]
        \right> + \kappa \left< h^{-1} \{ \lambda + 2 \mu \} [u], [v] \right>
    \f]

    where \f$ \left<u, v\right> = \int_{F} u \cdot v \f$, and \f$ F \f$ is a
    face which is either a boundary face \f$ F_b \f$ of an element \f$ K \f$ or
    an interior face \f$ F_i \f$ separating elements \f$ K_1 \f$ and \f$ K_2 \f$.

    In the bilinear form above \f$ \tau(u) \f$ is traction, and it's also
    \f$ \tau(u) = \sigma(u) \cdot \vec{n} \f$, where \f$ \sigma(u) \f$ is
    stress, and \f$ \vec{n} \f$ is the unit normal vector w.r.t. to \f$ F \f$.

    In other words, we have
    \f[
    - \left< \{ \sigma(u) \cdot \vec{n} \}, [v] \right> + \alpha \left< \{
        \sigma(v) \cdot \vec{n} \}, [u] \right> + \kappa \left< h^{-1} \{
        \lambda + 2 \mu \} [u], [v] \right>
    \f]

    For isotropic media
    \f[
    \begin{split}
    \sigma(u) &= \lambda \nabla \cdot u I + 2 \mu \varepsilon(u) \\
              &= \lambda \nabla \cdot u I + 2 \mu \frac{1}{2} (\nabla u + \nabla
                 u^T) \\
              &= \lambda \nabla \cdot u I + \mu (\nabla u + \nabla u^T)
    \end{split}
    \f]

    where \f$ I \f$ is identity matrix, \f$ \lambda \f$ and \f$ \mu \f$ are Lame
    coefficients (see ElasticityIntegrator), \f$ u, v \f$ are the trial and test
    functions, respectively.

    The parameters \f$ \alpha \f$ and \f$ \kappa \f$ determine the DG method to
    use (when this integrator is added to the "broken" ElasticityIntegrator):

    - IIPG, \f$\alpha = 0\f$,
      C. Dawson, S. Sun, M. Wheeler, Compatible algorithms for coupled flow and
      transport, Comp. Meth. Appl. Mech. Eng., 193(23-26), 2565-2580, 2004.

    - SIPG, \f$\alpha = -1\f$,
      M. Grote, A. Schneebeli, D. Schotzau, Discontinuous Galerkin Finite
      %Element Method for the Wave Equation, SINUM, 44(6), 2408-2431, 2006.

    - NIPG, \f$\alpha = 1\f$,
      B. Riviere, M. Wheeler, V. Girault, A Priori Error Estimates for Finite
      %Element Methods Based on Discontinuous Approximation Spaces for Elliptic
      Problems, SINUM, 39(3), 902-931, 2001.

    This is a '%Vector' integrator, i.e. defined for FE spaces using multiple
    copies of a scalar FE space.
 */
class DGElasticityIntegrator : public BilinearFormIntegrator
{
public:
   DGElasticityIntegrator(double alpha_, double kappa_)
      : lambda(NULL), mu(NULL), alpha(alpha_), kappa(kappa_) { }

   DGElasticityIntegrator(Coefficient &lambda_, Coefficient &mu_,
                          double alpha_, double kappa_)
      : lambda(&lambda_), mu(&mu_), alpha(alpha_), kappa(kappa_) { }

   using BilinearFormIntegrator::AssembleFaceMatrix;
   virtual void AssembleFaceMatrix(const FiniteElement &el1,
                                   const FiniteElement &el2,
                                   FaceElementTransformations &Trans,
                                   DenseMatrix &elmat);

protected:
   Coefficient *lambda, *mu;
   double alpha, kappa;

#ifndef MFEM_THREAD_SAFE
   // values of all scalar basis functions for one component of u (which is a
   // vector) at the integration point in the reference space
   Vector shape1, shape2;
   // values of derivatives of all scalar basis functions for one component
   // of u (which is a vector) at the integration point in the reference space
   DenseMatrix dshape1, dshape2;
   // Adjugate of the Jacobian of the transformation: adjJ = det(J) J^{-1}
   DenseMatrix adjJ;
   // gradient of shape functions in the real (physical, not reference)
   // coordinates, scaled by det(J):
   //    dshape_ps(jdof,jm) = sum_{t} adjJ(t,jm)*dshape(jdof,t)
   DenseMatrix dshape1_ps, dshape2_ps;
   Vector nor;  // nor = |weight(J_face)| n
   Vector nL1, nL2;  // nL1 = (lambda1 * ip.weight / detJ1) nor
   Vector nM1, nM2;  // nM1 = (mu1     * ip.weight / detJ1) nor
   Vector dshape1_dnM, dshape2_dnM; // dshape1_dnM = dshape1_ps . nM1
   // 'jmat' corresponds to the term: kappa <h^{-1} {lambda + 2 mu} [u], [v]>
   DenseMatrix jmat;
#endif

   static void AssembleBlock(
      const int dim, const int row_ndofs, const int col_ndofs,
      const int row_offset, const int col_offset,
      const double jmatcoef, const Vector &col_nL, const Vector &col_nM,
      const Vector &row_shape, const Vector &col_shape,
      const Vector &col_dshape_dnM, const DenseMatrix &col_dshape,
      DenseMatrix &elmat, DenseMatrix &jmat);
};

/** Integrator for the DPG form: < v, [w] > over all faces (the interface) where
    the trial variable v is defined on the interface and the test variable w is
    defined inside the elements, generally in a DG space. */
class TraceJumpIntegrator : public BilinearFormIntegrator
{
private:
   Vector face_shape, shape1, shape2;

public:
   TraceJumpIntegrator() { }
   using BilinearFormIntegrator::AssembleFaceMatrix;
   virtual void AssembleFaceMatrix(const FiniteElement &trial_face_fe,
                                   const FiniteElement &test_fe1,
                                   const FiniteElement &test_fe2,
                                   FaceElementTransformations &Trans,
                                   DenseMatrix &elmat);
};

/** Integrator for the form: < v, [w.n] > over all faces (the interface) where
    the trial variable v is defined on the interface and the test variable w is
    in an H(div)-conforming space. */
class NormalTraceJumpIntegrator : public BilinearFormIntegrator
{
private:
   Vector face_shape, normal, shape1_n, shape2_n;
   DenseMatrix shape1, shape2;

public:
   NormalTraceJumpIntegrator() { }
   using BilinearFormIntegrator::AssembleFaceMatrix;
   virtual void AssembleFaceMatrix(const FiniteElement &trial_face_fe,
                                   const FiniteElement &test_fe1,
                                   const FiniteElement &test_fe2,
                                   FaceElementTransformations &Trans,
                                   DenseMatrix &elmat);
};

/** Abstract class to serve as a base for local interpolators to be used in the
    DiscreteLinearOperator class. */
class DiscreteInterpolator : public BilinearFormIntegrator { };


/** Class for constructing the gradient as a DiscreteLinearOperator from an
    H1-conforming space to an H(curl)-conforming space. The range space can be
    vector L2 space as well. */
class GradientInterpolator : public DiscreteInterpolator
{
public:
   virtual void AssembleElementMatrix2(const FiniteElement &h1_fe,
                                       const FiniteElement &nd_fe,
                                       ElementTransformation &Trans,
                                       DenseMatrix &elmat)
   { nd_fe.ProjectGrad(h1_fe, Trans, elmat); }
};


/** Class for constructing the identity map as a DiscreteLinearOperator. This
    is the discrete embedding matrix when the domain space is a subspace of
    the range space. Otherwise, a dof projection matrix is constructed. */
class IdentityInterpolator : public DiscreteInterpolator
{
public:
   virtual void AssembleElementMatrix2(const FiniteElement &dom_fe,
                                       const FiniteElement &ran_fe,
                                       ElementTransformation &Trans,
                                       DenseMatrix &elmat)
   { ran_fe.Project(dom_fe, Trans, elmat); }
};


/** Class for constructing the (local) discrete curl matrix which can be used
    as an integrator in a DiscreteLinearOperator object to assemble the global
    discrete curl matrix. */
class CurlInterpolator : public DiscreteInterpolator
{
public:
   virtual void AssembleElementMatrix2(const FiniteElement &dom_fe,
                                       const FiniteElement &ran_fe,
                                       ElementTransformation &Trans,
                                       DenseMatrix &elmat)
   { ran_fe.ProjectCurl(dom_fe, Trans, elmat); }
};


/** Class for constructing the (local) discrete divergence matrix which can
    be used as an integrator in a DiscreteLinearOperator object to assemble
    the global discrete divergence matrix.

    Note: Since the dofs in the L2_FECollection are nodal values, the local
    discrete divergence matrix (with an RT-type domain space) will depend on
    the transformation. On the other hand, the local matrix returned by
    VectorFEDivergenceIntegrator is independent of the transformation. */
class DivergenceInterpolator : public DiscreteInterpolator
{
public:
   virtual void AssembleElementMatrix2(const FiniteElement &dom_fe,
                                       const FiniteElement &ran_fe,
                                       ElementTransformation &Trans,
                                       DenseMatrix &elmat)
   { ran_fe.ProjectDiv(dom_fe, Trans, elmat); }
};


/** A trace face interpolator class for interpolating the normal component of
    the domain space, e.g. vector H1, into the range space, e.g. the trace of
    RT which uses FiniteElement::INTEGRAL map type. */
class NormalInterpolator : public DiscreteInterpolator
{
public:
   virtual void AssembleElementMatrix2(const FiniteElement &dom_fe,
                                       const FiniteElement &ran_fe,
                                       ElementTransformation &Trans,
                                       DenseMatrix &elmat);
};

/** Interpolator of a scalar coefficient multiplied by a scalar field onto
    another scalar field. Note that this can produce inaccurate fields unless
    the target is sufficiently high order. */
class ScalarProductInterpolator : public DiscreteInterpolator
{
public:
   ScalarProductInterpolator(Coefficient & sc) : Q(&sc) { }

   virtual void AssembleElementMatrix2(const FiniteElement &dom_fe,
                                       const FiniteElement &ran_fe,
                                       ElementTransformation &Trans,
                                       DenseMatrix &elmat);

protected:
   Coefficient *Q;
};

/** Interpolator of a scalar coefficient multiplied by a vector field onto
    another vector field. Note that this can produce inaccurate fields unless
    the target is sufficiently high order. */
class ScalarVectorProductInterpolator : public DiscreteInterpolator
{
public:
   ScalarVectorProductInterpolator(Coefficient & sc)
      : Q(&sc) { }

   virtual void AssembleElementMatrix2(const FiniteElement &dom_fe,
                                       const FiniteElement &ran_fe,
                                       ElementTransformation &Trans,
                                       DenseMatrix &elmat);
protected:
   Coefficient *Q;
};

/** Interpolator of a vector coefficient multiplied by a scalar field onto
    another vector field. Note that this can produce inaccurate fields unless
    the target is sufficiently high order. */
class VectorScalarProductInterpolator : public DiscreteInterpolator
{
public:
   VectorScalarProductInterpolator(VectorCoefficient & vc)
      : VQ(&vc) { }

   virtual void AssembleElementMatrix2(const FiniteElement &dom_fe,
                                       const FiniteElement &ran_fe,
                                       ElementTransformation &Trans,
                                       DenseMatrix &elmat);
protected:
   VectorCoefficient *VQ;
};

/** Interpolator of the cross product between a vector coefficient and an
    H(curl)-conforming field onto an H(div)-conforming field. The range space
    can also be vector L2. */
class VectorCrossProductInterpolator : public DiscreteInterpolator
{
public:
   VectorCrossProductInterpolator(VectorCoefficient & vc)
      : VQ(&vc) { }

   virtual void AssembleElementMatrix2(const FiniteElement &nd_fe,
                                       const FiniteElement &rt_fe,
                                       ElementTransformation &Trans,
                                       DenseMatrix &elmat);
protected:
   VectorCoefficient *VQ;
};

/** Interpolator of the inner product between a vector coefficient and an
    H(div)-conforming field onto an L2-conforming field. The range space can
    also be H1. */
class VectorInnerProductInterpolator : public DiscreteInterpolator
{
public:
   VectorInnerProductInterpolator(VectorCoefficient & vc) : VQ(&vc) { }

   virtual void AssembleElementMatrix2(const FiniteElement &rt_fe,
                                       const FiniteElement &l2_fe,
                                       ElementTransformation &Trans,
                                       DenseMatrix &elmat);
protected:
   VectorCoefficient *VQ;
};

}

#endif<|MERGE_RESOLUTION|>--- conflicted
+++ resolved
@@ -2250,17 +2250,16 @@
    virtual void AssembleElementVector(const FiniteElement &el,
                                       ElementTransformation &Tr,
                                       const Vector &elfun, Vector &elvect);
-<<<<<<< HEAD
 
    virtual void SetupElementVectorTargetSpecification(const Vector &x,
                                                       const FiniteElementSpace &fes);
 
    virtual void SetupElementGradTargetSpecification(const Vector &x,
                                                     const FiniteElementSpace &fes);
-=======
+                                                    
    virtual void AssemblePA(const FiniteElementSpace &fes);
    virtual void AddMultPA(const Vector &x, Vector &y) const;
->>>>>>> b132457d
+
 };
 
 /** Integrator for the linear elasticity form:
