// Copyright (c) 2010-2022, Lawrence Livermore National Security, LLC. Produced
// at the Lawrence Livermore National Laboratory. All Rights reserved. See files
// LICENSE and NOTICE for details. LLNL-CODE-806117.
//
// This file is part of the MFEM library. For more information and source code
// availability visit https://mfem.org.
//
// MFEM is free software; you can redistribute it and/or modify it under the
// terms of the BSD-3 license. We welcome feedback and contributions, see file
// CONTRIBUTING.md for details.

#ifndef MFEM_BILININTEG
#define MFEM_BILININTEG

#include "../config/config.hpp"
#include "nonlininteg.hpp"
#include "fespace.hpp"

namespace mfem
{

// Local maximum size of dofs and quads in 1D
constexpr int HCURL_MAX_D1D = 5;
#ifdef MFEM_USE_HIP
constexpr int HCURL_MAX_Q1D = 5;
#else
constexpr int HCURL_MAX_Q1D = 6;
#endif

constexpr int HDIV_MAX_D1D = 5;
constexpr int HDIV_MAX_Q1D = 6;

/// Abstract base class BilinearFormIntegrator
class BilinearFormIntegrator : public NonlinearFormIntegrator
{
protected:
   BilinearFormIntegrator(const IntegrationRule *ir = NULL)
      : NonlinearFormIntegrator(ir) { }

public:
   // TODO: add support for other assembly levels (in addition to PA) and their
   // actions.

   // TODO: for mixed meshes the quadrature rules to be used by methods like
   // AssemblePA() can be given as a QuadratureSpace, e.g. using a new method:
   // SetQuadratureSpace().

   // TODO: the methods for the various assembly levels make sense even in the
   // base class NonlinearFormIntegrator, except that not all assembly levels
   // make sense for the action of the nonlinear operator (but they all make
   // sense for its Jacobian).

   using NonlinearFormIntegrator::AssemblePA;

   /// Method defining partial assembly.
   /** The result of the partial assembly is stored internally so that it can be
       used later in the methods AddMultPA() and AddMultTransposePA(). */
   virtual void AssemblePA(const FiniteElementSpace &fes);
   /** Used with BilinearFormIntegrators that have different spaces. */
   virtual void AssemblePA(const FiniteElementSpace &trial_fes,
                           const FiniteElementSpace &test_fes);

   virtual void AssemblePAInteriorFaces(const FiniteElementSpace &fes);

   virtual void AssemblePABoundaryFaces(const FiniteElementSpace &fes);

   /// Assemble diagonal and add it to Vector @a diag.
   virtual void AssembleDiagonalPA(Vector &diag);

   /// Assemble diagonal of ADA^T (A is this integrator) and add it to @a diag.
   virtual void AssembleDiagonalPA_ADAt(const Vector &D, Vector &diag);

   /// Method for partially assembled action.
   /** Perform the action of integrator on the input @a x and add the result to
       the output @a y. Both @a x and @a y are E-vectors, i.e. they represent
       the element-wise discontinuous version of the FE space.

       This method can be called only after the method AssemblePA() has been
       called. */
   virtual void AddMultPA(const Vector &x, Vector &y) const;

   /// Method for partially assembled transposed action.
   /** Perform the transpose action of integrator on the input @a x and add the
       result to the output @a y. Both @a x and @a y are E-vectors, i.e. they
       represent the element-wise discontinuous version of the FE space.

       This method can be called only after the method AssemblePA() has been
       called. */
   virtual void AddMultTransposePA(const Vector &x, Vector &y) const;

   /// Method defining element assembly.
   /** The result of the element assembly is added to the @a emat Vector if
       @a add is true. Otherwise, if @a add is false, we set @a emat. */
   virtual void AssembleEA(const FiniteElementSpace &fes, Vector &emat,
                           const bool add = true);
   /** Used with BilinearFormIntegrators that have different spaces. */
   // virtual void AssembleEA(const FiniteElementSpace &trial_fes,
   //                         const FiniteElementSpace &test_fes,
   //                         Vector &emat);

   /// Method defining matrix-free assembly.
   /** The result of fully matrix-free assembly is stored internally so that it
       can be used later in the methods AddMultMF() and AddMultTransposeMF(). */
   virtual void AssembleMF(const FiniteElementSpace &fes);

   /** Perform the action of integrator on the input @a x and add the result to
       the output @a y. Both @a x and @a y are E-vectors, i.e. they represent
       the element-wise discontinuous version of the FE space.

       This method can be called only after the method AssembleMF() has been
       called. */
   virtual void AddMultMF(const Vector &x, Vector &y) const;

   /** Perform the transpose action of integrator on the input @a x and add the
       result to the output @a y. Both @a x and @a y are E-vectors, i.e. they
       represent the element-wise discontinuous version of the FE space.

       This method can be called only after the method AssemblePA() has been
       called. */
   virtual void AddMultTransposeMF(const Vector &x, Vector &y) const;

   /// Assemble diagonal and add it to Vector @a diag.
   virtual void AssembleDiagonalMF(Vector &diag);

   virtual void AssembleEAInteriorFaces(const FiniteElementSpace &fes,
                                        Vector &ea_data_int,
                                        Vector &ea_data_ext,
                                        const bool add = true);

   virtual void AssembleEABoundaryFaces(const FiniteElementSpace &fes,
                                        Vector &ea_data_bdr,
                                        const bool add = true);

   /// Given a particular Finite Element computes the element matrix elmat.
   virtual void AssembleElementMatrix(const FiniteElement &el,
                                      ElementTransformation &Trans,
                                      DenseMatrix &elmat);

   /** Compute the local matrix representation of a bilinear form
       a(u,v) defined on different trial (given by u) and test
       (given by v) spaces. The rows in the local matrix correspond
       to the test dofs and the columns -- to the trial dofs. */
   virtual void AssembleElementMatrix2(const FiniteElement &trial_fe,
                                       const FiniteElement &test_fe,
                                       ElementTransformation &Trans,
                                       DenseMatrix &elmat);

   virtual void AssembleFaceMatrix(const FiniteElement &el1,
                                   const FiniteElement &el2,
                                   FaceElementTransformations &Trans,
                                   DenseMatrix &elmat);

   virtual void AssembleTraceFaceMatrix(int elem,
                                        const FiniteElement &trial_face_fe,
                                        const FiniteElement &test_fe,
                                        FaceElementTransformations &Trans,
                                        DenseMatrix &elmat);

   /** Abstract method used for assembling TraceFaceIntegrators in a
       MixedBilinearForm. */
   virtual void AssembleFaceMatrix(const FiniteElement &trial_face_fe,
                                   const FiniteElement &test_fe1,
                                   const FiniteElement &test_fe2,
                                   FaceElementTransformations &Trans,
                                   DenseMatrix &elmat);

   /// @brief Perform the local action of the BilinearFormIntegrator.
   /// Note that the default implementation in the base class is general but not
   /// efficient.
   virtual void AssembleElementVector(const FiniteElement &el,
                                      ElementTransformation &Tr,
                                      const Vector &elfun, Vector &elvect);

   /// @brief Perform the local action of the BilinearFormIntegrator resulting
   /// from a face integral term.
   /// Note that the default implementation in the base class is general but not
   /// efficient.
   virtual void AssembleFaceVector(const FiniteElement &el1,
                                   const FiniteElement &el2,
                                   FaceElementTransformations &Tr,
                                   const Vector &elfun, Vector &elvect);

   virtual void AssembleElementGrad(const FiniteElement &el,
                                    ElementTransformation &Tr,
                                    const Vector &elfun, DenseMatrix &elmat)
   { AssembleElementMatrix(el, Tr, elmat); }

   virtual void AssembleFaceGrad(const FiniteElement &el1,
                                 const FiniteElement &el2,
                                 FaceElementTransformations &Tr,
                                 const Vector &elfun, DenseMatrix &elmat)
   { AssembleFaceMatrix(el1, el2, Tr, elmat); }

   /** @brief Virtual method required for Zienkiewicz-Zhu type error estimators.

       The purpose of the method is to compute a local "flux" finite element
       function given a local finite element solution. The "flux" function has
       to be computed in terms of its coefficients (represented by the Vector
       @a flux) which multiply the basis functions defined by the FiniteElement
       @a fluxelem. Typically, the "flux" function will have more than one
       component and consequently @a flux should be store the coefficients of
       all components: first all coefficient for component 0, then all
       coefficients for component 1, etc. What the "flux" function represents
       depends on the specific integrator. For example, in the case of
       DiffusionIntegrator, the flux is the gradient of the solution multiplied
       by the diffusion coefficient.

       @param[in] el     FiniteElement of the solution.
       @param[in] Trans  The ElementTransformation describing the physical
                         position of the mesh element.
       @param[in] u      Solution coefficients representing the expansion of the
                         solution function in the basis of @a el.
       @param[in] fluxelem  FiniteElement of the "flux".
       @param[out] flux  "Flux" coefficients representing the expansion of the
                         "flux" function in the basis of @a fluxelem. The size
                         of @a flux as a Vector has to be set by this method,
                         e.g. using Vector::SetSize().
       @param[in] with_coef  If zero (the default value is 1) the implementation
                             of the method may choose not to scale the "flux"
                             function by any coefficients describing the
                             integrator.
       @param[in] ir  If passed (the default value is NULL), the implementation
                        of the method will ignore the integration rule provided
                        by the @a fluxelem parameter and, instead, compute the
                        discrete flux at the points specified by the integration
                        rule @a ir.
    */
   virtual void ComputeElementFlux(const FiniteElement &el,
                                   ElementTransformation &Trans,
                                   Vector &u,
                                   const FiniteElement &fluxelem,
                                   Vector &flux, bool with_coef = true,
                                   const IntegrationRule *ir = NULL) { }

   /** @brief Virtual method required for Zienkiewicz-Zhu type error estimators.

       The purpose of this method is to compute a local number that measures the
       energy of a given "flux" function (see ComputeElementFlux() for a
       description of the "flux" function). Typically, the energy of a "flux"
       function should be equal to a_local(u,u), if the "flux" is defined from
       a solution u; here a_local(.,.) denotes the element-local bilinear
       form represented by the integrator.

       @param[in] fluxelem  FiniteElement of the "flux".
       @param[in] Trans  The ElementTransformation describing the physical
                         position of the mesh element.
       @param[in] flux   "Flux" coefficients representing the expansion of the
                         "flux" function in the basis of @a fluxelem.
       @param[out] d_energy  If not NULL, the given Vector should be set to
                             represent directional energy split that can be used
                             for anisotropic error estimation.
       @returns The computed energy.
    */
   virtual double ComputeFluxEnergy(const FiniteElement &fluxelem,
                                    ElementTransformation &Trans,
                                    Vector &flux, Vector *d_energy = NULL)
   { return 0.0; }

   virtual ~BilinearFormIntegrator() { }
};

/** Wraps a given @a BilinearFormIntegrator and transposes the resulting element
    matrices. See for example ex9, ex9p. */
class TransposeIntegrator : public BilinearFormIntegrator
{
private:
   int own_bfi;
   BilinearFormIntegrator *bfi;

   DenseMatrix bfi_elmat;

public:
   TransposeIntegrator (BilinearFormIntegrator *bfi_, int own_bfi_ = 1)
   { bfi = bfi_; own_bfi = own_bfi_; }

   virtual void SetIntRule(const IntegrationRule *ir);

   virtual void AssembleElementMatrix(const FiniteElement &el,
                                      ElementTransformation &Trans,
                                      DenseMatrix &elmat);

   virtual void AssembleElementMatrix2(const FiniteElement &trial_fe,
                                       const FiniteElement &test_fe,
                                       ElementTransformation &Trans,
                                       DenseMatrix &elmat);

   using BilinearFormIntegrator::AssembleFaceMatrix;
   virtual void AssembleFaceMatrix(const FiniteElement &el1,
                                   const FiniteElement &el2,
                                   FaceElementTransformations &Trans,
                                   DenseMatrix &elmat);

   using BilinearFormIntegrator::AssemblePA;

   virtual void AssemblePA(const FiniteElementSpace& fes)
   {
      bfi->AssemblePA(fes);
   }

   virtual void AssemblePAInteriorFaces(const FiniteElementSpace &fes)
   {
      bfi->AssemblePAInteriorFaces(fes);
   }

   virtual void AssemblePABoundaryFaces(const FiniteElementSpace &fes)
   {
      bfi->AssemblePABoundaryFaces(fes);
   }

   virtual void AddMultTransposePA(const Vector &x, Vector &y) const
   {
      bfi->AddMultPA(x, y);
   }

   virtual void AddMultPA(const Vector& x, Vector& y) const
   {
      bfi->AddMultTransposePA(x, y);
   }

   virtual void AssembleEA(const FiniteElementSpace &fes, Vector &emat,
                           const bool add);

   virtual void AssembleEAInteriorFaces(const FiniteElementSpace &fes,
                                        Vector &ea_data_int,
                                        Vector &ea_data_ext,
                                        const bool add);

   virtual void AssembleEABoundaryFaces(const FiniteElementSpace &fes,
                                        Vector &ea_data_bdr,
                                        const bool add);

   virtual ~TransposeIntegrator() { if (own_bfi) { delete bfi; } }
};

class LumpedIntegrator : public BilinearFormIntegrator
{
private:
   int own_bfi;
   BilinearFormIntegrator *bfi;

public:
   LumpedIntegrator (BilinearFormIntegrator *bfi_, int own_bfi_ = 1)
   { bfi = bfi_; own_bfi = own_bfi_; }

   virtual void SetIntRule(const IntegrationRule *ir);

   virtual void AssembleElementMatrix(const FiniteElement &el,
                                      ElementTransformation &Trans,
                                      DenseMatrix &elmat);

   virtual ~LumpedIntegrator() { if (own_bfi) { delete bfi; } }
};

/// Integrator that inverts the matrix assembled by another integrator.
class InverseIntegrator : public BilinearFormIntegrator
{
private:
   int own_integrator;
   BilinearFormIntegrator *integrator;

public:
   InverseIntegrator(BilinearFormIntegrator *integ, int own_integ = 1)
   { integrator = integ; own_integrator = own_integ; }

   virtual void SetIntRule(const IntegrationRule *ir);

   virtual void AssembleElementMatrix(const FiniteElement &el,
                                      ElementTransformation &Trans,
                                      DenseMatrix &elmat);

   virtual ~InverseIntegrator() { if (own_integrator) { delete integrator; } }
};

/// Integrator defining a sum of multiple Integrators.
class SumIntegrator : public BilinearFormIntegrator
{
private:
   int own_integrators;
   mutable DenseMatrix elem_mat;
   Array<BilinearFormIntegrator*> integrators;

public:
   SumIntegrator(int own_integs = 1) { own_integrators = own_integs; }

   virtual void SetIntRule(const IntegrationRule *ir);

   void AddIntegrator(BilinearFormIntegrator *integ)
   { integrators.Append(integ); }

   virtual void AssembleElementMatrix(const FiniteElement &el,
                                      ElementTransformation &Trans,
                                      DenseMatrix &elmat);
   virtual void AssembleElementMatrix2(const FiniteElement &trial_fe,
                                       const FiniteElement &test_fe,
                                       ElementTransformation &Trans,
                                       DenseMatrix &elmat);

   using BilinearFormIntegrator::AssembleFaceMatrix;
   virtual void AssembleFaceMatrix(const FiniteElement &el1,
                                   const FiniteElement &el2,
                                   FaceElementTransformations &Trans,
                                   DenseMatrix &elmat);

   virtual void AssembleFaceMatrix(const FiniteElement &trial_face_fe,
                                   const FiniteElement &test_fe1,
                                   const FiniteElement &test_fe2,
                                   FaceElementTransformations &Trans,
                                   DenseMatrix &elmat);

   using BilinearFormIntegrator::AssemblePA;
   virtual void AssemblePA(const FiniteElementSpace& fes);

   virtual void AssembleDiagonalPA(Vector &diag);

   virtual void AssemblePAInteriorFaces(const FiniteElementSpace &fes);

   virtual void AssemblePABoundaryFaces(const FiniteElementSpace &fes);

   virtual void AddMultTransposePA(const Vector &x, Vector &y) const;

   virtual void AddMultPA(const Vector& x, Vector& y) const;

   virtual void AssembleMF(const FiniteElementSpace &fes);

   virtual void AddMultMF(const Vector &x, Vector &y) const;

   virtual void AddMultTransposeMF(const Vector &x, Vector &y) const;

   virtual void AssembleDiagonalMF(Vector &diag);

   virtual void AssembleEA(const FiniteElementSpace &fes, Vector &emat,
                           const bool add);

   virtual void AssembleEAInteriorFaces(const FiniteElementSpace &fes,
                                        Vector &ea_data_int,
                                        Vector &ea_data_ext,
                                        const bool add);

   virtual void AssembleEABoundaryFaces(const FiniteElementSpace &fes,
                                        Vector &ea_data_bdr,
                                        const bool add);

   virtual ~SumIntegrator();
};

/** An abstract class for integrating the product of two scalar basis functions
    with an optional scalar coefficient. */
class MixedScalarIntegrator: public BilinearFormIntegrator
{
public:

   virtual void AssembleElementMatrix2(const FiniteElement &trial_fe,
                                       const FiniteElement &test_fe,
                                       ElementTransformation &Trans,
                                       DenseMatrix &elmat);

   /// Support for use in BilinearForm. Can be used only when appropriate.
   virtual void AssembleElementMatrix(const FiniteElement &fe,
                                      ElementTransformation &Trans,
                                      DenseMatrix &elmat)
   { AssembleElementMatrix2(fe, fe, Trans, elmat); }

protected:
   /// This parameter can be set by derived methods to enable single shape
   /// evaluation in case CalcTestShape() and CalcTrialShape() return the same
   /// result if given the same FiniteElement. The default is false.
   bool same_calc_shape;

   MixedScalarIntegrator() : same_calc_shape(false), Q(NULL) {}
   MixedScalarIntegrator(Coefficient &q) : same_calc_shape(false), Q(&q) {}

   inline virtual bool VerifyFiniteElementTypes(
      const FiniteElement & trial_fe,
      const FiniteElement & test_fe) const
   {
      return (trial_fe.GetRangeType() == mfem::FiniteElement::SCALAR &&
              test_fe.GetRangeType()  == mfem::FiniteElement::SCALAR );
   }

   inline virtual const char * FiniteElementTypeFailureMessage() const
   {
      return "MixedScalarIntegrator:  "
             "Trial and test spaces must both be scalar fields.";
   }

   inline virtual int GetIntegrationOrder(const FiniteElement & trial_fe,
                                          const FiniteElement & test_fe,
                                          ElementTransformation &Trans)
   { return trial_fe.GetOrder() + test_fe.GetOrder() + Trans.OrderW(); }


   inline virtual void CalcTestShape(const FiniteElement & test_fe,
                                     ElementTransformation &Trans,
                                     Vector & shape)
   { test_fe.CalcPhysShape(Trans, shape); }

   inline virtual void CalcTrialShape(const FiniteElement & trial_fe,
                                      ElementTransformation &Trans,
                                      Vector & shape)
   { trial_fe.CalcPhysShape(Trans, shape); }

   Coefficient *Q;

private:

#ifndef MFEM_THREAD_SAFE
   Vector test_shape;
   Vector trial_shape;
#endif

};

/** An abstract class for integrating the inner product of two vector basis
    functions with an optional scalar, vector, or matrix coefficient. */
class MixedVectorIntegrator: public BilinearFormIntegrator
{
public:

   virtual void AssembleElementMatrix2(const FiniteElement &trial_fe,
                                       const FiniteElement &test_fe,
                                       ElementTransformation &Trans,
                                       DenseMatrix &elmat);

   /// Support for use in BilinearForm. Can be used only when appropriate.
   virtual void AssembleElementMatrix(const FiniteElement &fe,
                                      ElementTransformation &Trans,
                                      DenseMatrix &elmat)
   { AssembleElementMatrix2(fe, fe, Trans, elmat); }

protected:
   /// This parameter can be set by derived methods to enable single shape
   /// evaluation in case CalcTestShape() and CalcTrialShape() return the same
   /// result if given the same FiniteElement. The default is false.
   bool same_calc_shape;

   MixedVectorIntegrator()
      : same_calc_shape(false), Q(NULL), VQ(NULL), DQ(NULL), MQ(NULL) {}
   MixedVectorIntegrator(Coefficient &q)
      : same_calc_shape(false), Q(&q), VQ(NULL), DQ(NULL), MQ(NULL) {}
   MixedVectorIntegrator(VectorCoefficient &vq, bool diag = true)
      : same_calc_shape(false), Q(NULL), VQ(diag?NULL:&vq), DQ(diag?&vq:NULL),
        MQ(NULL) {}
   MixedVectorIntegrator(MatrixCoefficient &mq)
      : same_calc_shape(false), Q(NULL), VQ(NULL), DQ(NULL), MQ(&mq) {}

   inline virtual bool VerifyFiniteElementTypes(
      const FiniteElement & trial_fe,
      const FiniteElement & test_fe) const
   {
      return (trial_fe.GetRangeType() == mfem::FiniteElement::VECTOR &&
              test_fe.GetRangeType()  == mfem::FiniteElement::VECTOR );
   }

   inline virtual const char * FiniteElementTypeFailureMessage() const
   {
      return "MixedVectorIntegrator:  "
             "Trial and test spaces must both be vector fields";
   }

   inline virtual int GetIntegrationOrder(const FiniteElement & trial_fe,
                                          const FiniteElement & test_fe,
                                          ElementTransformation &Trans)
   { return trial_fe.GetOrder() + test_fe.GetOrder() + Trans.OrderW(); }


   inline virtual int GetTestVDim(const FiniteElement & test_fe)
   { return std::max(space_dim, test_fe.GetVDim()); }

   inline virtual void CalcTestShape(const FiniteElement & test_fe,
                                     ElementTransformation &Trans,
                                     DenseMatrix & shape)
   { test_fe.CalcVShape(Trans, shape); }

   inline virtual int GetTrialVDim(const FiniteElement & trial_fe)
   { return std::max(space_dim, trial_fe.GetVDim()); }

   inline virtual void CalcTrialShape(const FiniteElement & trial_fe,
                                      ElementTransformation &Trans,
                                      DenseMatrix & shape)
   { trial_fe.CalcVShape(Trans, shape); }

   int space_dim;
   Coefficient *Q;
   VectorCoefficient *VQ;
   DiagonalMatrixCoefficient *DQ;
   MatrixCoefficient *MQ;

private:

#ifndef MFEM_THREAD_SAFE
   Vector V;
   Vector D;
   DenseMatrix M;
   DenseMatrix test_shape;
   DenseMatrix trial_shape;
   DenseMatrix shape_tmp;
#endif

};

/** An abstract class for integrating the product of a scalar basis function and
    the inner product of a vector basis function with a vector coefficient. In
    2D the inner product can be replaced with a cross product. */
class MixedScalarVectorIntegrator: public BilinearFormIntegrator
{
public:

   virtual void AssembleElementMatrix2(const FiniteElement &trial_fe,
                                       const FiniteElement &test_fe,
                                       ElementTransformation &Trans,
                                       DenseMatrix &elmat);

   /// Support for use in BilinearForm. Can be used only when appropriate.
   /** Appropriate use cases are classes derived from
       MixedScalarVectorIntegrator where the trial and test spaces can be the
       same. Examples of such classes are: MixedVectorDivergenceIntegrator,
       MixedScalarWeakDivergenceIntegrator, etc. */
   virtual void AssembleElementMatrix(const FiniteElement &fe,
                                      ElementTransformation &Trans,
                                      DenseMatrix &elmat)
   { AssembleElementMatrix2(fe, fe, Trans, elmat); }

protected:

   MixedScalarVectorIntegrator(VectorCoefficient &vq, bool transpose_ = false,
                               bool cross_2d_ = false)
      : VQ(&vq), transpose(transpose_), cross_2d(cross_2d_) {}

   inline virtual bool VerifyFiniteElementTypes(
      const FiniteElement & trial_fe,
      const FiniteElement & test_fe) const
   {
      return ((transpose &&
               trial_fe.GetRangeType() == mfem::FiniteElement::VECTOR &&
               test_fe.GetRangeType()  == mfem::FiniteElement::SCALAR ) ||
              (!transpose &&
               trial_fe.GetRangeType() == mfem::FiniteElement::SCALAR &&
               test_fe.GetRangeType()  == mfem::FiniteElement::VECTOR )
             );
   }

   inline virtual const char * FiniteElementTypeFailureMessage() const
   {
      if ( transpose )
      {
         return "MixedScalarVectorIntegrator:  "
                "Trial space must be a vector field "
                "and the test space must be a scalar field";
      }
      else
      {
         return "MixedScalarVectorIntegrator:  "
                "Trial space must be a scalar field "
                "and the test space must be a vector field";
      }
   }

   inline virtual int GetIntegrationOrder(const FiniteElement & trial_fe,
                                          const FiniteElement & test_fe,
                                          ElementTransformation &Trans)
   { return trial_fe.GetOrder() + test_fe.GetOrder() + Trans.OrderW(); }


   inline virtual int GetVDim(const FiniteElement & vector_fe)
   { return std::max(space_dim, vector_fe.GetVDim()); }

   inline virtual void CalcVShape(const FiniteElement & vector_fe,
                                  ElementTransformation &Trans,
                                  DenseMatrix & shape_)
   { vector_fe.CalcVShape(Trans, shape_); }

   inline virtual void CalcShape(const FiniteElement & scalar_fe,
                                 ElementTransformation &Trans,
                                 Vector & shape_)
   { scalar_fe.CalcPhysShape(Trans, shape_); }

   VectorCoefficient *VQ;
   int space_dim;
   bool transpose;
   bool cross_2d;  // In 2D use a cross product rather than a dot product

private:

#ifndef MFEM_THREAD_SAFE
   Vector V;
   DenseMatrix vshape;
   Vector      shape;
   Vector      vshape_tmp;
#endif

};

/** Class for integrating the bilinear form a(u,v) := (Q u, v) in either 1D, 2D,
    or 3D and where Q is an optional scalar coefficient, u and v are each in H1
    or L2. */
class MixedScalarMassIntegrator : public MixedScalarIntegrator
{
public:
   MixedScalarMassIntegrator() { same_calc_shape = true; }
   MixedScalarMassIntegrator(Coefficient &q)
      : MixedScalarIntegrator(q) { same_calc_shape = true; }
};

/** Class for integrating the bilinear form a(u,v) := (Q u, v) in either 2D, or
    3D and where Q is a vector coefficient, u is in H1 or L2 and v is in H(Curl)
    or H(Div). */
class MixedVectorProductIntegrator : public MixedScalarVectorIntegrator
{
public:
   MixedVectorProductIntegrator(VectorCoefficient &vq)
      : MixedScalarVectorIntegrator(vq) {}
};

/** Class for integrating the bilinear form a(u,v) := (Q D u, v) in 1D where Q
    is an optional scalar coefficient, u is in H1, and v is in L2. */
class MixedScalarDerivativeIntegrator : public MixedScalarIntegrator
{
public:
   MixedScalarDerivativeIntegrator() {}
   MixedScalarDerivativeIntegrator(Coefficient &q)
      : MixedScalarIntegrator(q) {}

protected:
   inline virtual bool VerifyFiniteElementTypes(
      const FiniteElement & trial_fe,
      const FiniteElement & test_fe) const
   {
      return (trial_fe.GetDim() == 1 && test_fe.GetDim() == 1 &&
              trial_fe.GetDerivType() == mfem::FiniteElement::GRAD  &&
              test_fe.GetRangeType()  == mfem::FiniteElement::SCALAR );
   }

   inline virtual const char * FiniteElementTypeFailureMessage() const
   {
      return "MixedScalarDerivativeIntegrator:  "
             "Trial and test spaces must both be scalar fields in 1D "
             "and the trial space must implement CalcDShape.";
   }

   inline virtual void CalcTrialShape(const FiniteElement & trial_fe,
                                      ElementTransformation &Trans,
                                      Vector & shape)
   {
      DenseMatrix dshape(shape.GetData(), shape.Size(), 1);
      trial_fe.CalcPhysDShape(Trans, dshape);
   }
};

/** Class for integrating the bilinear form a(u,v) := -(Q u, D v) in 1D where Q
    is an optional scalar coefficient, u is in L2, and v is in H1. */
class MixedScalarWeakDerivativeIntegrator : public MixedScalarIntegrator
{
public:
   MixedScalarWeakDerivativeIntegrator() {}
   MixedScalarWeakDerivativeIntegrator(Coefficient &q)
      : MixedScalarIntegrator(q) {}

protected:
   inline virtual bool VerifyFiniteElementTypes(
      const FiniteElement & trial_fe,
      const FiniteElement & test_fe) const
   {
      return (trial_fe.GetDim() == 1 && test_fe.GetDim() == 1 &&
              trial_fe.GetRangeType() == mfem::FiniteElement::SCALAR &&
              test_fe.GetDerivType()  == mfem::FiniteElement::GRAD );
   }

   inline virtual const char * FiniteElementTypeFailureMessage() const
   {
      return "MixedScalarWeakDerivativeIntegrator:  "
             "Trial and test spaces must both be scalar fields in 1D "
             "and the test space must implement CalcDShape with "
             "map type \"VALUE\".";
   }

   inline virtual void CalcTestShape(const FiniteElement & test_fe,
                                     ElementTransformation &Trans,
                                     Vector & shape)
   {
      DenseMatrix dshape(shape.GetData(), shape.Size(), 1);
      test_fe.CalcPhysDShape(Trans, dshape);
      shape *= -1.0;
   }
};

/** Class for integrating the bilinear form a(u,v) := (Q div u, v) in either 2D
    or 3D where Q is an optional scalar coefficient, u is in H(Div), and v is a
    scalar field. */
class MixedScalarDivergenceIntegrator : public MixedScalarIntegrator
{
public:
   MixedScalarDivergenceIntegrator() {}
   MixedScalarDivergenceIntegrator(Coefficient &q)
      : MixedScalarIntegrator(q) {}

protected:
   inline virtual bool VerifyFiniteElementTypes(
      const FiniteElement & trial_fe,
      const FiniteElement & test_fe) const
   {
      return (trial_fe.GetDerivType() == mfem::FiniteElement::DIV  &&
              test_fe.GetRangeType()  == mfem::FiniteElement::SCALAR );
   }

   inline virtual const char * FiniteElementTypeFailureMessage() const
   {
      return "MixedScalarDivergenceIntegrator:  "
             "Trial must be H(Div) and the test space must be a "
             "scalar field";
   }

   inline virtual int GetIntegrationOrder(const FiniteElement & trial_fe,
                                          const FiniteElement & test_fe,
                                          ElementTransformation &Trans)
   { return trial_fe.GetOrder() + test_fe.GetOrder() + Trans.OrderW() - 1; }

   inline virtual void CalcTrialShape(const FiniteElement & trial_fe,
                                      ElementTransformation &Trans,
                                      Vector & shape)
   { trial_fe.CalcPhysDivShape(Trans, shape); }
};

/** Class for integrating the bilinear form a(u,v) := (V div u, v) in either 2D
    or 3D where V is a vector coefficient, u is in H(Div), and v is a vector
    field. */
class MixedVectorDivergenceIntegrator : public MixedScalarVectorIntegrator
{
public:
   MixedVectorDivergenceIntegrator(VectorCoefficient &vq)
      : MixedScalarVectorIntegrator(vq) {}

protected:
   inline virtual bool VerifyFiniteElementTypes(
      const FiniteElement & trial_fe,
      const FiniteElement & test_fe) const
   {
      return (trial_fe.GetDerivType() == mfem::FiniteElement::DIV  &&
              test_fe.GetRangeType()  == mfem::FiniteElement::VECTOR );
   }

   inline virtual const char * FiniteElementTypeFailureMessage() const
   {
      return "MixedVectorDivergenceIntegrator:  "
             "Trial must be H(Div) and the test space must be a "
             "vector field";
   }

   // Subtract one due to the divergence and add one for the coefficient
   // which is assumed to be at least linear.
   inline virtual int GetIntegrationOrder(const FiniteElement & trial_fe,
                                          const FiniteElement & test_fe,
                                          ElementTransformation &Trans)
   { return trial_fe.GetOrder() + test_fe.GetOrder() + Trans.OrderW() - 1 + 1; }

   inline virtual void CalcShape(const FiniteElement & scalar_fe,
                                 ElementTransformation &Trans,
                                 Vector & shape)
   { scalar_fe.CalcPhysDivShape(Trans, shape); }
};

/** Class for integrating the bilinear form a(u,v) := -(Q u, div v) in either 2D
    or 3D where Q is an optional scalar coefficient, u is in L2 or H1, and v is
    in H(Div). */
class MixedScalarWeakGradientIntegrator : public MixedScalarIntegrator
{
public:
   MixedScalarWeakGradientIntegrator() {}
   MixedScalarWeakGradientIntegrator(Coefficient &q)
      : MixedScalarIntegrator(q) {}

protected:
   inline virtual bool VerifyFiniteElementTypes(
      const FiniteElement & trial_fe,
      const FiniteElement & test_fe) const
   {
      return (trial_fe.GetRangeType() == mfem::FiniteElement::SCALAR &&
              test_fe.GetDerivType()  == mfem::FiniteElement::DIV );
   }

   inline virtual const char * FiniteElementTypeFailureMessage() const
   {
      return "MixedScalarWeakGradientIntegrator:  "
             "Trial space must be a scalar field "
             "and the test space must be H(Div)";
   }

   inline virtual int GetIntegrationOrder(const FiniteElement & trial_fe,
                                          const FiniteElement & test_fe,
                                          ElementTransformation &Trans)
   { return trial_fe.GetOrder() + test_fe.GetOrder() + Trans.OrderW() - 1; }

   virtual void CalcTestShape(const FiniteElement & test_fe,
                              ElementTransformation &Trans,
                              Vector & shape)
   {
      test_fe.CalcPhysDivShape(Trans, shape);
      shape *= -1.0;
   }
};

/** Class for integrating the bilinear form a(u,v) := (Q curl u, v) in 2D where
    Q is an optional scalar coefficient, u is in H(Curl), and v is in L2 or
    H1. */
class MixedScalarCurlIntegrator : public MixedScalarIntegrator
{
public:
   MixedScalarCurlIntegrator() {}
   MixedScalarCurlIntegrator(Coefficient &q)
      : MixedScalarIntegrator(q) {}

protected:
   inline virtual bool VerifyFiniteElementTypes(
      const FiniteElement & trial_fe,
      const FiniteElement & test_fe) const
   {
      return (trial_fe.GetDim() == 2 && test_fe.GetDim() == 2 &&
              trial_fe.GetDerivType() == mfem::FiniteElement::CURL &&
              test_fe.GetRangeType()  == mfem::FiniteElement::SCALAR);
   }

   inline virtual const char * FiniteElementTypeFailureMessage() const
   {
      return "MixedScalarCurlIntegrator:  "
             "Trial must be H(Curl) and the test space must be a "
             "scalar field";
   }

   inline virtual int GetIntegrationOrder(const FiniteElement & trial_fe,
                                          const FiniteElement & test_fe,
                                          ElementTransformation &Trans)
   { return trial_fe.GetOrder() + test_fe.GetOrder() + Trans.OrderW() - 1; }

   inline virtual void CalcTrialShape(const FiniteElement & trial_fe,
                                      ElementTransformation &Trans,
                                      Vector & shape)
   {
      DenseMatrix dshape(shape.GetData(), shape.Size(), 1);
      trial_fe.CalcPhysCurlShape(Trans, dshape);
   }

   using BilinearFormIntegrator::AssemblePA;
   virtual void AssemblePA(const FiniteElementSpace &trial_fes,
                           const FiniteElementSpace &test_fes);

   virtual void AddMultPA(const Vector&, Vector&) const;
   virtual void AddMultTransposePA(const Vector &x, Vector &y) const;

   // PA extension
   Vector pa_data;
   const DofToQuad *mapsO;         ///< Not owned. DOF-to-quad map, open.
   const DofToQuad *mapsC;         ///< Not owned. DOF-to-quad map, closed.
   int dim, ne, dofs1D, quad1D, dofs1Dtest;
};

/** Class for integrating the bilinear form a(u,v) := (Q u, curl v) in 2D where
    Q is an optional scalar coefficient, u is in L2 or H1, and v is in
    H(Curl). Partial assembly (PA) is supported but could be further optimized
    by using more efficient threading and shared memory.
*/
class MixedScalarWeakCurlIntegrator : public MixedScalarIntegrator
{
public:
   MixedScalarWeakCurlIntegrator() {}
   MixedScalarWeakCurlIntegrator(Coefficient &q)
      : MixedScalarIntegrator(q) {}

protected:
   inline virtual bool VerifyFiniteElementTypes(
      const FiniteElement & trial_fe,
      const FiniteElement & test_fe) const
   {
      return (trial_fe.GetDim() == 2 && test_fe.GetDim() == 2 &&
              trial_fe.GetRangeType() == mfem::FiniteElement::SCALAR &&
              test_fe.GetDerivType()  == mfem::FiniteElement::CURL );
   }

   inline virtual const char * FiniteElementTypeFailureMessage() const
   {
      return "MixedScalarWeakCurlIntegrator:  "
             "Trial space must be a scalar field "
             "and the test space must be H(Curl)";
   }

   inline virtual void CalcTestShape(const FiniteElement & test_fe,
                                     ElementTransformation &Trans,
                                     Vector & shape)
   {
      DenseMatrix dshape(shape.GetData(), shape.Size(), 1);
      test_fe.CalcPhysCurlShape(Trans, dshape);
   }
};

/** Class for integrating the bilinear form a(u,v) := (Q u, v) in either 2D or
    3D and where Q is an optional coefficient (of type scalar, matrix, or
    diagonal matrix) u and v are each in H(Curl) or H(Div). */
class MixedVectorMassIntegrator : public MixedVectorIntegrator
{
public:
   MixedVectorMassIntegrator() { same_calc_shape = true; }
   MixedVectorMassIntegrator(Coefficient &q)
      : MixedVectorIntegrator(q) { same_calc_shape = true; }
   MixedVectorMassIntegrator(DiagonalMatrixCoefficient &dq)
      : MixedVectorIntegrator(dq, true) { same_calc_shape = true; }
   MixedVectorMassIntegrator(MatrixCoefficient &mq)
      : MixedVectorIntegrator(mq) { same_calc_shape = true; }
};

/** Class for integrating the bilinear form a(u,v) := (V x u, v) in 3D and where
    V is a vector coefficient u and v are each in H(Curl) or H(Div). */
class MixedCrossProductIntegrator : public MixedVectorIntegrator
{
public:
   MixedCrossProductIntegrator(VectorCoefficient &vq)
      : MixedVectorIntegrator(vq, false) { same_calc_shape = true; }
};

/** Class for integrating the bilinear form a(u,v) := (V . u, v) in 2D or 3D and
    where V is a vector coefficient u is in H(Curl) or H(Div) and v is in H1 or
    L2. */
class MixedDotProductIntegrator : public MixedScalarVectorIntegrator
{
public:
   MixedDotProductIntegrator(VectorCoefficient &vq)
      : MixedScalarVectorIntegrator(vq, true) {}

   inline virtual bool VerifyFiniteElementTypes(
      const FiniteElement & trial_fe,
      const FiniteElement & test_fe) const
   {
      return (trial_fe.GetRangeType() == mfem::FiniteElement::VECTOR &&
              test_fe.GetRangeType()  == mfem::FiniteElement::SCALAR );
   }

   inline virtual const char * FiniteElementTypeFailureMessage() const
   {
      return "MixedDotProductIntegrator:  "
             "Trial space must be a vector field "
             "and the test space must be a scalar field";
   }
};

/** Class for integrating the bilinear form a(u,v) := (-V . u, Div v) in 2D or
    3D and where V is a vector coefficient u is in H(Curl) or H(Div) and v is in
    RT. */
class MixedWeakGradDotIntegrator : public MixedScalarVectorIntegrator
{
public:
   MixedWeakGradDotIntegrator(VectorCoefficient &vq)
      : MixedScalarVectorIntegrator(vq, true) {}

   inline virtual bool VerifyFiniteElementTypes(
      const FiniteElement & trial_fe,
      const FiniteElement & test_fe) const
   {
      return (trial_fe.GetRangeType() == mfem::FiniteElement::VECTOR &&
              test_fe.GetRangeType()  == mfem::FiniteElement::VECTOR &&
              test_fe.GetDerivType()  == mfem::FiniteElement::DIV );
   }

   inline virtual const char * FiniteElementTypeFailureMessage() const
   {
      return "MixedWeakGradDotIntegrator:  "
             "Trial space must be a vector field "
             "and the test space must be a vector field with a divergence";
   }

   // Subtract one due to the gradient and add one for the coefficient
   // which is assumed to be at least linear.
   inline virtual int GetIntegrationOrder(const FiniteElement & trial_fe,
                                          const FiniteElement & test_fe,
                                          ElementTransformation &Trans)
   { return trial_fe.GetOrder() + test_fe.GetOrder() + Trans.OrderW() - 1 + 1; }

   inline virtual void CalcShape(const FiniteElement & scalar_fe,
                                 ElementTransformation &Trans,
                                 Vector & shape)
   { scalar_fe.CalcPhysDivShape(Trans, shape); shape *= -1.0; }
};

/** Class for integrating the bilinear form a(u,v) := (V x u, Grad v) in 3D and
    where V is a vector coefficient u is in H(Curl) or H(Div) and v is in H1. */
class MixedWeakDivCrossIntegrator : public MixedVectorIntegrator
{
public:
   MixedWeakDivCrossIntegrator(VectorCoefficient &vq)
      : MixedVectorIntegrator(vq, false) {}

   inline virtual bool VerifyFiniteElementTypes(
      const FiniteElement & trial_fe,
      const FiniteElement & test_fe) const
   {
      return (trial_fe.GetVDim() == 3 &&
              trial_fe.GetRangeType() == mfem::FiniteElement::VECTOR &&
              test_fe.GetRangeType()  == mfem::FiniteElement::SCALAR &&
              test_fe.GetDerivType()  == mfem::FiniteElement::GRAD );
   }

   inline virtual const char * FiniteElementTypeFailureMessage() const
   {
      return "MixedWeakDivCrossIntegrator:  "
             "Trial space must be a vector field in 3D "
             "and the test space must be a scalar field with a gradient";
   }

   inline virtual int GetTestVDim(const FiniteElement & test_fe)
   { return space_dim; }

   inline virtual void CalcTestShape(const FiniteElement & test_fe,
                                     ElementTransformation &Trans,
                                     DenseMatrix & shape)
   { test_fe.CalcPhysDShape(Trans, shape); shape *= -1.0; }
};

/** Class for integrating the bilinear form a(u,v) := (Q Grad u, Grad v) in 3D
    or in 2D and where Q is a scalar or matrix coefficient u and v are both in
    H1. */
class MixedGradGradIntegrator : public MixedVectorIntegrator
{
public:
   MixedGradGradIntegrator() { same_calc_shape = true; }
   MixedGradGradIntegrator(Coefficient &q)
      : MixedVectorIntegrator(q) { same_calc_shape = true; }
   MixedGradGradIntegrator(DiagonalMatrixCoefficient &dq)
      : MixedVectorIntegrator(dq, true) { same_calc_shape = true; }
   MixedGradGradIntegrator(MatrixCoefficient &mq)
      : MixedVectorIntegrator(mq) { same_calc_shape = true; }

   inline virtual bool VerifyFiniteElementTypes(
      const FiniteElement & trial_fe,
      const FiniteElement & test_fe) const
   {
      return (trial_fe.GetRangeType() == mfem::FiniteElement::SCALAR &&
              trial_fe.GetDerivType() == mfem::FiniteElement::GRAD &&
              test_fe.GetRangeType()  == mfem::FiniteElement::SCALAR &&
              test_fe.GetDerivType()  == mfem::FiniteElement::GRAD );
   }

   inline virtual const char * FiniteElementTypeFailureMessage() const
   {
      return "MixedGradGradIntegrator:  "
             "Trial and test spaces must both be scalar fields "
             "with a gradient operator.";
   }

   inline virtual int GetIntegrationOrder(const FiniteElement & trial_fe,
                                          const FiniteElement & test_fe,
                                          ElementTransformation &Trans)
   {
      // Same as DiffusionIntegrator
      return test_fe.Space() == FunctionSpace::Pk ?
             trial_fe.GetOrder() + test_fe.GetOrder() - 2 :
             trial_fe.GetOrder() + test_fe.GetOrder() + test_fe.GetDim() - 1;
   }

   inline virtual int GetTrialVDim(const FiniteElement & trial_fe)
   { return space_dim; }

   inline virtual void CalcTrialShape(const FiniteElement & trial_fe,
                                      ElementTransformation &Trans,
                                      DenseMatrix & shape)
   { trial_fe.CalcPhysDShape(Trans, shape); }

   inline virtual int GetTestVDim(const FiniteElement & test_fe)
   { return space_dim; }

   inline virtual void CalcTestShape(const FiniteElement & test_fe,
                                     ElementTransformation &Trans,
                                     DenseMatrix & shape)
   { test_fe.CalcPhysDShape(Trans, shape); }
};

/** Class for integrating the bilinear form a(u,v) := (V x Grad u, Grad v) in 3D
    or in 2D and where V is a vector coefficient u and v are both in H1. */
class MixedCrossGradGradIntegrator : public MixedVectorIntegrator
{
public:
   MixedCrossGradGradIntegrator(VectorCoefficient &vq)
      : MixedVectorIntegrator(vq, false) { same_calc_shape = true; }

   inline virtual bool VerifyFiniteElementTypes(
      const FiniteElement & trial_fe,
      const FiniteElement & test_fe) const
   {
      return (trial_fe.GetRangeType() == mfem::FiniteElement::SCALAR &&
              trial_fe.GetDerivType() == mfem::FiniteElement::GRAD &&
              test_fe.GetRangeType()  == mfem::FiniteElement::SCALAR &&
              test_fe.GetDerivType()  == mfem::FiniteElement::GRAD );
   }

   inline virtual const char * FiniteElementTypeFailureMessage() const
   {
      return "MixedCrossGradGradIntegrator:  "
             "Trial and test spaces must both be scalar fields "
             "with a gradient operator.";
   }

   inline virtual int GetTrialVDim(const FiniteElement & trial_fe)
   { return space_dim; }

   inline virtual void CalcTrialShape(const FiniteElement & trial_fe,
                                      ElementTransformation &Trans,
                                      DenseMatrix & shape)
   { trial_fe.CalcPhysDShape(Trans, shape); }

   inline virtual int GetTestVDim(const FiniteElement & test_fe)
   { return space_dim; }

   inline virtual void CalcTestShape(const FiniteElement & test_fe,
                                     ElementTransformation &Trans,
                                     DenseMatrix & shape)
   { test_fe.CalcPhysDShape(Trans, shape); }
};

/** Class for integrating the bilinear form a(u,v) := (Q Curl u, Curl v) in 3D
    and where Q is a scalar or matrix coefficient u and v are both in
    H(Curl). */
class MixedCurlCurlIntegrator : public MixedVectorIntegrator
{
public:
   MixedCurlCurlIntegrator() { same_calc_shape = true; }
   MixedCurlCurlIntegrator(Coefficient &q)
      : MixedVectorIntegrator(q) { same_calc_shape = true; }
   MixedCurlCurlIntegrator(DiagonalMatrixCoefficient &dq)
      : MixedVectorIntegrator(dq, true) { same_calc_shape = true; }
   MixedCurlCurlIntegrator(MatrixCoefficient &mq)
      : MixedVectorIntegrator(mq) { same_calc_shape = true; }

   inline virtual bool VerifyFiniteElementTypes(
      const FiniteElement & trial_fe,
      const FiniteElement & test_fe) const
   {
      return (trial_fe.GetCurlDim() == 3 && test_fe.GetCurlDim() == 3 &&
              trial_fe.GetRangeType() == mfem::FiniteElement::VECTOR &&
              trial_fe.GetDerivType() == mfem::FiniteElement::CURL &&
              test_fe.GetRangeType()  == mfem::FiniteElement::VECTOR &&
              test_fe.GetDerivType()  == mfem::FiniteElement::CURL );
   }

   inline virtual const char * FiniteElementTypeFailureMessage() const
   {
      return "MixedCurlCurlIntegrator"
             "Trial and test spaces must both be vector fields in 3D "
             "with a curl.";
   }

   inline virtual int GetTrialVDim(const FiniteElement & trial_fe)
   { return trial_fe.GetCurlDim(); }

   inline virtual void CalcTrialShape(const FiniteElement & trial_fe,
                                      ElementTransformation &Trans,
                                      DenseMatrix & shape)
   { trial_fe.CalcPhysCurlShape(Trans, shape); }

   inline virtual int GetTestVDim(const FiniteElement & test_fe)
   { return test_fe.GetCurlDim(); }

   inline virtual void CalcTestShape(const FiniteElement & test_fe,
                                     ElementTransformation &Trans,
                                     DenseMatrix & shape)
   { test_fe.CalcPhysCurlShape(Trans, shape); }
};

/** Class for integrating the bilinear form a(u,v) := (V x Curl u, Curl v) in 3D
    and where V is a vector coefficient u and v are both in H(Curl). */
class MixedCrossCurlCurlIntegrator : public MixedVectorIntegrator
{
public:
   MixedCrossCurlCurlIntegrator(VectorCoefficient &vq)
      : MixedVectorIntegrator(vq, false) { same_calc_shape = true; }

   inline virtual bool VerifyFiniteElementTypes(
      const FiniteElement & trial_fe,
      const FiniteElement & test_fe) const
   {
      return (trial_fe.GetCurlDim() == 3 && trial_fe.GetVDim() == 3 &&
              test_fe.GetCurlDim() == 3 && test_fe.GetVDim() == 3 &&
              trial_fe.GetRangeType() == mfem::FiniteElement::VECTOR &&
              trial_fe.GetDerivType() == mfem::FiniteElement::CURL &&
              test_fe.GetRangeType()  == mfem::FiniteElement::VECTOR &&
              test_fe.GetDerivType()  == mfem::FiniteElement::CURL );
   }

   inline virtual const char * FiniteElementTypeFailureMessage() const
   {
      return "MixedCrossCurlCurlIntegrator:  "
             "Trial and test spaces must both be vector fields in 3D "
             "with a curl.";
   }

   inline virtual int GetTrialVDim(const FiniteElement & trial_fe)
   { return trial_fe.GetCurlDim(); }

   inline virtual void CalcTrialShape(const FiniteElement & trial_fe,
                                      ElementTransformation &Trans,
                                      DenseMatrix & shape)
   { trial_fe.CalcPhysCurlShape(Trans, shape); }

   inline virtual int GetTestVDim(const FiniteElement & test_fe)
   { return test_fe.GetCurlDim(); }

   inline virtual void CalcTestShape(const FiniteElement & test_fe,
                                     ElementTransformation &Trans,
                                     DenseMatrix & shape)
   { test_fe.CalcPhysCurlShape(Trans, shape); }
};

/** Class for integrating the bilinear form a(u,v) := (V x Curl u, Grad v) in 3D
    and where V is a vector coefficient u is in H(Curl) and v is in H1. */
class MixedCrossCurlGradIntegrator : public MixedVectorIntegrator
{
public:
   MixedCrossCurlGradIntegrator(VectorCoefficient &vq)
      : MixedVectorIntegrator(vq, false) {}

   inline virtual bool VerifyFiniteElementTypes(
      const FiniteElement & trial_fe,
      const FiniteElement & test_fe) const
   {
      return (trial_fe.GetCurlDim() == 3 &&
              trial_fe.GetRangeType() == mfem::FiniteElement::VECTOR &&
              trial_fe.GetDerivType() == mfem::FiniteElement::CURL &&
              test_fe.GetRangeType()  == mfem::FiniteElement::SCALAR &&
              test_fe.GetDerivType()  == mfem::FiniteElement::GRAD );
   }

   inline virtual const char * FiniteElementTypeFailureMessage() const
   {
      return "MixedCrossCurlGradIntegrator"
             "Trial space must be a vector field in 3D with a curl"
             "and the test space must be a scalar field with a gradient";
   }

   inline virtual int GetTrialVDim(const FiniteElement & trial_fe)
   { return trial_fe.GetCurlDim(); }

   inline virtual void CalcTrialShape(const FiniteElement & trial_fe,
                                      ElementTransformation &Trans,
                                      DenseMatrix & shape)
   { trial_fe.CalcPhysCurlShape(Trans, shape); }

   inline virtual int GetTestVDim(const FiniteElement & test_fe)
   { return space_dim; }

   inline virtual void CalcTestShape(const FiniteElement & test_fe,
                                     ElementTransformation &Trans,
                                     DenseMatrix & shape)
   { test_fe.CalcPhysDShape(Trans, shape); }
};

/** Class for integrating the bilinear form a(u,v) := (V x Grad u, Curl v) in 3D
    and where V is a scalar coefficient u is in H1 and v is in H(Curl). */
class MixedCrossGradCurlIntegrator : public MixedVectorIntegrator
{
public:
   MixedCrossGradCurlIntegrator(VectorCoefficient &vq)
      : MixedVectorIntegrator(vq, false) {}

   inline virtual bool VerifyFiniteElementTypes(
      const FiniteElement & trial_fe,
      const FiniteElement & test_fe) const
   {
      return (test_fe.GetCurlDim() == 3 &&
              trial_fe.GetRangeType()  == mfem::FiniteElement::SCALAR &&
              trial_fe.GetDerivType()  == mfem::FiniteElement::GRAD &&
              test_fe.GetRangeType() == mfem::FiniteElement::VECTOR &&
              test_fe.GetDerivType() == mfem::FiniteElement::CURL );
   }

   inline virtual const char * FiniteElementTypeFailureMessage() const
   {
      return "MixedCrossGradCurlIntegrator"
             "Trial space must be a scalar field in 3D with a gradient"
             "and the test space must be a vector field with a curl";
   }

   inline virtual int GetTrialVDim(const FiniteElement & trial_fe)
   { return space_dim; }

   inline virtual void CalcTrialShape(const FiniteElement & trial_fe,
                                      ElementTransformation &Trans,
                                      DenseMatrix & shape)
   { trial_fe.CalcPhysDShape(Trans, shape); }

   inline virtual int GetTestVDim(const FiniteElement & test_fe)
   { return test_fe.GetCurlDim(); }

   inline virtual void CalcTestShape(const FiniteElement & test_fe,
                                     ElementTransformation &Trans,
                                     DenseMatrix & shape)
   { test_fe.CalcPhysCurlShape(Trans, shape); }
};

/** Class for integrating the bilinear form a(u,v) := (V x u, Curl v) in 3D and
    where V is a vector coefficient u is in H(Curl) or H(Div) and v is in
    H(Curl). */
class MixedWeakCurlCrossIntegrator : public MixedVectorIntegrator
{
public:
   MixedWeakCurlCrossIntegrator(VectorCoefficient &vq)
      : MixedVectorIntegrator(vq, false) {}

   inline virtual bool VerifyFiniteElementTypes(
      const FiniteElement & trial_fe,
      const FiniteElement & test_fe) const
   {
      return (trial_fe.GetVDim() == 3 && test_fe.GetCurlDim() == 3 &&
              trial_fe.GetRangeType() == mfem::FiniteElement::VECTOR &&
              test_fe.GetRangeType()  == mfem::FiniteElement::VECTOR &&
              test_fe.GetDerivType()  == mfem::FiniteElement::CURL );
   }

   inline virtual const char * FiniteElementTypeFailureMessage() const
   {
      return "MixedWeakCurlCrossIntegrator:  "
             "Trial space must be a vector field in 3D "
             "and the test space must be a vector field with a curl";
   }

   inline virtual int GetTestVDim(const FiniteElement & test_fe)
   { return test_fe.GetCurlDim(); }

   inline virtual void CalcTestShape(const FiniteElement & test_fe,
                                     ElementTransformation &Trans,
                                     DenseMatrix & shape)
   { test_fe.CalcPhysCurlShape(Trans, shape); }
};

/** Class for integrating the bilinear form a(u,v) := (V x u, Curl v) in 2D and
    where V is a vector coefficient u is in H(Curl) or H(Div) and v is in
    H(Curl). */
class MixedScalarWeakCurlCrossIntegrator : public MixedScalarVectorIntegrator
{
public:
   MixedScalarWeakCurlCrossIntegrator(VectorCoefficient &vq)
      : MixedScalarVectorIntegrator(vq, true, true) {}

   inline virtual bool VerifyFiniteElementTypes(
      const FiniteElement & trial_fe,
      const FiniteElement & test_fe) const
   {
      return (trial_fe.GetDim() == 2 && test_fe.GetDim() == 2 &&
              trial_fe.GetRangeType() == mfem::FiniteElement::VECTOR &&
              test_fe.GetRangeType()  == mfem::FiniteElement::VECTOR &&
              test_fe.GetDerivType()  == mfem::FiniteElement::CURL );
   }

   inline virtual const char * FiniteElementTypeFailureMessage() const
   {
      return "MixedScalarWeakCurlCrossIntegrator:  "
             "Trial space must be a vector field in 2D "
             "and the test space must be a vector field with a curl";
   }

   inline virtual void CalcShape(const FiniteElement & scalar_fe,
                                 ElementTransformation &Trans,
                                 Vector & shape)
   {
      DenseMatrix dshape(shape.GetData(), shape.Size(), 1);
      scalar_fe.CalcPhysCurlShape(Trans, dshape);
   }
};

/** Class for integrating the bilinear form a(u,v) := (V x Grad u, v) in 3D or
    in 2D and where V is a vector coefficient u is in H1 and v is in H(Curl) or
    H(Div). */
class MixedCrossGradIntegrator : public MixedVectorIntegrator
{
public:
   MixedCrossGradIntegrator(VectorCoefficient &vq)
      : MixedVectorIntegrator(vq, false) {}

   inline virtual bool VerifyFiniteElementTypes(
      const FiniteElement & trial_fe,
      const FiniteElement & test_fe) const
   {
      return (test_fe.GetVDim() == 3 &&
              trial_fe.GetRangeType() == mfem::FiniteElement::SCALAR &&
              trial_fe.GetDerivType() == mfem::FiniteElement::GRAD &&
              test_fe.GetRangeType()  == mfem::FiniteElement::VECTOR );
   }

   inline virtual const char * FiniteElementTypeFailureMessage() const
   {
      return "MixedCrossGradIntegrator:  "
             "Trial space must be a scalar field with a gradient operator"
             " and the test space must be a vector field both in 3D.";
   }

   inline virtual int GetTrialVDim(const FiniteElement & trial_fe)
   { return space_dim; }

   inline virtual void CalcTrialShape(const FiniteElement & trial_fe,
                                      ElementTransformation &Trans,
                                      DenseMatrix & shape)
   { trial_fe.CalcPhysDShape(Trans, shape); }

   inline virtual void CalcTestShape(const FiniteElement & test_fe,
                                     ElementTransformation &Trans,
                                     DenseMatrix & shape)
   { test_fe.CalcVShape(Trans, shape); }
};

/** Class for integrating the bilinear form a(u,v) := (V x Curl u, v) in 3D and
    where V is a vector coefficient u is in H(Curl) and v is in H(Curl) or
    H(Div). */
class MixedCrossCurlIntegrator : public MixedVectorIntegrator
{
public:
   MixedCrossCurlIntegrator(VectorCoefficient &vq)
      : MixedVectorIntegrator(vq, false) {}

   inline virtual bool VerifyFiniteElementTypes(
      const FiniteElement & trial_fe,
      const FiniteElement & test_fe) const
   {
      return (trial_fe.GetCurlDim() == 3 && test_fe.GetVDim() == 3 &&
              trial_fe.GetRangeType() == mfem::FiniteElement::VECTOR &&
              trial_fe.GetDerivType() == mfem::FiniteElement::CURL   &&
              test_fe.GetRangeType()  == mfem::FiniteElement::VECTOR );
   }

   inline virtual const char * FiniteElementTypeFailureMessage() const
   {
      return "MixedCrossCurlIntegrator:  "
             "Trial space must be a vector field in 3D with a curl "
             "and the test space must be a vector field";
   }

   inline virtual int GetTrialVDim(const FiniteElement & trial_fe)
   { return trial_fe.GetCurlDim(); }

   inline virtual void CalcTrialShape(const FiniteElement & trial_fe,
                                      ElementTransformation &Trans,
                                      DenseMatrix & shape)
   { trial_fe.CalcPhysCurlShape(Trans, shape); }
};

/** Class for integrating the bilinear form a(u,v) := (V x Curl u, v) in 2D and
    where V is a vector coefficient u is in H(Curl) and v is in H(Curl) or
    H(Div). */
class MixedScalarCrossCurlIntegrator : public MixedScalarVectorIntegrator
{
public:
   MixedScalarCrossCurlIntegrator(VectorCoefficient &vq)
      : MixedScalarVectorIntegrator(vq, false, true) {}

   inline virtual bool VerifyFiniteElementTypes(
      const FiniteElement & trial_fe,
      const FiniteElement & test_fe) const
   {
      return (trial_fe.GetDim() == 2 && test_fe.GetDim() == 2 &&
              trial_fe.GetRangeType() == mfem::FiniteElement::VECTOR &&
              trial_fe.GetDerivType() == mfem::FiniteElement::CURL   &&
              test_fe.GetRangeType()  == mfem::FiniteElement::VECTOR );
   }

   inline virtual const char * FiniteElementTypeFailureMessage() const
   {
      return "MixedCrossCurlIntegrator:  "
             "Trial space must be a vector field in 2D with a curl "
             "and the test space must be a vector field";
   }

   inline virtual void CalcShape(const FiniteElement & scalar_fe,
                                 ElementTransformation &Trans,
                                 Vector & shape)
   {
      DenseMatrix dshape(shape.GetData(), shape.Size(), 1);
      scalar_fe.CalcPhysCurlShape(Trans, dshape); shape *= -1.0;
   }
};

/** Class for integrating the bilinear form a(u,v) := (V x Grad u, v) in 2D and
    where V is a vector coefficient u is in H1 and v is in H1 or L2. */
class MixedScalarCrossGradIntegrator : public MixedScalarVectorIntegrator
{
public:
   MixedScalarCrossGradIntegrator(VectorCoefficient &vq)
      : MixedScalarVectorIntegrator(vq, true, true) {}

   inline virtual bool VerifyFiniteElementTypes(
      const FiniteElement & trial_fe,
      const FiniteElement & test_fe) const
   {
      return (trial_fe.GetDim() == 2 && test_fe.GetDim() == 2 &&
              trial_fe.GetRangeType() == mfem::FiniteElement::SCALAR &&
              trial_fe.GetDerivType() == mfem::FiniteElement::GRAD   &&
              test_fe.GetRangeType()  == mfem::FiniteElement::SCALAR );
   }

   inline virtual const char * FiniteElementTypeFailureMessage() const
   {
      return "MixedScalarCrossGradIntegrator:  "
             "Trial space must be a scalar field in 2D with a gradient "
             "and the test space must be a scalar field";
   }

   inline int GetVDim(const FiniteElement & vector_fe)
   { return space_dim; }

   inline virtual void CalcVShape(const FiniteElement & vector_fe,
                                  ElementTransformation &Trans,
                                  DenseMatrix & shape)
   { vector_fe.CalcPhysDShape(Trans, shape); }
};

/** Class for integrating the bilinear form a(u,v) := (V x u, v) in 2D and where
    V is a vector coefficient u is in ND or RT and v is in H1 or L2. */
class MixedScalarCrossProductIntegrator : public MixedScalarVectorIntegrator
{
public:
   MixedScalarCrossProductIntegrator(VectorCoefficient &vq)
      : MixedScalarVectorIntegrator(vq, true, true) {}

   inline virtual bool VerifyFiniteElementTypes(
      const FiniteElement & trial_fe,
      const FiniteElement & test_fe) const
   {
      return (trial_fe.GetDim() == 2 && test_fe.GetDim() == 2 &&
              trial_fe.GetRangeType() == mfem::FiniteElement::VECTOR &&
              test_fe.GetRangeType()  == mfem::FiniteElement::SCALAR );
   }

   inline virtual const char * FiniteElementTypeFailureMessage() const
   {
      return "MixedScalarCrossProductIntegrator:  "
             "Trial space must be a vector field in 2D "
             "and the test space must be a scalar field";
   }
};

/** Class for integrating the bilinear form a(u,v) := (V x z u, v) in 2D and
    where V is a vector coefficient u is in H1 or L2 and v is in ND or RT. */
class MixedScalarWeakCrossProductIntegrator : public MixedScalarVectorIntegrator
{
public:
   MixedScalarWeakCrossProductIntegrator(VectorCoefficient &vq)
      : MixedScalarVectorIntegrator(vq, false, true) {}

   inline virtual bool VerifyFiniteElementTypes(
      const FiniteElement & trial_fe,
      const FiniteElement & test_fe) const
   {
      return (trial_fe.GetDim() == 2 && test_fe.GetDim() == 2 &&
              trial_fe.GetRangeType() == mfem::FiniteElement::SCALAR &&
              test_fe.GetRangeType()  == mfem::FiniteElement::VECTOR );
   }

   inline virtual const char * FiniteElementTypeFailureMessage() const
   {
      return "MixedScalarWeakCrossProductIntegrator:  "
             "Trial space must be a scalar field in 2D "
             "and the test space must be a vector field";
   }

   inline virtual void CalcShape(const FiniteElement & scalar_fe,
                                 ElementTransformation &Trans,
                                 Vector & shape)
   { scalar_fe.CalcPhysShape(Trans, shape); shape *= -1.0; }
};

/** Class for integrating the bilinear form a(u,v) := (V . Grad u, v) in 2D or
    3D and where V is a vector coefficient, u is in H1 and v is in H1 or L2. */
class MixedDirectionalDerivativeIntegrator : public MixedScalarVectorIntegrator
{
public:
   MixedDirectionalDerivativeIntegrator(VectorCoefficient &vq)
      : MixedScalarVectorIntegrator(vq, true) {}

   inline virtual bool VerifyFiniteElementTypes(
      const FiniteElement & trial_fe,
      const FiniteElement & test_fe) const
   {
      return (trial_fe.GetRangeType() == mfem::FiniteElement::SCALAR &&
              trial_fe.GetDerivType() == mfem::FiniteElement::GRAD   &&
              test_fe.GetRangeType()  == mfem::FiniteElement::SCALAR );
   }

   inline virtual const char * FiniteElementTypeFailureMessage() const
   {
      return "MixedDirectionalDerivativeIntegrator:  "
             "Trial space must be a scalar field with a gradient "
             "and the test space must be a scalar field";
   }

   inline virtual int GetVDim(const FiniteElement & vector_fe)
   { return space_dim; }

   inline virtual void CalcVShape(const FiniteElement & vector_fe,
                                  ElementTransformation &Trans,
                                  DenseMatrix & shape)
   { vector_fe.CalcPhysDShape(Trans, shape); }
};

/** Class for integrating the bilinear form a(u,v) := (-V . Grad u, Div v) in 2D
    or 3D and where V is a vector coefficient, u is in H1 and v is in RT. */
class MixedGradDivIntegrator : public MixedScalarVectorIntegrator
{
public:
   MixedGradDivIntegrator(VectorCoefficient &vq)
      : MixedScalarVectorIntegrator(vq, true) {}

   inline virtual bool VerifyFiniteElementTypes(
      const FiniteElement & trial_fe,
      const FiniteElement & test_fe) const
   {
      return (trial_fe.GetRangeType() == mfem::FiniteElement::SCALAR &&
              trial_fe.GetDerivType() == mfem::FiniteElement::GRAD   &&
              test_fe.GetRangeType()  == mfem::FiniteElement::VECTOR &&
              test_fe.GetDerivType()  == mfem::FiniteElement::DIV   );
   }

   inline virtual const char * FiniteElementTypeFailureMessage() const
   {
      return "MixedGradDivIntegrator:  "
             "Trial space must be a scalar field with a gradient"
             "and the test space must be a vector field with a divergence";
   }

   inline virtual int GetVDim(const FiniteElement & vector_fe)
   { return space_dim; }

   inline virtual void CalcVShape(const FiniteElement & vector_fe,
                                  ElementTransformation &Trans,
                                  DenseMatrix & shape)
   { vector_fe.CalcPhysDShape(Trans, shape); shape *= -1.0; }

   inline virtual void CalcShape(const FiniteElement & scalar_fe,
                                 ElementTransformation &Trans,
                                 Vector & shape)
   { scalar_fe.CalcPhysDivShape(Trans, shape); }
};

/** Class for integrating the bilinear form a(u,v) := (-V Div u, Grad v) in 2D
    or 3D and where V is a vector coefficient, u is in RT and v is in H1. */
class MixedDivGradIntegrator : public MixedScalarVectorIntegrator
{
public:
   MixedDivGradIntegrator(VectorCoefficient &vq)
      : MixedScalarVectorIntegrator(vq, false) {}

   inline virtual bool VerifyFiniteElementTypes(
      const FiniteElement & trial_fe,
      const FiniteElement & test_fe) const
   {
      return (trial_fe.GetRangeType() == mfem::FiniteElement::VECTOR &&
              trial_fe.GetDerivType() == mfem::FiniteElement::DIV    &&
              test_fe.GetRangeType()  == mfem::FiniteElement::SCALAR &&
              test_fe.GetDerivType()  == mfem::FiniteElement::GRAD
             );
   }

   inline virtual const char * FiniteElementTypeFailureMessage() const
   {
      return "MixedDivGradIntegrator:  "
             "Trial space must be a vector field with a divergence"
             "and the test space must be a scalar field with a gradient";
   }

   inline virtual int GetVDim(const FiniteElement & vector_fe)
   { return space_dim; }

   inline virtual void CalcVShape(const FiniteElement & vector_fe,
                                  ElementTransformation &Trans,
                                  DenseMatrix & shape)
   { vector_fe.CalcPhysDShape(Trans, shape); shape *= -1.0; }

   inline virtual void CalcShape(const FiniteElement & scalar_fe,
                                 ElementTransformation &Trans,
                                 Vector & shape)
   { scalar_fe.CalcPhysDivShape(Trans, shape); }
};

/** Class for integrating the bilinear form a(u,v) := (-V u, Grad v) in 2D or 3D
    and where V is a vector coefficient, u is in H1 or L2 and v is in H1. */
class MixedScalarWeakDivergenceIntegrator : public MixedScalarVectorIntegrator
{
public:
   MixedScalarWeakDivergenceIntegrator(VectorCoefficient &vq)
      : MixedScalarVectorIntegrator(vq, false) {}

   inline virtual bool VerifyFiniteElementTypes(
      const FiniteElement & trial_fe,
      const FiniteElement & test_fe) const
   {
      return (trial_fe.GetRangeType() == mfem::FiniteElement::SCALAR &&
              test_fe.GetRangeType()  == mfem::FiniteElement::SCALAR &&
              test_fe.GetDerivType()  == mfem::FiniteElement::GRAD   );
   }

   inline virtual const char * FiniteElementTypeFailureMessage() const
   {
      return "MixedScalarWeakDivergenceIntegrator:  "
             "Trial space must be a scalar field "
             "and the test space must be a scalar field with a gradient";
   }

   inline int GetVDim(const FiniteElement & vector_fe)
   { return space_dim; }

   inline virtual void CalcVShape(const FiniteElement & vector_fe,
                                  ElementTransformation &Trans,
                                  DenseMatrix & shape)
   { vector_fe.CalcPhysDShape(Trans, shape); shape *= -1.0; }
};

/** Class for integrating the bilinear form a(u,v) := (Q grad u, v) in either 2D
    or 3D and where Q is an optional coefficient (of type scalar, matrix, or
    diagonal matrix) u is in H1 and v is in H(Curl) or H(Div). Partial assembly
    (PA) is supported but could be further optimized by using more efficient
    threading and shared memory.
*/
class MixedVectorGradientIntegrator : public MixedVectorIntegrator
{
public:
   MixedVectorGradientIntegrator() {}
   MixedVectorGradientIntegrator(Coefficient &q)
      : MixedVectorIntegrator(q) {}
   MixedVectorGradientIntegrator(DiagonalMatrixCoefficient &dq)
      : MixedVectorIntegrator(dq, true) {}
   MixedVectorGradientIntegrator(MatrixCoefficient &mq)
      : MixedVectorIntegrator(mq) {}

protected:
   inline virtual bool VerifyFiniteElementTypes(
      const FiniteElement & trial_fe,
      const FiniteElement & test_fe) const
   {
      return (trial_fe.GetDerivType() == mfem::FiniteElement::GRAD &&
              test_fe.GetRangeType()  == mfem::FiniteElement::VECTOR );
   }

   inline virtual const char * FiniteElementTypeFailureMessage() const
   {
      return "MixedVectorGradientIntegrator:  "
             "Trial spaces must be H1 and the test space must be a "
             "vector field in 2D or 3D";
   }

   inline virtual int GetTrialVDim(const FiniteElement & trial_fe)
   { return space_dim; }

   inline virtual void CalcTrialShape(const FiniteElement & trial_fe,
                                      ElementTransformation &Trans,
                                      DenseMatrix & shape)
   {
      trial_fe.CalcPhysDShape(Trans, shape);
   }

   using BilinearFormIntegrator::AssemblePA;
   virtual void AssemblePA(const FiniteElementSpace &trial_fes,
                           const FiniteElementSpace &test_fes);

   virtual void AddMultPA(const Vector&, Vector&) const;
   virtual void AddMultTransposePA(const Vector&, Vector&) const;

private:
   DenseMatrix Jinv;

   // PA extension
   Vector pa_data;
   const DofToQuad *mapsO;         ///< Not owned. DOF-to-quad map, open.
   const DofToQuad *mapsC;         ///< Not owned. DOF-to-quad map, closed.
   const GeometricFactors *geom;   ///< Not owned
   int dim, ne, dofs1D, quad1D;
};

/** Class for integrating the bilinear form a(u,v) := (Q curl u, v) in 3D and
    where Q is an optional coefficient (of type scalar, matrix, or diagonal
    matrix) u is in H(Curl) and v is in H(Div) or H(Curl). */
class MixedVectorCurlIntegrator : public MixedVectorIntegrator
{
public:
   MixedVectorCurlIntegrator() {}
   MixedVectorCurlIntegrator(Coefficient &q)
      : MixedVectorIntegrator(q) {}
   MixedVectorCurlIntegrator(DiagonalMatrixCoefficient &dq)
      : MixedVectorIntegrator(dq, true) {}
   MixedVectorCurlIntegrator(MatrixCoefficient &mq)
      : MixedVectorIntegrator(mq) {}

protected:
   inline virtual bool VerifyFiniteElementTypes(
      const FiniteElement & trial_fe,
      const FiniteElement & test_fe) const
   {
      return (trial_fe.GetCurlDim() == 3 && test_fe.GetVDim() == 3 &&
              trial_fe.GetDerivType() == mfem::FiniteElement::CURL  &&
              test_fe.GetRangeType()  == mfem::FiniteElement::VECTOR );
   }

   inline virtual const char * FiniteElementTypeFailureMessage() const
   {
      return "MixedVectorCurlIntegrator:  "
             "Trial space must be H(Curl) and the test space must be a "
             "vector field in 3D";
   }

   inline virtual int GetTrialVDim(const FiniteElement & trial_fe)
   { return trial_fe.GetCurlDim(); }

   inline virtual void CalcTrialShape(const FiniteElement & trial_fe,
                                      ElementTransformation &Trans,
                                      DenseMatrix & shape)
   {
      trial_fe.CalcPhysCurlShape(Trans, shape);
   }

   using BilinearFormIntegrator::AssemblePA;
   virtual void AssemblePA(const FiniteElementSpace &trial_fes,
                           const FiniteElementSpace &test_fes);

   virtual void AddMultPA(const Vector&, Vector&) const;
   virtual void AddMultTransposePA(const Vector&, Vector&) const;

private:
   // PA extension
   Vector pa_data;
   const DofToQuad *mapsO;         ///< Not owned. DOF-to-quad map, open.
   const DofToQuad *mapsC;         ///< Not owned. DOF-to-quad map, closed.
   const DofToQuad *mapsOtest;     ///< Not owned. DOF-to-quad map, open.
   const DofToQuad *mapsCtest;     ///< Not owned. DOF-to-quad map, closed.
   const GeometricFactors *geom;   ///< Not owned
   int dim, ne, dofs1D, dofs1Dtest,quad1D, testType, trialType, coeffDim;
};

/** Class for integrating the bilinear form a(u,v) := (Q u, curl v) in 3D and
    where Q is an optional coefficient (of type scalar, matrix, or diagonal
    matrix) u is in H(Div) or H(Curl) and v is in H(Curl). */
class MixedVectorWeakCurlIntegrator : public MixedVectorIntegrator
{
public:
   MixedVectorWeakCurlIntegrator() {}
   MixedVectorWeakCurlIntegrator(Coefficient &q)
      : MixedVectorIntegrator(q) {}
   MixedVectorWeakCurlIntegrator(DiagonalMatrixCoefficient &dq)
      : MixedVectorIntegrator(dq, true) {}
   MixedVectorWeakCurlIntegrator(MatrixCoefficient &mq)
      : MixedVectorIntegrator(mq) {}

protected:
   inline virtual bool VerifyFiniteElementTypes(
      const FiniteElement & trial_fe,
      const FiniteElement & test_fe) const
   {
      return (trial_fe.GetVDim() == 3 && test_fe.GetCurlDim() == 3 &&
              trial_fe.GetRangeType() == mfem::FiniteElement::VECTOR &&
              test_fe.GetDerivType()  == mfem::FiniteElement::CURL );
   }

   inline virtual const char * FiniteElementTypeFailureMessage() const
   {
      return "MixedVectorWeakCurlIntegrator:  "
             "Trial space must be vector field in 3D and the "
             "test space must be H(Curl)";
   }

   inline virtual int GetTestVDim(const FiniteElement & test_fe)
   { return test_fe.GetCurlDim(); }

   inline virtual void CalcTestShape(const FiniteElement & test_fe,
                                     ElementTransformation &Trans,
                                     DenseMatrix & shape)
   {
      test_fe.CalcPhysCurlShape(Trans, shape);
   }

   using BilinearFormIntegrator::AssemblePA;
   virtual void AssemblePA(const FiniteElementSpace &trial_fes,
                           const FiniteElementSpace &test_fes);

   virtual void AddMultPA(const Vector&, Vector&) const;
   virtual void AddMultTransposePA(const Vector&, Vector&) const;

private:
   // PA extension
   Vector pa_data;
   const DofToQuad *mapsO;         ///< Not owned. DOF-to-quad map, open.
   const DofToQuad *mapsC;         ///< Not owned. DOF-to-quad map, closed.
   const GeometricFactors *geom;   ///< Not owned
   int dim, ne, dofs1D, quad1D, testType, trialType, coeffDim;
};

/** Class for integrating the bilinear form a(u,v) := - (Q u, grad v) in either
    2D or 3D and where Q is an optional coefficient (of type scalar, matrix, or
    diagonal matrix) u is in H(Div) or H(Curl) and v is in H1. */
class MixedVectorWeakDivergenceIntegrator : public MixedVectorIntegrator
{
public:
   MixedVectorWeakDivergenceIntegrator() {}
   MixedVectorWeakDivergenceIntegrator(Coefficient &q)
      : MixedVectorIntegrator(q) {}
   MixedVectorWeakDivergenceIntegrator(DiagonalMatrixCoefficient &dq)
      : MixedVectorIntegrator(dq, true) {}
   MixedVectorWeakDivergenceIntegrator(MatrixCoefficient &mq)
      : MixedVectorIntegrator(mq) {}

protected:
   inline virtual bool VerifyFiniteElementTypes(
      const FiniteElement & trial_fe,
      const FiniteElement & test_fe) const
   {
      return (trial_fe.GetRangeType() == mfem::FiniteElement::VECTOR &&
              test_fe.GetDerivType()  == mfem::FiniteElement::GRAD );
   }

   inline virtual const char * FiniteElementTypeFailureMessage() const
   {
      return "MixedVectorWeakDivergenceIntegrator:  "
             "Trial space must be vector field and the "
             "test space must be H1";
   }

   inline virtual int GetTestVDim(const FiniteElement & test_fe)
   { return space_dim; }

   inline virtual void CalcTestShape(const FiniteElement & test_fe,
                                     ElementTransformation &Trans,
                                     DenseMatrix & shape)
   {
      test_fe.CalcPhysDShape(Trans, shape);
      shape *= -1.0;
   }
};

/** Class for integrating the bilinear form a(u,v) := (Q grad u, v) where Q is a
    scalar coefficient, and v is a vector with components v_i in the same (H1) space
    as u.

    See also MixedVectorGradientIntegrator when v is in H(curl). */
class GradientIntegrator : public BilinearFormIntegrator
{
protected:
   Coefficient *Q;

private:
   Vector shape;
   DenseMatrix dshape;
   DenseMatrix gshape;
   DenseMatrix Jadj;
   DenseMatrix elmat_comp;
   // PA extension
   Vector pa_data;
   const DofToQuad *trial_maps, *test_maps; ///< Not owned
   const GeometricFactors *geom;            ///< Not owned
   int dim, ne, nq;
   int trial_dofs1D, test_dofs1D, quad1D;

public:
   GradientIntegrator() :
      Q{NULL}, trial_maps{NULL}, test_maps{NULL}, geom{NULL}
   { }
   GradientIntegrator(Coefficient *q_) :
      Q{q_}, trial_maps{NULL}, test_maps{NULL}, geom{NULL}
   { }
   GradientIntegrator(Coefficient &q) :
      Q{&q}, trial_maps{NULL}, test_maps{NULL}, geom{NULL}
   { }

   virtual void AssembleElementMatrix2(const FiniteElement &trial_fe,
                                       const FiniteElement &test_fe,
                                       ElementTransformation &Trans,
                                       DenseMatrix &elmat);

   using BilinearFormIntegrator::AssemblePA;
   virtual void AssemblePA(const FiniteElementSpace &trial_fes,
                           const FiniteElementSpace &test_fes);

   virtual void AddMultPA(const Vector &x, Vector &y) const;
   virtual void AddMultTransposePA(const Vector &x, Vector &y) const;

   static const IntegrationRule &GetRule(const FiniteElement &trial_fe,
                                         const FiniteElement &test_fe,
                                         ElementTransformation &Trans);
};

/** Class for integrating the bilinear form a(u,v) := (Q curl u, v) where Q is a
    scalar coefficient, and v is a vector with components v_i in the L2 or H1 space.
    u can be in H(curl) (2D or 3D) or it can be a scalar H1.
    Note: If u is scalar H1 then curl u = [0 1; -1 0] grad u */
class CurlIntegrator : public BilinearFormIntegrator
{
protected:
   Coefficient *Q;

private:
   Vector shape;
   DenseMatrix dshape;
   DenseMatrix curlshape;
   DenseMatrix elmat_comp;
public:
   CurlIntegrator() : Q{NULL} { }
   CurlIntegrator(Coefficient *q_) :  Q{q_} { }
   CurlIntegrator(Coefficient &q) :  Q{&q} { }

   virtual void AssembleElementMatrix2(const FiniteElement &trial_fe,
                                       const FiniteElement &test_fe,
                                       ElementTransformation &Trans,
                                       DenseMatrix &elmat);
};

/** Class for integrating the bilinear form a(u,v) := (Q grad u, grad v) where Q
    can be a scalar or a matrix coefficient. */
class DiffusionIntegrator: public BilinearFormIntegrator
{
protected:
   Coefficient *Q;
   VectorCoefficient *VQ;
   MatrixCoefficient *MQ;

private:
   Vector vec, vecdxt, pointflux, shape;
#ifndef MFEM_THREAD_SAFE
   DenseMatrix dshape, dshapedxt, invdfdx, M, dshapedxt_m;
   DenseMatrix te_dshape, te_dshapedxt;
   Vector D;
#endif

   // PA extension
   const FiniteElementSpace *fespace;
   const DofToQuad *maps;         ///< Not owned
   const GeometricFactors *geom;  ///< Not owned
   int dim, ne, dofs1D, quad1D;
   Vector pa_data;
   bool symmetric = true; ///< False if using a nonsymmetric matrix coefficient

public:
   /// Construct a diffusion integrator with coefficient Q = 1
   DiffusionIntegrator(const IntegrationRule *ir = nullptr)
      : BilinearFormIntegrator(ir),
        Q(NULL), VQ(NULL), MQ(NULL), maps(NULL), geom(NULL) { }

   /// Construct a diffusion integrator with a scalar coefficient q
   DiffusionIntegrator(Coefficient &q, const IntegrationRule *ir = nullptr)
      : BilinearFormIntegrator(ir),
        Q(&q), VQ(NULL), MQ(NULL), maps(NULL), geom(NULL) { }

   /// Construct a diffusion integrator with a vector coefficient q
   DiffusionIntegrator(VectorCoefficient &q,
                       const IntegrationRule *ir = nullptr)
      : BilinearFormIntegrator(ir),
        Q(NULL), VQ(&q), MQ(NULL), maps(NULL), geom(NULL) { }

   /// Construct a diffusion integrator with a matrix coefficient q
   DiffusionIntegrator(MatrixCoefficient &q,
                       const IntegrationRule *ir = nullptr)
      : BilinearFormIntegrator(ir),
        Q(NULL), VQ(NULL), MQ(&q), maps(NULL), geom(NULL) { }

   /** Given a particular Finite Element computes the element stiffness matrix
       elmat. */
   virtual void AssembleElementMatrix(const FiniteElement &el,
                                      ElementTransformation &Trans,
                                      DenseMatrix &elmat);
   /** Given a trial and test Finite Element computes the element stiffness
       matrix elmat. */
   virtual void AssembleElementMatrix2(const FiniteElement &trial_fe,
                                       const FiniteElement &test_fe,
                                       ElementTransformation &Trans,
                                       DenseMatrix &elmat);

   /// Perform the local action of the BilinearFormIntegrator
   virtual void AssembleElementVector(const FiniteElement &el,
                                      ElementTransformation &Tr,
                                      const Vector &elfun, Vector &elvect);

   virtual void ComputeElementFlux(const FiniteElement &el,
                                   ElementTransformation &Trans,
                                   Vector &u, const FiniteElement &fluxelem,
                                   Vector &flux, bool with_coef = true,
                                   const IntegrationRule *ir = NULL);

   virtual double ComputeFluxEnergy(const FiniteElement &fluxelem,
                                    ElementTransformation &Trans,
                                    Vector &flux, Vector *d_energy = NULL);

   using BilinearFormIntegrator::AssemblePA;

   virtual void AssembleMF(const FiniteElementSpace &fes);

   virtual void AssemblePA(const FiniteElementSpace &fes);

   virtual void AssembleEA(const FiniteElementSpace &fes, Vector &emat,
                           const bool add);

   virtual void AssembleDiagonalPA(Vector &diag);

   virtual void AssembleDiagonalMF(Vector &diag);

   virtual void AddMultMF(const Vector&, Vector&) const;

   virtual void AddMultPA(const Vector&, Vector&) const;

   virtual void AddMultTransposePA(const Vector&, Vector&) const;

   static const IntegrationRule &GetRule(const FiniteElement &trial_fe,
                                         const FiniteElement &test_fe);

   bool SupportsCeed() const { return DeviceCanUseCeed(); }

   Coefficient *GetCoefficient() const { return Q; }
};

/** Class for local mass matrix assembling a(u,v) := (Q u, v) */
class MassIntegrator: public BilinearFormIntegrator
{
protected:
#ifndef MFEM_THREAD_SAFE
   Vector shape, te_shape;
#endif
   Coefficient *Q;
   // PA extension
   const FiniteElementSpace *fespace;
   Vector pa_data;
   const DofToQuad *maps;         ///< Not owned
   const GeometricFactors *geom;  ///< Not owned
   int dim, ne, nq, dofs1D, quad1D;

public:
   MassIntegrator(const IntegrationRule *ir = NULL)
      : BilinearFormIntegrator(ir), Q(NULL), maps(NULL), geom(NULL) { }

   /// Construct a mass integrator with coefficient q
   MassIntegrator(Coefficient &q, const IntegrationRule *ir = NULL)
      : BilinearFormIntegrator(ir), Q(&q), maps(NULL), geom(NULL) { }

   /** Given a particular Finite Element computes the element mass matrix
       elmat. */
   virtual void AssembleElementMatrix(const FiniteElement &el,
                                      ElementTransformation &Trans,
                                      DenseMatrix &elmat);
   virtual void AssembleElementMatrix2(const FiniteElement &trial_fe,
                                       const FiniteElement &test_fe,
                                       ElementTransformation &Trans,
                                       DenseMatrix &elmat);

   using BilinearFormIntegrator::AssemblePA;

   virtual void AssembleMF(const FiniteElementSpace &fes);

   virtual void AssemblePA(const FiniteElementSpace &fes);

   virtual void AssembleEA(const FiniteElementSpace &fes, Vector &emat,
                           const bool add);

   virtual void AssembleDiagonalPA(Vector &diag);

   virtual void AssembleDiagonalMF(Vector &diag);

   virtual void AddMultMF(const Vector&, Vector&) const;

   virtual void AddMultPA(const Vector&, Vector&) const;

   virtual void AddMultTransposePA(const Vector&, Vector&) const;

   static const IntegrationRule &GetRule(const FiniteElement &trial_fe,
                                         const FiniteElement &test_fe,
                                         ElementTransformation &Trans);

   bool SupportsCeed() const { return DeviceCanUseCeed(); }

   const Coefficient *GetCoefficient() const { return Q; }
};

/** Mass integrator (u, v) restricted to the boundary of a domain */
class BoundaryMassIntegrator : public MassIntegrator
{
public:
   BoundaryMassIntegrator(Coefficient &q) : MassIntegrator(q) { }

   using BilinearFormIntegrator::AssembleFaceMatrix;

   virtual void AssembleFaceMatrix(const FiniteElement &el1,
                                   const FiniteElement &el2,
                                   FaceElementTransformations &Trans,
                                   DenseMatrix &elmat);
};

/// alpha (q . grad u, v)
class ConvectionIntegrator : public BilinearFormIntegrator
{
protected:
   VectorCoefficient *Q;
   double alpha;
   // PA extension
   Vector pa_data;
   const DofToQuad *maps;         ///< Not owned
   const GeometricFactors *geom;  ///< Not owned
   int dim, ne, nq, dofs1D, quad1D;

private:
#ifndef MFEM_THREAD_SAFE
   DenseMatrix dshape, adjJ, Q_ir;
   Vector shape, vec2, BdFidxT;
#endif

public:
   ConvectionIntegrator(VectorCoefficient &q, double a = 1.0)
      : Q(&q) { alpha = a; }

   virtual void AssembleElementMatrix(const FiniteElement &,
                                      ElementTransformation &,
                                      DenseMatrix &);

   using BilinearFormIntegrator::AssemblePA;

   virtual void AssembleMF(const FiniteElementSpace &fes);

   virtual void AssemblePA(const FiniteElementSpace&);

   virtual void AssembleEA(const FiniteElementSpace &fes, Vector &emat,
                           const bool add);

   virtual void AssembleDiagonalPA(Vector &diag);

   virtual void AssembleDiagonalMF(Vector &diag);

   virtual void AddMultMF(const Vector&, Vector&) const;

   virtual void AddMultPA(const Vector&, Vector&) const;

   virtual void AddMultTransposePA(const Vector &x, Vector &y) const;

   static const IntegrationRule &GetRule(const FiniteElement &el,
                                         ElementTransformation &Trans);

   static const IntegrationRule &GetRule(const FiniteElement &trial_fe,
                                         const FiniteElement &test_fe,
                                         ElementTransformation &Trans);

   bool SupportsCeed() const { return DeviceCanUseCeed(); }
};

// Alias for @ConvectionIntegrator.
using NonconservativeConvectionIntegrator = ConvectionIntegrator;

/// -alpha (u, q . grad v), negative transpose of ConvectionIntegrator
class ConservativeConvectionIntegrator : public TransposeIntegrator
{
public:
   ConservativeConvectionIntegrator(VectorCoefficient &q, double a = 1.0)
      : TransposeIntegrator(new ConvectionIntegrator(q, -a)) { }
};

/// alpha (q . grad u, v) using the "group" FE discretization
class GroupConvectionIntegrator : public BilinearFormIntegrator
{
protected:
   VectorCoefficient *Q;
   double alpha;

private:
   DenseMatrix dshape, adjJ, Q_nodal, grad;
   Vector shape;

public:
   GroupConvectionIntegrator(VectorCoefficient &q, double a = 1.0)
      : Q(&q) { alpha = a; }
   virtual void AssembleElementMatrix(const FiniteElement &,
                                      ElementTransformation &,
                                      DenseMatrix &);
};

/** Class for integrating the bilinear form a(u,v) := (Q u, v),
    where u=(u1,...,un) and v=(v1,...,vn); ui and vi are defined
    by scalar FE through standard transformation. */
class VectorMassIntegrator: public BilinearFormIntegrator
{
private:
   int vdim;
   Vector shape, te_shape, vec;
   DenseMatrix partelmat;
   DenseMatrix mcoeff;
   int Q_order;

protected:
   Coefficient *Q;
   VectorCoefficient *VQ;
   MatrixCoefficient *MQ;
   // PA extension
   Vector pa_data;
   const DofToQuad *maps;         ///< Not owned
   const GeometricFactors *geom;  ///< Not owned
   int dim, ne, nq, dofs1D, quad1D;

public:
   /// Construct an integrator with coefficient 1.0
   VectorMassIntegrator()
      : vdim(-1), Q_order(0), Q(NULL), VQ(NULL), MQ(NULL) { }
   /** Construct an integrator with scalar coefficient q.  If possible, save
       memory by using a scalar integrator since the resulting matrix is block
       diagonal with the same diagonal block repeated. */
   VectorMassIntegrator(Coefficient &q, int qo = 0)
      : vdim(-1), Q_order(qo), Q(&q), VQ(NULL), MQ(NULL) { }
   VectorMassIntegrator(Coefficient &q, const IntegrationRule *ir)
      : BilinearFormIntegrator(ir), vdim(-1), Q_order(0), Q(&q), VQ(NULL),
        MQ(NULL) { }
   /// Construct an integrator with diagonal coefficient q
   VectorMassIntegrator(VectorCoefficient &q, int qo = 0)
      : vdim(q.GetVDim()), Q_order(qo), Q(NULL), VQ(&q), MQ(NULL) { }
   /// Construct an integrator with matrix coefficient q
   VectorMassIntegrator(MatrixCoefficient &q, int qo = 0)
      : vdim(q.GetVDim()), Q_order(qo), Q(NULL), VQ(NULL), MQ(&q) { }

   int GetVDim() const { return vdim; }
   void SetVDim(int vdim_) { vdim = vdim_; }

   virtual void AssembleElementMatrix(const FiniteElement &el,
                                      ElementTransformation &Trans,
                                      DenseMatrix &elmat);
   virtual void AssembleElementMatrix2(const FiniteElement &trial_fe,
                                       const FiniteElement &test_fe,
                                       ElementTransformation &Trans,
                                       DenseMatrix &elmat);
   using BilinearFormIntegrator::AssemblePA;
   virtual void AssemblePA(const FiniteElementSpace &fes);
   virtual void AssembleMF(const FiniteElementSpace &fes);
   virtual void AssembleDiagonalPA(Vector &diag);
   virtual void AssembleDiagonalMF(Vector &diag);
   virtual void AddMultPA(const Vector &x, Vector &y) const;
   virtual void AddMultMF(const Vector &x, Vector &y) const;
   bool SupportsCeed() const { return DeviceCanUseCeed(); }
};


/** Class for integrating (div u, p) where u is a vector field given by
    VectorFiniteElement through Piola transformation (for RT elements); p is
    scalar function given by FiniteElement through standard transformation.
    Here, u is the trial function and p is the test function.

    Note: if the test space does not have map type INTEGRAL, then the element
    matrix returned by AssembleElementMatrix2 will not depend on the
    ElementTransformation Trans. */
class VectorFEDivergenceIntegrator : public BilinearFormIntegrator
{
protected:
   Coefficient *Q;

   using BilinearFormIntegrator::AssemblePA;
   virtual void AssemblePA(const FiniteElementSpace &trial_fes,
                           const FiniteElementSpace &test_fes);

   virtual void AddMultPA(const Vector&, Vector&) const;
   virtual void AddMultTransposePA(const Vector&, Vector&) const;

private:
#ifndef MFEM_THREAD_SAFE
   Vector divshape, shape;
#endif

   // PA extension
   Vector pa_data;
   const DofToQuad *mapsO;         ///< Not owned. DOF-to-quad map, open.
   const DofToQuad *L2mapsO;       ///< Not owned. DOF-to-quad map, open.
   const DofToQuad *mapsC;         ///< Not owned. DOF-to-quad map, closed.
   int dim, ne, dofs1D, L2dofs1D, quad1D;

public:
   VectorFEDivergenceIntegrator() { Q = NULL; }
   VectorFEDivergenceIntegrator(Coefficient &q) { Q = &q; }
   virtual void AssembleElementMatrix(const FiniteElement &el,
                                      ElementTransformation &Trans,
                                      DenseMatrix &elmat) { }
   virtual void AssembleElementMatrix2(const FiniteElement &trial_fe,
                                       const FiniteElement &test_fe,
                                       ElementTransformation &Trans,
                                       DenseMatrix &elmat);

   virtual void AssembleDiagonalPA_ADAt(const Vector &D, Vector &diag);
};


/** Integrator for `(-Q u, grad v)` for Nedelec (`u`) and H1 (`v`) elements.
    This is equivalent to a weak divergence of the Nedelec basis functions. */
class VectorFEWeakDivergenceIntegrator: public BilinearFormIntegrator
{
protected:
   Coefficient *Q;

private:
#ifndef MFEM_THREAD_SAFE
   DenseMatrix dshape;
   DenseMatrix dshapedxt;
   DenseMatrix vshape;
   DenseMatrix invdfdx;
#endif

public:
   VectorFEWeakDivergenceIntegrator() { Q = NULL; }
   VectorFEWeakDivergenceIntegrator(Coefficient &q) { Q = &q; }
   virtual void AssembleElementMatrix(const FiniteElement &el,
                                      ElementTransformation &Trans,
                                      DenseMatrix &elmat) { }
   virtual void AssembleElementMatrix2(const FiniteElement &trial_fe,
                                       const FiniteElement &test_fe,
                                       ElementTransformation &Trans,
                                       DenseMatrix &elmat);
};

/** Integrator for (curl u, v) for Nedelec and RT elements. If the trial and
    test spaces are switched, assembles the form (u, curl v). */
class VectorFECurlIntegrator: public BilinearFormIntegrator
{
protected:
   Coefficient *Q;

private:
#ifndef MFEM_THREAD_SAFE
   DenseMatrix curlshapeTrial;
   DenseMatrix vshapeTest;
   DenseMatrix curlshapeTrial_dFT;
#endif

public:
   VectorFECurlIntegrator() { Q = NULL; }
   VectorFECurlIntegrator(Coefficient &q) { Q = &q; }
   virtual void AssembleElementMatrix(const FiniteElement &el,
                                      ElementTransformation &Trans,
                                      DenseMatrix &elmat) { }
   virtual void AssembleElementMatrix2(const FiniteElement &trial_fe,
                                       const FiniteElement &test_fe,
                                       ElementTransformation &Trans,
                                       DenseMatrix &elmat);
};

/// Class for integrating (Q D_i(u), v); u and v are scalars
class DerivativeIntegrator : public BilinearFormIntegrator
{
protected:
   Coefficient* Q;

private:
   int xi;
   DenseMatrix dshape, dshapedxt, invdfdx;
   Vector shape, dshapedxi;

public:
   DerivativeIntegrator(Coefficient &q, int i) : Q(&q), xi(i) { }
   virtual void AssembleElementMatrix(const FiniteElement &el,
                                      ElementTransformation &Trans,
                                      DenseMatrix &elmat)
   { AssembleElementMatrix2(el,el,Trans,elmat); }
   virtual void AssembleElementMatrix2(const FiniteElement &trial_fe,
                                       const FiniteElement &test_fe,
                                       ElementTransformation &Trans,
                                       DenseMatrix &elmat);
};

/// Integrator for (curl u, curl v) for Nedelec elements
class CurlCurlIntegrator: public BilinearFormIntegrator
{
private:
   Vector vec, pointflux;
#ifndef MFEM_THREAD_SAFE
   Vector D;
   DenseMatrix curlshape, curlshape_dFt, M;
   DenseMatrix te_curlshape, te_curlshape_dFt;
   DenseMatrix vshape, projcurl;
#endif

protected:
   Coefficient *Q;
   DiagonalMatrixCoefficient *DQ;
   MatrixCoefficient *MQ;

   // PA extension
   Vector pa_data;
   const DofToQuad *mapsO;         ///< Not owned. DOF-to-quad map, open.
   const DofToQuad *mapsC;         ///< Not owned. DOF-to-quad map, closed.
   const GeometricFactors *geom;   ///< Not owned
   int dim, ne, nq, dofs1D, quad1D;
   bool symmetric = true; ///< False if using a nonsymmetric matrix coefficient

public:
   CurlCurlIntegrator() { Q = NULL; DQ = NULL; MQ = NULL; }
   /// Construct a bilinear form integrator for Nedelec elements
   CurlCurlIntegrator(Coefficient &q, const IntegrationRule *ir = NULL) :
      BilinearFormIntegrator(ir), Q(&q), DQ(NULL), MQ(NULL) { }
   CurlCurlIntegrator(DiagonalMatrixCoefficient &dq,
                      const IntegrationRule *ir = NULL) :
      BilinearFormIntegrator(ir), Q(NULL), DQ(&dq), MQ(NULL) { }
   CurlCurlIntegrator(MatrixCoefficient &mq, const IntegrationRule *ir = NULL) :
      BilinearFormIntegrator(ir), Q(NULL), DQ(NULL), MQ(&mq) { }

   /* Given a particular Finite Element, compute the
      element curl-curl matrix elmat */
   virtual void AssembleElementMatrix(const FiniteElement &el,
                                      ElementTransformation &Trans,
                                      DenseMatrix &elmat);

   virtual void AssembleElementMatrix2(const FiniteElement &trial_fe,
                                       const FiniteElement &test_fe,
                                       ElementTransformation &Trans,
                                       DenseMatrix &elmat);

   virtual void ComputeElementFlux(const FiniteElement &el,
                                   ElementTransformation &Trans,
                                   Vector &u, const FiniteElement &fluxelem,
                                   Vector &flux, bool with_coef,
                                   const IntegrationRule *ir = NULL);

   virtual double ComputeFluxEnergy(const FiniteElement &fluxelem,
                                    ElementTransformation &Trans,
                                    Vector &flux, Vector *d_energy = NULL);

   using BilinearFormIntegrator::AssemblePA;
   virtual void AssemblePA(const FiniteElementSpace &fes);
   virtual void AddMultPA(const Vector &x, Vector &y) const;
   virtual void AssembleDiagonalPA(Vector& diag);

   const Coefficient *GetCoefficient() const { return Q; }
};

/** Integrator for (curl u, curl v) for FE spaces defined by 'dim' copies of a
    scalar FE space. */
class VectorCurlCurlIntegrator: public BilinearFormIntegrator
{
private:
#ifndef MFEM_THREAD_SAFE
   DenseMatrix dshape_hat, dshape, curlshape, Jadj, grad_hat, grad;
#endif

protected:
   Coefficient *Q;

public:
   VectorCurlCurlIntegrator() { Q = NULL; }

   VectorCurlCurlIntegrator(Coefficient &q) : Q(&q) { }

   /// Assemble an element matrix
   virtual void AssembleElementMatrix(const FiniteElement &el,
                                      ElementTransformation &Trans,
                                      DenseMatrix &elmat);
   /// Compute element energy: (1/2) (curl u, curl u)_E
   virtual double GetElementEnergy(const FiniteElement &el,
                                   ElementTransformation &Tr,
                                   const Vector &elfun);
};

/** Integrator for (Q u, v), where Q is an optional coefficient (of type scalar,
    vector (diagonal matrix), or matrix), trial function u is in H(Curl) or
    H(Div), and test function v is in H(Curl), H(Div), or v=(v1,...,vn), where
    vi are in H1. */
class VectorFEMassIntegrator: public BilinearFormIntegrator
{
private:
   void Init(Coefficient *q, DiagonalMatrixCoefficient *dq, MatrixCoefficient *mq)
   { Q = q; DQ = dq; MQ = mq; }

#ifndef MFEM_THREAD_SAFE
   Vector shape;
   Vector D;
   DenseMatrix K;
   DenseMatrix partelmat;
   DenseMatrix test_vshape;
   DenseMatrix trial_vshape;
#endif

protected:
   Coefficient *Q;
   DiagonalMatrixCoefficient *DQ;
   MatrixCoefficient *MQ;

   // PA extension
   Vector pa_data;
   const DofToQuad *mapsO;         ///< Not owned. DOF-to-quad map, open.
   const DofToQuad *mapsC;         ///< Not owned. DOF-to-quad map, closed.
   const DofToQuad *mapsOtest;     ///< Not owned. DOF-to-quad map, open.
   const DofToQuad *mapsCtest;     ///< Not owned. DOF-to-quad map, closed.
   const GeometricFactors *geom;   ///< Not owned
   int dim, ne, nq, dofs1D, dofs1Dtest, quad1D, trial_fetype, test_fetype;
   bool symmetric = true; ///< False if using a nonsymmetric matrix coefficient

public:
   VectorFEMassIntegrator() { Init(NULL, NULL, NULL); }
   VectorFEMassIntegrator(Coefficient *q_) { Init(q_, NULL, NULL); }
   VectorFEMassIntegrator(Coefficient &q) { Init(&q, NULL, NULL); }
   VectorFEMassIntegrator(DiagonalMatrixCoefficient *dq_) { Init(NULL, dq_, NULL); }
   VectorFEMassIntegrator(DiagonalMatrixCoefficient &dq) { Init(NULL, &dq, NULL); }
   VectorFEMassIntegrator(MatrixCoefficient *mq_) { Init(NULL, NULL, mq_); }
   VectorFEMassIntegrator(MatrixCoefficient &mq) { Init(NULL, NULL, &mq); }

   virtual void AssembleElementMatrix(const FiniteElement &el,
                                      ElementTransformation &Trans,
                                      DenseMatrix &elmat);
   virtual void AssembleElementMatrix2(const FiniteElement &trial_fe,
                                       const FiniteElement &test_fe,
                                       ElementTransformation &Trans,
                                       DenseMatrix &elmat);

   using BilinearFormIntegrator::AssemblePA;
   virtual void AssemblePA(const FiniteElementSpace &fes);
   virtual void AssemblePA(const FiniteElementSpace &trial_fes,
                           const FiniteElementSpace &test_fes);
   virtual void AddMultPA(const Vector &x, Vector &y) const;
   virtual void AddMultTransposePA(const Vector &x, Vector &y) const;
   virtual void AssembleDiagonalPA(Vector& diag);

   const Coefficient *GetCoefficient() const { return Q; }
};

/** Integrator for (Q div u, p) where u=(v1,...,vn) and all vi are in the same
    scalar FE space; p is also in a (different) scalar FE space.  */
class VectorDivergenceIntegrator : public BilinearFormIntegrator
{
protected:
   Coefficient *Q;

private:
   Vector shape;
   Vector divshape;
   DenseMatrix dshape;
   DenseMatrix gshape;
   DenseMatrix Jadj;
   // PA extension
   Vector pa_data;
   const DofToQuad *trial_maps, *test_maps; ///< Not owned
   const GeometricFactors *geom;            ///< Not owned
   int dim, ne, nq;
   int trial_dofs1D, test_dofs1D, quad1D;

public:
   VectorDivergenceIntegrator() :
      Q(NULL), trial_maps(NULL), test_maps(NULL), geom(NULL)
   {  }
   VectorDivergenceIntegrator(Coefficient *q_) :
      Q(q_), trial_maps(NULL), test_maps(NULL), geom(NULL)
   { }
   VectorDivergenceIntegrator(Coefficient &q) :
      Q(&q), trial_maps(NULL), test_maps(NULL), geom(NULL)
   { }

   virtual void AssembleElementMatrix2(const FiniteElement &trial_fe,
                                       const FiniteElement &test_fe,
                                       ElementTransformation &Trans,
                                       DenseMatrix &elmat);

   using BilinearFormIntegrator::AssemblePA;
   virtual void AssemblePA(const FiniteElementSpace &trial_fes,
                           const FiniteElementSpace &test_fes);

   virtual void AddMultPA(const Vector &x, Vector &y) const;
   virtual void AddMultTransposePA(const Vector &x, Vector &y) const;

   static const IntegrationRule &GetRule(const FiniteElement &trial_fe,
                                         const FiniteElement &test_fe,
                                         ElementTransformation &Trans);
};

/// (Q div u, div v) for RT elements
class DivDivIntegrator: public BilinearFormIntegrator
{
protected:
   Coefficient *Q;

   using BilinearFormIntegrator::AssemblePA;
   virtual void AssemblePA(const FiniteElementSpace &fes);
   virtual void AddMultPA(const Vector &x, Vector &y) const;
   virtual void AssembleDiagonalPA(Vector& diag);

private:
#ifndef MFEM_THREAD_SAFE
   Vector divshape, te_divshape;
#endif

   // PA extension
   Vector pa_data;
   const DofToQuad *mapsO;         ///< Not owned. DOF-to-quad map, open.
   const DofToQuad *mapsC;         ///< Not owned. DOF-to-quad map, closed.
   const GeometricFactors *geom;   ///< Not owned
   int dim, ne, dofs1D, quad1D;

public:
   DivDivIntegrator() { Q = NULL; }
   DivDivIntegrator(Coefficient &q) : Q(&q) { }

   virtual void AssembleElementMatrix(const FiniteElement &el,
                                      ElementTransformation &Trans,
                                      DenseMatrix &elmat);
<<<<<<< HEAD
   virtual void AssembleElementMatrix2(const FiniteElement &trial_fe,
                                       const FiniteElement &test_fe,
                                       ElementTransformation &Trans,
                                       DenseMatrix &elmat);
=======
   const Coefficient *GetCoefficient() const { return Q; }
>>>>>>> b4fa1aa4
};

/** Integrator for

      (Q grad u, grad v) = sum_i (Q grad u_i, grad v_i) e_i e_i^T

    for vector FE spaces, where e_i is the unit vector in the i-th direction.
    The resulting local element matrix is square, of size <tt> vdim*dof </tt>,
    where \c vdim is the vector dimension space and \c dof is the local degrees
    of freedom. The integrator is not aware of the true vector dimension and
    must use \c VectorCoefficient, \c MatrixCoefficient, or a caller-specified
    value to determine the vector space. For a scalar coefficient, the caller
    may manually specify the vector dimension or the vector dimension is assumed
    to be the spatial dimension (i.e. 2-dimension or 3-dimension).
*/
class VectorDiffusionIntegrator : public BilinearFormIntegrator
{
protected:
   Coefficient *Q = NULL;
   VectorCoefficient *VQ = NULL;
   MatrixCoefficient *MQ = NULL;

   // PA extension
   const DofToQuad *maps;         ///< Not owned
   const GeometricFactors *geom;  ///< Not owned
   int dim, sdim, ne, dofs1D, quad1D;
   Vector pa_data;

private:
   DenseMatrix dshape, dshapedxt, pelmat;
   int vdim = -1;
   DenseMatrix mcoeff;
   Vector vcoeff;

public:
   VectorDiffusionIntegrator() { }

   /** \brief Integrator with unit coefficient for caller-specified vector
       dimension.

       If the vector dimension does not match the true dimension of the space,
       the resulting element matrix will be mathematically invalid. */
   VectorDiffusionIntegrator(int vector_dimension)
      : vdim(vector_dimension) { }

   VectorDiffusionIntegrator(Coefficient &q)
      : Q(&q) { }

   VectorDiffusionIntegrator(Coefficient &q, const IntegrationRule *ir)
      : BilinearFormIntegrator(ir), Q(&q) { }

   /** \brief Integrator with scalar coefficient for caller-specified vector
       dimension.

       The element matrix is block-diagonal with \c vdim copies of the element
       matrix integrated with the \c Coefficient.

       If the vector dimension does not match the true dimension of the space,
       the resulting element matrix will be mathematically invalid. */
   VectorDiffusionIntegrator(Coefficient &q, int vector_dimension)
      : Q(&q), vdim(vector_dimension) { }

   /** \brief Integrator with \c VectorCoefficient. The vector dimension of the
       \c FiniteElementSpace is assumed to be the same as the dimension of the
       \c Vector.

       The element matrix is block-diagonal and each block is integrated with
       coefficient q_i.

       If the vector dimension does not match the true dimension of the space,
       the resulting element matrix will be mathematically invalid. */
   VectorDiffusionIntegrator(VectorCoefficient &vq)
      : VQ(&vq), vdim(vq.GetVDim()) { }

   /** \brief Integrator with \c MatrixCoefficient. The vector dimension of the
       \c FiniteElementSpace is assumed to be the same as the dimension of the
       \c Matrix.

       The element matrix is populated in each block. Each block is integrated
       with coefficient q_ij.

       If the vector dimension does not match the true dimension of the space,
       the resulting element matrix will be mathematically invalid. */
   VectorDiffusionIntegrator(MatrixCoefficient& mq)
      : MQ(&mq), vdim(mq.GetVDim()) { }

   virtual void AssembleElementMatrix(const FiniteElement &el,
                                      ElementTransformation &Trans,
                                      DenseMatrix &elmat);
   virtual void AssembleElementVector(const FiniteElement &el,
                                      ElementTransformation &Tr,
                                      const Vector &elfun, Vector &elvect);
   using BilinearFormIntegrator::AssemblePA;
   virtual void AssemblePA(const FiniteElementSpace &fes);
   virtual void AssembleMF(const FiniteElementSpace &fes);
   virtual void AssembleDiagonalPA(Vector &diag);
   virtual void AssembleDiagonalMF(Vector &diag);
   virtual void AddMultPA(const Vector &x, Vector &y) const;
   virtual void AddMultMF(const Vector &x, Vector &y) const;
   bool SupportsCeed() const { return DeviceCanUseCeed(); }
};

/** Integrator for the linear elasticity form:
    a(u,v) = (lambda div(u), div(v)) + (2 mu e(u), e(v)),
    where e(v) = (1/2) (grad(v) + grad(v)^T).
    This is a 'Vector' integrator, i.e. defined for FE spaces
    using multiple copies of a scalar FE space. */
class ElasticityIntegrator : public BilinearFormIntegrator
{
protected:
   double q_lambda, q_mu;
   Coefficient *lambda, *mu;

private:
#ifndef MFEM_THREAD_SAFE
   Vector shape;
   DenseMatrix dshape, gshape, pelmat;
   Vector divshape;
#endif

public:
   ElasticityIntegrator(Coefficient &l, Coefficient &m)
   { lambda = &l; mu = &m; }
   /** With this constructor lambda = q_l * m and mu = q_m * m;
       if dim * q_l + 2 * q_m = 0 then trace(sigma) = 0. */
   ElasticityIntegrator(Coefficient &m, double q_l, double q_m)
   { lambda = NULL; mu = &m; q_lambda = q_l; q_mu = q_m; }

   virtual void AssembleElementMatrix(const FiniteElement &,
                                      ElementTransformation &,
                                      DenseMatrix &);

   /** Compute the stress corresponding to the local displacement @a u and
       interpolate it at the nodes of the given @a fluxelem. Only the symmetric
       part of the stress is stored, so that the size of @a flux is equal to
       the number of DOFs in @a fluxelem times dim*(dim+1)/2. In 2D, the order
       of the stress components is: s_xx, s_yy, s_xy. In 3D, it is: s_xx, s_yy,
       s_zz, s_xy, s_xz, s_yz. In other words, @a flux is the local vector for
       a FE space with dim*(dim+1)/2 vector components, based on the finite
       element @a fluxelem. The integration rule is taken from @a fluxelem.
       @a ir exists to specific an alternative integration rule. */
   virtual void ComputeElementFlux(const FiniteElement &el,
                                   ElementTransformation &Trans,
                                   Vector &u,
                                   const FiniteElement &fluxelem,
                                   Vector &flux, bool with_coef = true,
                                   const IntegrationRule *ir = NULL);

   /** Compute the element energy (integral of the strain energy density)
       corresponding to the stress represented by @a flux which is a vector of
       coefficients multiplying the basis functions defined by @a fluxelem. In
       other words, @a flux is the local vector for a FE space with
       dim*(dim+1)/2 vector components, based on the finite element @a fluxelem.
       The number of components, dim*(dim+1)/2 is such that it represents the
       symmetric part of the (symmetric) stress tensor. The order of the
       components is: s_xx, s_yy, s_xy in 2D, and s_xx, s_yy, s_zz, s_xy, s_xz,
       s_yz in 3D. */
   virtual double ComputeFluxEnergy(const FiniteElement &fluxelem,
                                    ElementTransformation &Trans,
                                    Vector &flux, Vector *d_energy = NULL);
};

/** Integrator for the DG form:
    alpha < rho_u (u.n) {v},[w] > + beta < rho_u |u.n| [v],[w] >,
    where v and w are the trial and test variables, respectively, and rho/u are
    given scalar/vector coefficients. {v} represents the average value of v on
    the face and [v] is the jump such that {v}=(v1+v2)/2 and [v]=(v1-v2) for the
    face between elements 1 and 2. For boundary elements, v2=0. The vector
    coefficient, u, is assumed to be continuous across the faces and when given
    the scalar coefficient, rho, is assumed to be discontinuous. The integrator
    uses the upwind value of rho, rho_u, which is value from the side into which
    the vector coefficient, u, points.

    One use case for this integrator is to discretize the operator -u.grad(v)
    with a DG formulation. The resulting formulation uses the
    ConvectionIntegrator (with coefficient u, and parameter alpha = -1) and the
    transpose of the DGTraceIntegrator (with coefficient u, and parameters alpha
    = 1, beta = -1/2 to use the upwind face flux, see also
    NonconservativeDGTraceIntegrator). This discretization and the handling of
    the inflow and outflow boundaries is illustrated in Example 9/9p.

    Another use case for this integrator is to discretize the operator -div(u v)
    with a DG formulation. The resulting formulation is conservative and
    consists of the ConservativeConvectionIntegrator (with coefficient u, and
    parameter alpha = -1) plus the DGTraceIntegrator (with coefficient u, and
    parameters alpha = -1, beta = -1/2 to use the upwind face flux).
    */
class DGTraceIntegrator : public BilinearFormIntegrator
{
protected:
   Coefficient *rho;
   VectorCoefficient *u;
   double alpha, beta;
   // PA extension
   Vector pa_data;
   const DofToQuad *maps;             ///< Not owned
   const FaceGeometricFactors *geom;  ///< Not owned
   int dim, nf, nq, dofs1D, quad1D;

private:
   Vector shape1, shape2;

public:
   /// Construct integrator with rho = 1, b = 0.5*a.
   DGTraceIntegrator(VectorCoefficient &u_, double a)
   { rho = NULL; u = &u_; alpha = a; beta = 0.5*a; }

   /// Construct integrator with rho = 1.
   DGTraceIntegrator(VectorCoefficient &u_, double a, double b)
   { rho = NULL; u = &u_; alpha = a; beta = b; }

   DGTraceIntegrator(Coefficient &rho_, VectorCoefficient &u_,
                     double a, double b)
   { rho = &rho_; u = &u_; alpha = a; beta = b; }

   using BilinearFormIntegrator::AssembleFaceMatrix;
   virtual void AssembleFaceMatrix(const FiniteElement &el1,
                                   const FiniteElement &el2,
                                   FaceElementTransformations &Trans,
                                   DenseMatrix &elmat);

   using BilinearFormIntegrator::AssemblePA;

   virtual void AssemblePAInteriorFaces(const FiniteElementSpace &fes);

   virtual void AssemblePABoundaryFaces(const FiniteElementSpace &fes);

   virtual void AddMultTransposePA(const Vector &x, Vector &y) const;

   virtual void AddMultPA(const Vector&, Vector&) const;

   virtual void AssembleEAInteriorFaces(const FiniteElementSpace& fes,
                                        Vector &ea_data_int,
                                        Vector &ea_data_ext,
                                        const bool add);

   virtual void AssembleEABoundaryFaces(const FiniteElementSpace& fes,
                                        Vector &ea_data_bdr,
                                        const bool add);

   static const IntegrationRule &GetRule(Geometry::Type geom, int order,
                                         FaceElementTransformations &T);

private:
   void SetupPA(const FiniteElementSpace &fes, FaceType type);
};

// Alias for @a DGTraceIntegrator.
using ConservativeDGTraceIntegrator = DGTraceIntegrator;

/** Integrator that represents the face terms used for the non-conservative
    DG discretization of the convection equation:
    -alpha < rho_u (u.n) {v},[w] > + beta < rho_u |u.n| [v],[w] >.

    This integrator can be used with together with ConvectionIntegrator to
    implement an upwind DG discretization in non-conservative form, see ex9 and
    ex9p. */
class NonconservativeDGTraceIntegrator : public TransposeIntegrator
{
public:
   NonconservativeDGTraceIntegrator(VectorCoefficient &u, double a)
      : TransposeIntegrator(new DGTraceIntegrator(u, -a, 0.5*a)) { }

   NonconservativeDGTraceIntegrator(VectorCoefficient &u, double a, double b)
      : TransposeIntegrator(new DGTraceIntegrator(u, -a, b)) { }

   NonconservativeDGTraceIntegrator(Coefficient &rho, VectorCoefficient &u,
                                    double a, double b)
      : TransposeIntegrator(new DGTraceIntegrator(rho, u, -a, b)) { }
};

/** Integrator for the DG form:

    - < {(Q grad(u)).n}, [v] > + sigma < [u], {(Q grad(v)).n} >
    + kappa < {h^{-1} Q} [u], [v] >,

    where Q is a scalar or matrix diffusion coefficient and u, v are the trial
    and test spaces, respectively. The parameters sigma and kappa determine the
    DG method to be used (when this integrator is added to the "broken"
    DiffusionIntegrator):
    * sigma = -1, kappa >= kappa0: symm. interior penalty (IP or SIPG) method,
    * sigma = +1, kappa > 0: non-symmetric interior penalty (NIPG) method,
    * sigma = +1, kappa = 0: the method of Baumann and Oden. */
class DGDiffusionIntegrator : public BilinearFormIntegrator
{
protected:
   Coefficient *Q;
   MatrixCoefficient *MQ;
   double sigma, kappa;

   // these are not thread-safe!
   Vector shape1, shape2, dshape1dn, dshape2dn, nor, nh, ni;
   DenseMatrix jmat, dshape1, dshape2, mq, adjJ;

public:
   DGDiffusionIntegrator(const double s, const double k)
      : Q(NULL), MQ(NULL), sigma(s), kappa(k) { }
   DGDiffusionIntegrator(Coefficient &q, const double s, const double k)
      : Q(&q), MQ(NULL), sigma(s), kappa(k) { }
   DGDiffusionIntegrator(MatrixCoefficient &q, const double s, const double k)
      : Q(NULL), MQ(&q), sigma(s), kappa(k) { }
   using BilinearFormIntegrator::AssembleFaceMatrix;
   virtual void AssembleFaceMatrix(const FiniteElement &el1,
                                   const FiniteElement &el2,
                                   FaceElementTransformations &Trans,
                                   DenseMatrix &elmat);
};

/** Integrator for the "BR2" diffusion stabilization term

    sum_e eta (r_e([u]), r_e([v]))

    where r_e is the lifting operator defined on each edge e (potentially
    weighted by a coefficient Q). The parameter eta can be chosen to be one to
    obtain a stable discretization. The constructor for this integrator requires
    the finite element space because the lifting operator depends on the
    element-wise inverse mass matrix.

    BR2 stands for the second method of Bassi and Rebay:

    - F. Bassi and S. Rebay. A high order discontinuous Galerkin method for
      compressible turbulent flows. In B. Cockburn, G. E. Karniadakis, and
      C.-W. Shu, editors, Discontinuous Galerkin Methods, pages 77-88. Springer
      Berlin Heidelberg, 2000.
    - D. N. Arnold, F. Brezzi, B. Cockburn, and L. D. Marini. Unified analysis
      of discontinuous Galerkin methods for elliptic problems. SIAM Journal on
      Numerical Analysis, 39(5):1749-1779, 2002.
*/
class DGDiffusionBR2Integrator : public BilinearFormIntegrator
{
protected:
   double eta;

   // Block factorizations of local mass matrices, with offsets for the case of
   // not equally sized blocks (mixed meshes, p-refinement)
   Array<double> Minv;
   Array<int> ipiv;
   Array<int> ipiv_offsets, Minv_offsets;

   Coefficient *Q;

   Vector shape1, shape2;

   DenseMatrix R11, R12, R21, R22;
   DenseMatrix MinvR11, MinvR12, MinvR21, MinvR22;
   DenseMatrix Re, MinvRe;

   /// Precomputes the inverses (LU factorizations) of the local mass matrices.
   /** @a fes must be a DG space, so the mass matrix is block diagonal, and its
       inverse can be computed locally. This is required for the computation of
       the lifting operators @a r_e.
   */
   void PrecomputeMassInverse(class FiniteElementSpace &fes);

public:
   DGDiffusionBR2Integrator(class FiniteElementSpace &fes, double e = 1.0);
   DGDiffusionBR2Integrator(class FiniteElementSpace &fes, Coefficient &Q_,
                            double e = 1.0);
   MFEM_DEPRECATED DGDiffusionBR2Integrator(class FiniteElementSpace *fes,
                                            double e = 1.0);

   using BilinearFormIntegrator::AssembleFaceMatrix;
   virtual void AssembleFaceMatrix(const FiniteElement &el1,
                                   const FiniteElement &el2,
                                   FaceElementTransformations &Trans,
                                   DenseMatrix &elmat);
};

/** Integrator for the DG elasticity form, for the formulations see:
    - PhD Thesis of Jonas De Basabe, High-Order Finite %Element Methods for
      Seismic Wave Propagation, UT Austin, 2009, p. 23, and references therein
    - Peter Hansbo and Mats G. Larson, Discontinuous Galerkin and the
      Crouzeix-Raviart %Element: Application to Elasticity, PREPRINT 2000-09,
      p.3

    \f[
    - \left< \{ \tau(u) \}, [v] \right> + \alpha \left< \{ \tau(v) \}, [u]
        \right> + \kappa \left< h^{-1} \{ \lambda + 2 \mu \} [u], [v] \right>
    \f]

    where \f$ \left<u, v\right> = \int_{F} u \cdot v \f$, and \f$ F \f$ is a
    face which is either a boundary face \f$ F_b \f$ of an element \f$ K \f$ or
    an interior face \f$ F_i \f$ separating elements \f$ K_1 \f$ and \f$ K_2 \f$.

    In the bilinear form above \f$ \tau(u) \f$ is traction, and it's also
    \f$ \tau(u) = \sigma(u) \cdot \vec{n} \f$, where \f$ \sigma(u) \f$ is
    stress, and \f$ \vec{n} \f$ is the unit normal vector w.r.t. to \f$ F \f$.

    In other words, we have
    \f[
    - \left< \{ \sigma(u) \cdot \vec{n} \}, [v] \right> + \alpha \left< \{
        \sigma(v) \cdot \vec{n} \}, [u] \right> + \kappa \left< h^{-1} \{
        \lambda + 2 \mu \} [u], [v] \right>
    \f]

    For isotropic media
    \f[
    \begin{split}
    \sigma(u) &= \lambda \nabla \cdot u I + 2 \mu \varepsilon(u) \\
              &= \lambda \nabla \cdot u I + 2 \mu \frac{1}{2} (\nabla u + \nabla
                 u^T) \\
              &= \lambda \nabla \cdot u I + \mu (\nabla u + \nabla u^T)
    \end{split}
    \f]

    where \f$ I \f$ is identity matrix, \f$ \lambda \f$ and \f$ \mu \f$ are Lame
    coefficients (see ElasticityIntegrator), \f$ u, v \f$ are the trial and test
    functions, respectively.

    The parameters \f$ \alpha \f$ and \f$ \kappa \f$ determine the DG method to
    use (when this integrator is added to the "broken" ElasticityIntegrator):

    - IIPG, \f$\alpha = 0\f$,
      C. Dawson, S. Sun, M. Wheeler, Compatible algorithms for coupled flow and
      transport, Comp. Meth. Appl. Mech. Eng., 193(23-26), 2565-2580, 2004.

    - SIPG, \f$\alpha = -1\f$,
      M. Grote, A. Schneebeli, D. Schotzau, Discontinuous Galerkin Finite
      %Element Method for the Wave Equation, SINUM, 44(6), 2408-2431, 2006.

    - NIPG, \f$\alpha = 1\f$,
      B. Riviere, M. Wheeler, V. Girault, A Priori Error Estimates for Finite
      %Element Methods Based on Discontinuous Approximation Spaces for Elliptic
      Problems, SINUM, 39(3), 902-931, 2001.

    This is a '%Vector' integrator, i.e. defined for FE spaces using multiple
    copies of a scalar FE space.
 */
class DGElasticityIntegrator : public BilinearFormIntegrator
{
public:
   DGElasticityIntegrator(double alpha_, double kappa_)
      : lambda(NULL), mu(NULL), alpha(alpha_), kappa(kappa_) { }

   DGElasticityIntegrator(Coefficient &lambda_, Coefficient &mu_,
                          double alpha_, double kappa_)
      : lambda(&lambda_), mu(&mu_), alpha(alpha_), kappa(kappa_) { }

   using BilinearFormIntegrator::AssembleFaceMatrix;
   virtual void AssembleFaceMatrix(const FiniteElement &el1,
                                   const FiniteElement &el2,
                                   FaceElementTransformations &Trans,
                                   DenseMatrix &elmat);

protected:
   Coefficient *lambda, *mu;
   double alpha, kappa;

#ifndef MFEM_THREAD_SAFE
   // values of all scalar basis functions for one component of u (which is a
   // vector) at the integration point in the reference space
   Vector shape1, shape2;
   // values of derivatives of all scalar basis functions for one component
   // of u (which is a vector) at the integration point in the reference space
   DenseMatrix dshape1, dshape2;
   // Adjugate of the Jacobian of the transformation: adjJ = det(J) J^{-1}
   DenseMatrix adjJ;
   // gradient of shape functions in the real (physical, not reference)
   // coordinates, scaled by det(J):
   //    dshape_ps(jdof,jm) = sum_{t} adjJ(t,jm)*dshape(jdof,t)
   DenseMatrix dshape1_ps, dshape2_ps;
   Vector nor;  // nor = |weight(J_face)| n
   Vector nL1, nL2;  // nL1 = (lambda1 * ip.weight / detJ1) nor
   Vector nM1, nM2;  // nM1 = (mu1     * ip.weight / detJ1) nor
   Vector dshape1_dnM, dshape2_dnM; // dshape1_dnM = dshape1_ps . nM1
   // 'jmat' corresponds to the term: kappa <h^{-1} {lambda + 2 mu} [u], [v]>
   DenseMatrix jmat;
#endif

   static void AssembleBlock(
      const int dim, const int row_ndofs, const int col_ndofs,
      const int row_offset, const int col_offset,
      const double jmatcoef, const Vector &col_nL, const Vector &col_nM,
      const Vector &row_shape, const Vector &col_shape,
      const Vector &col_dshape_dnM, const DenseMatrix &col_dshape,
      DenseMatrix &elmat, DenseMatrix &jmat);
};

/** Integrator for the DPG form: < v, [w] > over all faces (the interface) where
    the trial variable v is defined on the interface and the test variable w is
    defined inside the elements, generally in a DG space. */
class TraceJumpIntegrator : public BilinearFormIntegrator
{
private:
   Vector face_shape, shape1, shape2;

public:
   TraceJumpIntegrator() { }
   using BilinearFormIntegrator::AssembleFaceMatrix;
   virtual void AssembleFaceMatrix(const FiniteElement &trial_face_fe,
                                   const FiniteElement &test_fe1,
                                   const FiniteElement &test_fe2,
                                   FaceElementTransformations &Trans,
                                   DenseMatrix &elmat);
};

/** Integrator for the form: < v, [w.n] > over all faces (the interface) where
    the trial variable v is defined on the interface and the test variable w is
    in an H(div)-conforming space. */
class NormalTraceJumpIntegrator : public BilinearFormIntegrator
{
private:
   Vector face_shape, normal, shape1_n, shape2_n;
   DenseMatrix shape1, shape2;

public:
   NormalTraceJumpIntegrator() { }
   using BilinearFormIntegrator::AssembleFaceMatrix;
   virtual void AssembleFaceMatrix(const FiniteElement &trial_face_fe,
                                   const FiniteElement &test_fe1,
                                   const FiniteElement &test_fe2,
                                   FaceElementTransformations &Trans,
                                   DenseMatrix &elmat);
};


/** Integrator for the DPG form: < v, w > over a face (the interface) where
    the trial variable v is defined on the interface
    (H^-1/2 i.e., v:=u⋅n normal trace of H(div))
    and the test variable w is in an H1-conforming space. */
class TraceIntegrator : public BilinearFormIntegrator
{
private:
   Vector face_shape, shape;
public:
   TraceIntegrator() { }
   void AssembleTraceFaceMatrix(int elem,
                                const FiniteElement &trial_face_fe,
                                const FiniteElement &test_fe,
                                FaceElementTransformations &Trans,
                                DenseMatrix &elmat);
};

/** Integrator for the form: < v, w.n > over a face (the interface) where
    the trial variable v is defined on the interface (H^1/2, i.e., trace of H1)
    and the test variable w is in an H(div)-conforming space. */
class NormalTraceIntegrator : public BilinearFormIntegrator
{
private:
   Vector face_shape, normal, shape_n;
   DenseMatrix shape;

public:
   NormalTraceIntegrator() { }
   virtual void AssembleTraceFaceMatrix(int ielem,
                                        const FiniteElement &trial_face_fe,
                                        const FiniteElement &test_fe,
                                        FaceElementTransformations &Trans,
                                        DenseMatrix &elmat);
};


/** Integrator for the form: < v, w × n > over a face (the interface)
 *  In 3D the trial variable v is defined on the interface (H^-1/2(curl), trace of H(curl))
 *  In 2D it's defined on the interface (H^1/2, trace of H1)
 *  The test variable w is in an H(curl)-conforming space. */
class TangentTraceIntegrator : public BilinearFormIntegrator
{
private:
   DenseMatrix face_shape, shape, shape_n;
   Vector normal;
   Vector temp;

   void cross_product(const Vector & x, const DenseMatrix & Y, DenseMatrix & Z)
   {
      int dim = x.Size();
      MFEM_VERIFY(Y.Width() == dim, "Size missmatch");
      int dimc = dim == 3 ? dim : 1;
      int h = Y.Height();
      Z.SetSize(h,dimc);
      if (dim == 3)
      {
         for (int i = 0; i<h; i++)
         {
            Z(i,0) = x(2) * Y(i,1) - x(1) * Y(i,2);
            Z(i,1) = x(0) * Y(i,2) - x(2) * Y(i,0);
            Z(i,2) = x(1) * Y(i,0) - x(0) * Y(i,1);
         }
      }
      else
      {
         for (int i = 0; i<h; i++)
         {
            Z(i,0) = x(1) * Y(i,0) - x(0) * Y(i,1);
         }
      }
   }

public:
   TangentTraceIntegrator() { }
   void AssembleTraceFaceMatrix(int elem,
                                const FiniteElement &trial_face_fe,
                                const FiniteElement &test_fe,
                                FaceElementTransformations &Trans,
                                DenseMatrix &elmat);
};

/** Abstract class to serve as a base for local interpolators to be used in the
    DiscreteLinearOperator class. */
class DiscreteInterpolator : public BilinearFormIntegrator { };


/** Class for constructing the gradient as a DiscreteLinearOperator from an
    H1-conforming space to an H(curl)-conforming space. The range space can be
    vector L2 space as well. */
class GradientInterpolator : public DiscreteInterpolator
{
public:
   GradientInterpolator() : dofquad_fe(NULL) { }
   virtual ~GradientInterpolator() { delete dofquad_fe; }

   virtual void AssembleElementMatrix2(const FiniteElement &h1_fe,
                                       const FiniteElement &nd_fe,
                                       ElementTransformation &Trans,
                                       DenseMatrix &elmat)
   { nd_fe.ProjectGrad(h1_fe, Trans, elmat); }

   using BilinearFormIntegrator::AssemblePA;

   /** @brief Setup method for PA data.

       @param[in] trial_fes   H1 Lagrange space
       @param[in] test_fes    H(curl) Nedelec space
    */
   virtual void AssemblePA(const FiniteElementSpace &trial_fes,
                           const FiniteElementSpace &test_fes);

   virtual void AddMultPA(const Vector &x, Vector &y) const;
   virtual void AddMultTransposePA(const Vector &x, Vector &y) const;

private:
   /// 1D finite element that generates and owns the 1D DofToQuad maps below
   FiniteElement * dofquad_fe;

   bool B_id; // is the B basis operator (maps_C_C) the identity?
   const DofToQuad *maps_C_C; // one-d map with Lobatto rows, Lobatto columns
   const DofToQuad *maps_O_C; // one-d map with Legendre rows, Lobatto columns
   int dim, ne, o_dofs1D, c_dofs1D;
};


/** Class for constructing the identity map as a DiscreteLinearOperator. This
    is the discrete embedding matrix when the domain space is a subspace of
    the range space. Otherwise, a dof projection matrix is constructed. */
class IdentityInterpolator : public DiscreteInterpolator
{
public:
   virtual void AssembleElementMatrix2(const FiniteElement &dom_fe,
                                       const FiniteElement &ran_fe,
                                       ElementTransformation &Trans,
                                       DenseMatrix &elmat)
   { ran_fe.Project(dom_fe, Trans, elmat); }

   using BilinearFormIntegrator::AssemblePA;

   virtual void AssemblePA(const FiniteElementSpace &trial_fes,
                           const FiniteElementSpace &test_fes);

   virtual void AddMultPA(const Vector &x, Vector &y) const;
   virtual void AddMultTransposePA(const Vector &x, Vector &y) const;

private:
   /// 1D finite element that generates and owns the 1D DofToQuad maps below
   FiniteElement * dofquad_fe;

   const DofToQuad *maps_C_C; // one-d map with Lobatto rows, Lobatto columns
   const DofToQuad *maps_O_C; // one-d map with Legendre rows, Lobatto columns
   int dim, ne, o_dofs1D, c_dofs1D;

   Vector pa_data;
};


/** Class for constructing the (local) discrete curl matrix which can be used
    as an integrator in a DiscreteLinearOperator object to assemble the global
    discrete curl matrix. */
class CurlInterpolator : public DiscreteInterpolator
{
public:
   virtual void AssembleElementMatrix2(const FiniteElement &dom_fe,
                                       const FiniteElement &ran_fe,
                                       ElementTransformation &Trans,
                                       DenseMatrix &elmat)
   { ran_fe.ProjectCurl(dom_fe, Trans, elmat); }
};


/** Class for constructing the (local) discrete divergence matrix which can
    be used as an integrator in a DiscreteLinearOperator object to assemble
    the global discrete divergence matrix.

    Note: Since the dofs in the L2_FECollection are nodal values, the local
    discrete divergence matrix (with an RT-type domain space) will depend on
    the transformation. On the other hand, the local matrix returned by
    VectorFEDivergenceIntegrator is independent of the transformation. */
class DivergenceInterpolator : public DiscreteInterpolator
{
public:
   virtual void AssembleElementMatrix2(const FiniteElement &dom_fe,
                                       const FiniteElement &ran_fe,
                                       ElementTransformation &Trans,
                                       DenseMatrix &elmat)
   { ran_fe.ProjectDiv(dom_fe, Trans, elmat); }
};


/** A trace face interpolator class for interpolating the normal component of
    the domain space, e.g. vector H1, into the range space, e.g. the trace of
    RT which uses FiniteElement::INTEGRAL map type. */
class NormalInterpolator : public DiscreteInterpolator
{
public:
   virtual void AssembleElementMatrix2(const FiniteElement &dom_fe,
                                       const FiniteElement &ran_fe,
                                       ElementTransformation &Trans,
                                       DenseMatrix &elmat);
};

/** Interpolator of a scalar coefficient multiplied by a scalar field onto
    another scalar field. Note that this can produce inaccurate fields unless
    the target is sufficiently high order. */
class ScalarProductInterpolator : public DiscreteInterpolator
{
public:
   ScalarProductInterpolator(Coefficient & sc) : Q(&sc) { }

   virtual void AssembleElementMatrix2(const FiniteElement &dom_fe,
                                       const FiniteElement &ran_fe,
                                       ElementTransformation &Trans,
                                       DenseMatrix &elmat);

protected:
   Coefficient *Q;
};

/** Interpolator of a scalar coefficient multiplied by a vector field onto
    another vector field. Note that this can produce inaccurate fields unless
    the target is sufficiently high order. */
class ScalarVectorProductInterpolator : public DiscreteInterpolator
{
public:
   ScalarVectorProductInterpolator(Coefficient & sc)
      : Q(&sc) { }

   virtual void AssembleElementMatrix2(const FiniteElement &dom_fe,
                                       const FiniteElement &ran_fe,
                                       ElementTransformation &Trans,
                                       DenseMatrix &elmat);
protected:
   Coefficient *Q;
};

/** Interpolator of a vector coefficient multiplied by a scalar field onto
    another vector field. Note that this can produce inaccurate fields unless
    the target is sufficiently high order. */
class VectorScalarProductInterpolator : public DiscreteInterpolator
{
public:
   VectorScalarProductInterpolator(VectorCoefficient & vc)
      : VQ(&vc) { }

   virtual void AssembleElementMatrix2(const FiniteElement &dom_fe,
                                       const FiniteElement &ran_fe,
                                       ElementTransformation &Trans,
                                       DenseMatrix &elmat);
protected:
   VectorCoefficient *VQ;
};

/** Interpolator of the 2D cross product between a vector coefficient and an
    H(curl)-conforming field onto an L2-conforming field. */
class ScalarCrossProductInterpolator : public DiscreteInterpolator
{
public:
   ScalarCrossProductInterpolator(VectorCoefficient & vc)
      : VQ(&vc) { }

   virtual void AssembleElementMatrix2(const FiniteElement &nd_fe,
                                       const FiniteElement &l2_fe,
                                       ElementTransformation &Trans,
                                       DenseMatrix &elmat);
protected:
   VectorCoefficient *VQ;
};

/** Interpolator of the cross product between a vector coefficient and an
    H(curl)-conforming field onto an H(div)-conforming field. The range space
    can also be vector L2. */
class VectorCrossProductInterpolator : public DiscreteInterpolator
{
public:
   VectorCrossProductInterpolator(VectorCoefficient & vc)
      : VQ(&vc) { }

   virtual void AssembleElementMatrix2(const FiniteElement &nd_fe,
                                       const FiniteElement &rt_fe,
                                       ElementTransformation &Trans,
                                       DenseMatrix &elmat);
protected:
   VectorCoefficient *VQ;
};

/** Interpolator of the inner product between a vector coefficient and an
    H(div)-conforming field onto an L2-conforming field. The range space can
    also be H1. */
class VectorInnerProductInterpolator : public DiscreteInterpolator
{
public:
   VectorInnerProductInterpolator(VectorCoefficient & vc) : VQ(&vc) { }

   virtual void AssembleElementMatrix2(const FiniteElement &rt_fe,
                                       const FiniteElement &l2_fe,
                                       ElementTransformation &Trans,
                                       DenseMatrix &elmat);
protected:
   VectorCoefficient *VQ;
};



// PA Diffusion Assemble 2D kernel
template<const int T_SDIM>
void PADiffusionSetup2D(const int Q1D,
                        const int coeffDim,
                        const int NE,
                        const Array<double> &w,
                        const Vector &j,
                        const Vector &c,
                        Vector &d);

}
#endif<|MERGE_RESOLUTION|>--- conflicted
+++ resolved
@@ -2778,14 +2778,11 @@
    virtual void AssembleElementMatrix(const FiniteElement &el,
                                       ElementTransformation &Trans,
                                       DenseMatrix &elmat);
-<<<<<<< HEAD
    virtual void AssembleElementMatrix2(const FiniteElement &trial_fe,
                                        const FiniteElement &test_fe,
                                        ElementTransformation &Trans,
                                        DenseMatrix &elmat);
-=======
    const Coefficient *GetCoefficient() const { return Q; }
->>>>>>> b4fa1aa4
 };
 
 /** Integrator for
