// Copyright (c) 2010-2020, Lawrence Livermore National Security, LLC. Produced
// at the Lawrence Livermore National Laboratory. All Rights reserved. See files
// LICENSE and NOTICE for details. LLNL-CODE-806117.
//
// This file is part of the MFEM library. For more information and source code
// availability visit https://mfem.org.
//
// MFEM is free software; you can redistribute it and/or modify it under the
// terms of the BSD-3 license. We welcome feedback and contributions, see file
// CONTRIBUTING.md for details.

#ifndef MFEM_FE
#define MFEM_FE

#include "../config/config.hpp"
#include "../general/array.hpp"
#include "../linalg/linalg.hpp"
#include "intrules.hpp"
#include "geom.hpp"

#include <map>

namespace mfem
{

/// Possible basis types. Note that not all elements can use all BasisType(s).
class BasisType
{
public:
   enum
   {
      Invalid         = -1,
      GaussLegendre   = 0,  ///< Open type
      GaussLobatto    = 1,  ///< Closed type
      Positive        = 2,  ///< Bernstein polynomials
      OpenUniform     = 3,  ///< Nodes: x_i = (i+1)/(n+1), i=0,...,n-1
      ClosedUniform   = 4,  ///< Nodes: x_i = i/(n-1),     i=0,...,n-1
      OpenHalfUniform = 5,  ///< Nodes: x_i = (i+1/2)/n,   i=0,...,n-1
      Serendipity     = 6,  ///< Serendipity basis (squares / cubes)
      NumBasisTypes   = 7   /**< Keep track of maximum types to prevent
                                 hard-coding */
   };
   /** @brief If the input does not represents a valid BasisType, abort with an
       error; otherwise return the input. */
   static int Check(int b_type)
   {
      MFEM_VERIFY(0 <= b_type && b_type < NumBasisTypes,
                  "unknown BasisType: " << b_type);
      return b_type;
   }
   /** @brief If the input does not represents a valid nodal BasisType, abort
       with an error; otherwise return the input. */
   static int CheckNodal(int b_type)
   {
      MFEM_VERIFY(Check(b_type) != Positive,
                  "invalid nodal BasisType: " << Name(b_type));
      return b_type;
   }
   /** @brief Get the corresponding Quadrature1D constant, when that makes
       sense; otherwise return Quadrature1D::Invalid. */
   static int GetQuadrature1D(int b_type)
   {
      switch (b_type)
      {
         case GaussLegendre:   return Quadrature1D::GaussLegendre;
         case GaussLobatto:    return Quadrature1D::GaussLobatto;
         case Positive:        return Quadrature1D::ClosedUniform; // <-----
         case OpenUniform:     return Quadrature1D::OpenUniform;
         case ClosedUniform:   return Quadrature1D::ClosedUniform;
         case OpenHalfUniform: return Quadrature1D::OpenHalfUniform;
         case Serendipity:     return Quadrature1D::GaussLobatto;
      }
      return Quadrature1D::Invalid;
   }
   /// Return the nodal BasisType corresponding to the Quadrature1D type.
   static int GetNodalBasis(int qpt_type)
   {
      switch (qpt_type)
      {
         case Quadrature1D::GaussLegendre:   return GaussLegendre;
         case Quadrature1D::GaussLobatto:    return GaussLobatto;
         case Quadrature1D::OpenUniform:     return OpenUniform;
         case Quadrature1D::ClosedUniform:   return ClosedUniform;
         case Quadrature1D::OpenHalfUniform: return OpenHalfUniform;
      }
      return Invalid;
   }
   /// Check and convert a BasisType constant to a string identifier.
   static const char *Name(int b_type)
   {
      static const char *name[] =
      {
         "Gauss-Legendre", "Gauss-Lobatto", "Positive (Bernstein)",
         "Open uniform", "Closed uniform", "Open half uniform"
      };
      return name[Check(b_type)];
   }
   /// Check and convert a BasisType constant to a char basis identifier.
   static char GetChar(int b_type)
   {
      static const char ident[] = { 'g', 'G', 'P', 'u', 'U', 'o' };
      return ident[Check(b_type)];
   }
   /// Convert char basis identifier to a BasisType constant.
   static int GetType(char b_ident)
   {
      switch (b_ident)
      {
         case 'g': return GaussLegendre;
         case 'G': return GaussLobatto;
         case 'P': return Positive;
         case 'u': return OpenUniform;
         case 'U': return ClosedUniform;
         case 'o': return OpenHalfUniform;
         case 's': return GaussLobatto;
      }
      MFEM_ABORT("unknown BasisType identifier");
      return -1;
   }
};


/** @brief Structure representing the matrices/tensors needed to evaluate (in
    reference space) the values, gradients, divergences, or curls of a
    FiniteElement at a the quadrature points of a given IntegrationRule. */
/** Object of this type are typically created and owned by the respective
    FiniteElement object. */
class DofToQuad
{
public:
   /// The FiniteElement that created and owns this object.
   /** This pointer is not owned. */
   const class FiniteElement *FE;

   /** @brief IntegrationRule that defines the quadrature points at which the
       basis functions of the #FE are evaluated. */
   /** This pointer is not owned. */
   const IntegrationRule *IntRule;

   /// Type of data stored in the arrays #B, #Bt, #G, and #Gt.
   enum Mode
   {
      /** @brief Full multidimensional representation which does not use tensor
          product structure. The ordering of the degrees of freedom is as
          defined by #FE */
      FULL,

      /** @brief Tensor product representation using 1D matrices/tensors with
          dimensions using 1D number of quadrature points and degrees of
          freedom. */
      /** When representing a vector-valued FiniteElement, two DofToQuad objects
          are used to describe the "closed" and "open" 1D basis functions
          (TODO). */
      TENSOR
   };

   /// Describes the contents of the #B, #Bt, #G, and #Gt arrays, see #Mode.
   Mode mode;

   /** @brief Number of degrees of freedom = number of basis functions. When
       #mode is TENSOR, this is the 1D number. */
   int ndof;

   /** @brief Number of quadrature points. When #mode is TENSOR, this is the 1D
       number. */
   int nqpt;

   /// Basis functions evaluated at quadrature points.
   /** The storage layout is column-major with dimensions:
       - #nqpt x #ndof, for scalar elements, or
       - #nqpt x dim x #ndof, for vector elements, (TODO)

       where

       - dim = dimension of the finite element reference space when #mode is
         FULL, and dim = 1 when #mode is TENSOR. */
   Array<double> B;

   /// Transpose of #B.
   /** The storage layout is column-major with dimensions:
       - #ndof x #nqpt, for scalar elements, or
       - #ndof x #nqpt x dim, for vector elements (TODO). */
   Array<double> Bt;

   /** @brief Gradients/divergences/curls of basis functions evaluated at
       quadrature points. */
   /** The storage layout is column-major with dimensions:
       - #nqpt x dim x #ndof, for scalar elements, or
       - #nqpt x #ndof, for H(div) vector elements (TODO), or
       - #nqpt x cdim x #ndof, for H(curl) vector elements (TODO),

       where

       - dim = dimension of the finite element reference space when #mode is
         FULL, and 1 when #mode is TENSOR,
       - cdim = 1/1/3 in 1D/2D/3D, respectively, when #mode is FULL, and cdim =
         1 when #mode is TENSOR. */
   Array<double> G;

   /// Transpose of #G.
   /** The storage layout is column-major with dimensions:
       - #ndof x #nqpt x dim, for scalar elements, or
       - #ndof x #nqpt, for H(div) vector elements (TODO), or
       - #ndof x #nqpt x cdim, for H(curl) vector elements (TODO). */
   Array<double> Gt;
};


/// Describes the function space on each element
class FunctionSpace
{
public:
   enum
   {
      Pk, ///< Polynomials of order k
      Qk, ///< Tensor products of polynomials of order k
      rQk ///< Refined tensor products of polynomials of order k
   };
};

class ElementTransformation;
class Coefficient;
class VectorCoefficient;
class MatrixCoefficient;
class KnotVector;


// Base and derived classes for finite elements


/// Abstract class for Finite Elements
class FiniteElement
{
protected:
   int Dim;      ///< Dimension of reference space
   Geometry::Type GeomType; ///< Geometry::Type of the reference element
   int FuncSpace, RangeType, MapType,
       DerivType, DerivRangeType, DerivMapType;
   mutable
   int Dof,      ///< Number of degrees of freedom
       Order;    ///< Order/degree of the shape functions
   mutable int Orders[Geometry::MaxDim]; ///< Anisotropic orders
   IntegrationRule Nodes;
#ifndef MFEM_THREAD_SAFE
   mutable DenseMatrix vshape; // Dof x Dim
#endif
   /// Container for all DofToQuad objects created by the FiniteElement.
   /** Multiple DofToQuad objects may be needed when different quadrature rules
       or different DofToQuad::Mode are used. */
   mutable Array<DofToQuad*> dof2quad_array;

public:
   /// Enumeration for RangeType and DerivRangeType
   enum RangeT { SCALAR, VECTOR };

   /** @brief Enumeration for MapType: defines how reference functions are
       mapped to physical space.

       A reference function \f$ \hat u(\hat x) \f$ can be mapped to a function 
      \f$ u(x) \f$ on a general physical element in following where:
       - \f$ x = T(\hat x) \f$ is the image of the reference point \f$ \hat x \f$
       - \f$ J = J(\hat x) \f$ is the Jacobian matrix of the transformation T
       - \f$ w = w(\hat x) = det(J) \f$ is the transformation weight factor for square J
       - \f$ w = w(\hat x) = det(J^t J)^{1/2} \f$ is the transformation weight factor in general
   */
   enum MapT { 
          VALUE,     /**< For scalar fields; preserves point values
                          \f$ u(x) = \hat u(\hat x) \f$ */
          INTEGRAL,  /**< For scalar fields; preserves volume integrals
                          \f$ u(x) = (1/w) \hat u(\hat x) \f$ */
          H_DIV,     /**< For vector fields; preserves surface integrals of the
                          normal component \f$ u(x) = (J/w) \hat u(\hat x) \f$ */
          H_CURL     /**< For vector fields; preserves line integrals of the
                          tangential component 
                          \f$ u(x) = J^{-t} \hat u(\hat x) \f$ (square J), 
                          \f$ u(x) = J(J^t J)^{-1} \hat u(\hat x) \f$ (general J) */
        };

   /** @brief Enumeration for DerivType: defines which derivative method
       is implemented.

       Each FiniteElement class implements up to one type of derivative.  The
       value returned by GetDerivType() indicates which derivative method is
       implemented.
   */
   enum DerivT { 
          NONE, ///< No derivatives implemented
          GRAD, ///< Implements CalcDShape methods
          DIV,  ///< Implements CalcDivShape methods
          CURL  ///< Implements CalcCurlShape methods
        };

   /** @brief Construct FiniteElement with given
       @param D    Reference space dimension
       @param G    Geometry type (of type Geometry::Type)
       @param Do   Number of degrees of freedom in the FiniteElement
       @param O    Order/degree of the FiniteElement
       @param F    FunctionSpace type of the FiniteElement
    */
   FiniteElement(int D, Geometry::Type G, int Do, int O,
                 int F = FunctionSpace::Pk);

   /// Returns the reference space dimension for the finite element
   int GetDim() const { return Dim; }

   /// Returns the Geometry::Type of the reference element
   Geometry::Type GetGeomType() const { return GeomType; }

   /// Returns the number of degrees of freedom in the finite element
   int GetDof() const { return Dof; }

   /** @brief Returns the order of the finite element. In the case of
       anisotropic orders, returns the maximum order. */
   int GetOrder() const { return Order; }

   /** @brief Returns true if the FiniteElement basis *may be using* different
       orders/degrees in different spatial directions. */
   bool HasAnisotropicOrders() const { return Orders[0] != -1; }

   /// Returns an array containing the anisotropic orders/degrees.
   const int *GetAnisotropicOrders() const { return Orders; }

   /// Returns the type of FunctionSpace on the element.
   int Space() const { return FuncSpace; }

   /// Returns the FiniteElement::RangeT of the element, one of {SCALAR, VECTOR}.
   int GetRangeType() const { return RangeType; }

   /** @brief Returns the FiniteElement::RangeT of the element derivative, either 
       SCALAR or VECTOR. */
   int GetDerivRangeType() const { return DerivRangeType; }

   /** @brief Returns the FiniteElement::MapT of the element describing how reference 
       functions are mapped to physical space, one of {VALUE, INTEGRAL  
       H_DIV, H_CURL}. */
   int GetMapType() const { return MapType; }


   /** @brief Returns the FiniteElement::MapT of the element describing how reference 
       functions are mapped to physical space, one of {VALUE, INTEGRAL  
       H_DIV, H_CURL}. */
   int GetDerivType() const { return DerivType; }

   /** @brief Returns the FiniteElement::MapT of the element describing how reference 
       function derivatives are mapped to physical space, one of {VALUE,   
       INTEGRAL, H_DIV, H_CURL}. */
   int GetDerivMapType() const { return DerivMapType; }

   /** @brief Evaluate the values of all shape functions of a scalar finite
       element in reference space at the given point @a ip. */
   /** The size (#Dof) of the result Vector @a shape must be set in advance. */
   virtual void CalcShape(const IntegrationPoint &ip,
                          Vector &shape) const = 0;

   /** @brief Evaluate the values of all shape functions of a scalar finite
       element in physical space at the point described by @a Trans. */
   /** The size (#Dof) of the result Vector @a shape must be set in advance. */
   void CalcPhysShape(ElementTransformation &Trans, Vector &shape) const;

   /** @brief Evaluate the gradients of all shape functions of a scalar finite
       element in reference space at the given point @a ip. */
   /** Each row of the result DenseMatrix @a dshape contains the derivatives of
       one shape function. The size (#Dof x #Dim) of @a dshape must be set in
       advance.  */
   virtual void CalcDShape(const IntegrationPoint &ip,
                           DenseMatrix &dshape) const = 0;

   /** @brief Evaluate the gradients of all shape functions of a scalar finite
       element in physical space at the point described by @a Trans. */
   /** Each row of the result DenseMatrix @a dshape contains the derivatives of
       one shape function. The size (#Dof x SDim) of @a dshape must be set in
       advance, where SDim >= #Dim is the physical space dimension as described
       by @a Trans. */
   void CalcPhysDShape(ElementTransformation &Trans, DenseMatrix &dshape) const;

   /// Get a const reference to the nodes of the element
   const IntegrationRule & GetNodes() const { return Nodes; }

   // virtual functions for finite elements on vector spaces

   /** @brief Evaluate the values of all shape functions of a *vector* finite
       element in reference space at the given point @a ip. */
   /** Each row of the result DenseMatrix @a shape contains the components of
       one vector shape function. The size (#Dof x #Dim) of @a shape must be set
       in advance. */
   virtual void CalcVShape(const IntegrationPoint &ip,
                           DenseMatrix &shape) const;

   /** @brief Evaluate the values of all shape functions of a *vector* finite
       element in physical space at the point described by @a Trans. */
   /** Each row of the result DenseMatrix @a shape contains the components of
       one vector shape function. The size (#Dof x SDim) of @a shape must be set
       in advance, where SDim >= #Dim is the physical space dimension as
       described by @a Trans. */
   virtual void CalcVShape(ElementTransformation &Trans,
                           DenseMatrix &shape) const;

   /// Equivalent to the CalcVShape() method with the same arguments.
   void CalcPhysVShape(ElementTransformation &Trans, DenseMatrix &shape) const
   { CalcVShape(Trans, shape); }

   /** @brief Evaluate the divergence of all shape functions of a *vector*
       finite element in reference space at the given point @a ip. */
   /** The size (#Dof) of the result Vector @a divshape must be set in advance.
    */
   virtual void CalcDivShape(const IntegrationPoint &ip,
                             Vector &divshape) const;

   /** @brief Evaluate the divergence of all shape functions of a *vector*
       finite element in physical space at the point described by @a Trans. */
   /** The size (#Dof) of the result Vector @a divshape must be set in advance.
    */
   void CalcPhysDivShape(ElementTransformation &Trans, Vector &divshape) const;

   /** @brief Evaluate the curl of all shape functions of a *vector* finite
       element in reference space at the given point @a ip. */
   /** Each row of the result DenseMatrix @a curl_shape contains the components
       of the curl of one vector shape function. The size (#Dof x CDim) of
       @a curl_shape must be set in advance, where CDim = 3 for #Dim = 3 and
       CDim = 1 for #Dim = 2. */
   virtual void CalcCurlShape(const IntegrationPoint &ip,
                              DenseMatrix &curl_shape) const;

   /** @brief Evaluate the curl of all shape functions of a *vector* finite
       element in physical space at the point described by @a Trans. */
   /** Each row of the result DenseMatrix @a curl_shape contains the components
       of the curl of one vector shape function. The size (#Dof x CDim) of
       @a curl_shape must be set in advance, where CDim = 3 for #Dim = 3 and
       CDim = 1 for #Dim = 2. */
   void CalcPhysCurlShape(ElementTransformation &Trans,
                          DenseMatrix &curl_shape) const;

   /** @brief Get the dofs associated with the given @a face.  
       @a *dofs is set to an internal array of the local dofc on the 
       face, while *ndofs is set to the number of dofs on that face.
   */
   virtual void GetFaceDofs(int face, int **dofs, int *ndofs) const;

   /** @brief Evaluate the Hessians of all shape functions of a scalar finite
       element in reference space at the given point @a ip. */
   /** Each row of the result DenseMatrix @a Hessian contains upper triangular
       part of the Hessian of one shape function.
       The order in 2D is {u_xx, u_xy, u_yy}.
       The size (#Dof x (#Dim (#Dim-1)/2) of @a Hessian must be set in advance.*/
   virtual void CalcHessian (const IntegrationPoint &ip,
                             DenseMatrix &Hessian) const;

   /** @brief Evaluate the Hessian of all shape functions of a scalar finite
       element in reference space at the given point @a ip. */
   /** The size (#Dof, #Dim*(#Dim+1)/2) of @a Hessian must be set in advance. */
   virtual void CalcPhysHessian(ElementTransformation &Trans,
                                DenseMatrix& Hessian) const;

   /** @brief Evaluate the Laplacian of all shape functions of a scalar finite
       element in reference space at the given point @a ip. */
   /** The size (#Dof) of @a Laplacian must be set in advance. */
   virtual void CalcPhysLaplacian(ElementTransformation &Trans,
                                  Vector& Laplacian) const;

   virtual void CalcPhysLinLaplacian(ElementTransformation &Trans,
                                     Vector& Laplacian) const;

   /** @brief Return the local interpolation matrix @a I (Dof x Dof) where the
       fine element is the image of the base geometry under the given
       transformation. */
   virtual void GetLocalInterpolation(ElementTransformation &Trans,
                                      DenseMatrix &I) const;

   /** @brief Return a local restriction matrix @a R (Dof x Dof) mapping fine
       dofs to coarse dofs.

       The fine element is the image of the base geometry under the given
       transformation, @a Trans.

       The assumption in this method is that a subset of the coarse dofs can be
       expressed only in terms of the dofs of the given fine element.

       Rows in @a R corresponding to coarse dofs that cannot be expressed in
       terms of the fine dofs will be marked as invalid by setting the first
       entry (column 0) in the row to infinity().

       This method assumes that the dimensions of @a R are set before it is
       called. */
   virtual void GetLocalRestriction(ElementTransformation &Trans,
                                    DenseMatrix &R) const;

   /** @brief Return interpolation matrix, @a I, which maps dofs from a coarse
       element, @a fe, to the fine dofs on @a this finite element. */
   /** @a Trans represents the mapping from the reference element of @a this
       element into a subset of the reference space of the element @a fe, thus
       allowing the "coarse" FiniteElement to be different from the "fine"
       FiniteElement as when h-refinement is combined with p-refinement or
       p-derefinement. It is assumed that both finite elements use the same
       FiniteElement::MapT. */
   virtual void GetTransferMatrix(const FiniteElement &fe,
                                  ElementTransformation &Trans,
                                  DenseMatrix &I) const;

   /** @brief Given a coefficient and a transformation, compute its projection
       (approximation) in the local finite dimensional space in terms
       of the degrees of freedom. */
   virtual void Project (Coefficient &coeff,
                         ElementTransformation &Trans, Vector &dofs) const;

   /** @brief Given a vector coefficient and a transformation, compute its
       projection (approximation) in the local finite dimensional space
       in terms of the degrees of freedom. (VectorFiniteElements) */
   virtual void Project (VectorCoefficient &vc,
                         ElementTransformation &Trans, Vector &dofs) const;

   /** @brief Given a matrix coefficient and a transformation, compute an approximation
       ("projection") in the local finite dimensional space in terms of the
       degrees of freedom. For VectorFiniteElements, the rows of the coefficient
       are projected in the vector space. */
   virtual void ProjectMatrixCoefficient(
      MatrixCoefficient &mc, ElementTransformation &T, Vector &dofs) const;

   /** @brief Project a delta function centered on the given @a vertex in
       the local finite dimensional space represented by the @a dofs. */
   virtual void ProjectDelta(int vertex, Vector &dofs) const;

   /** @brief Compute the embedding/projection matrix from the given FiniteElement
       onto 'this' FiniteElement. The ElementTransformation is included to
       support cases when the projection depends on it. */
   virtual void Project(const FiniteElement &fe, ElementTransformation &Trans,
                        DenseMatrix &I) const;

   /** @brief Compute the discrete gradient matrix from the given FiniteElement onto
       'this' FiniteElement. The ElementTransformation is included to support
       cases when the matrix depends on it. */
   virtual void ProjectGrad(const FiniteElement &fe,
                            ElementTransformation &Trans,
                            DenseMatrix &grad) const;

   /** @brief Compute the discrete curl matrix from the given FiniteElement onto
       'this' FiniteElement. The ElementTransformation is included to support
       cases when the matrix depends on it. */
   virtual void ProjectCurl(const FiniteElement &fe,
                            ElementTransformation &Trans,
                            DenseMatrix &curl) const;

   /** @brief Compute the discrete divergence matrix from the given FiniteElement onto
       'this' FiniteElement. The ElementTransformation is included to support
       cases when the matrix depends on it. */
   virtual void ProjectDiv(const FiniteElement &fe,
                           ElementTransformation &Trans,
                           DenseMatrix &div) const;

   /** Return a DofToQuad structure corresponding to the given IntegrationRule
       using the given DofToQuad::Mode. */
   /** See the documentation for DofToQuad for more details. */
   virtual const DofToQuad &GetDofToQuad(const IntegrationRule &ir,
                                         DofToQuad::Mode mode) const;
   /// Deconstruct the FiniteElement
   virtual ~FiniteElement();

   /** @brief Return true if the BasisType of @a b_type is closed 
       (has Quadrature1D points on the boundary). */
   static bool IsClosedType(int b_type)
   {
      const int q_type = BasisType::GetQuadrature1D(b_type);
      return ((q_type != Quadrature1D::Invalid) &&
              (Quadrature1D::CheckClosed(q_type) != Quadrature1D::Invalid));
   }

   /** @brief Return true if the BasisType of @a b_type is open 
       (doesn't have Quadrature1D points on the boundary). */
   static bool IsOpenType(int b_type)
   {
      const int q_type = BasisType::GetQuadrature1D(b_type);
      return ((q_type != Quadrature1D::Invalid) &&
              (Quadrature1D::CheckOpen(q_type) != Quadrature1D::Invalid));
   }

   /** @brief Ensure that the BasisType of @a b_type is closed 
       (has Quadrature1D points on the boundary). */
   static int VerifyClosed(int b_type)
   {
      MFEM_VERIFY(IsClosedType(b_type),
                  "invalid closed basis type: " << b_type);
      return b_type;
   }

   /** @brief Ensure that the BasisType of @a b_type is open 
       (doesn't have Quadrature1D points on the boundary). */   
   static int VerifyOpen(int b_type)
   {
      MFEM_VERIFY(IsOpenType(b_type), "invalid open basis type: " << b_type);
      return b_type;
   }

   /** @brief Ensure that the BasisType of @a b_type nodal 
       (satisfies the interpolation property). */ 
   static int VerifyNodal(int b_type)
   {
      return BasisType::CheckNodal(b_type);
   }
};

class ScalarFiniteElement : public FiniteElement
{
protected:
#ifndef MFEM_THREAD_SAFE
   mutable Vector c_shape;
#endif

   static const ScalarFiniteElement &CheckScalarFE(const FiniteElement &fe)
   {
      if (fe.GetRangeType() != SCALAR)
      { mfem_error("'fe' must be a ScalarFiniteElement"); }
      return static_cast<const ScalarFiniteElement &>(fe);
   }

   const DofToQuad &GetTensorDofToQuad(const class TensorBasisElement &tb,
                                       const IntegrationRule &ir,
                                       DofToQuad::Mode mode) const;

public:
   /** @brief Construct FiniteElement with given
       @param D    Reference space dimension
       @param G    Geometry type (of type Geometry::Type)
       @param Do   Number of degrees of freedom in the FiniteElement
       @param O    Order/degree of the FiniteElement
       @param F    FunctionSpace type of the FiniteElement
    */  
   ScalarFiniteElement(int D, Geometry::Type G, int Do, int O,
                       int F = FunctionSpace::Pk)
#ifdef MFEM_THREAD_SAFE
      : FiniteElement(D, G, Do, O, F)
   { DerivType = GRAD; DerivRangeType = VECTOR; DerivMapType = H_CURL; }
#else
      : FiniteElement(D, G, Do, O, F), c_shape(Dof)
   { DerivType = GRAD; DerivRangeType = VECTOR; DerivMapType = H_CURL; }
#endif

   /** @brief Set the FiniteElement::MapT of the element to either VALUE or INTEGRAL.
       Also sets the FiniteElement::DerivT to GRAD if the FiniteElement::MapT is VALUE. */
   void SetMapType(int M)
   {
      MFEM_VERIFY(M == VALUE || M == INTEGRAL, "unknown MapType");
      MapType = M;
      DerivType = (M == VALUE) ? GRAD : NONE;
   }


   /** @brief Get the matrix @a I that defines nodal interpolation  
       @a between this element and the refined element @a fine_fe. */
   void NodalLocalInterpolation(ElementTransformation &Trans,
                                DenseMatrix &I,
                                const ScalarFiniteElement &fine_fe) const;

   /** @brief Get matrix @a I "Interpolation" defined through local 
       L2-projection in the space defined by the @a fine_fe.  */
   /** If the "fine" elements cannot represent all basis functions of the
       "coarse" element, then boundary values from different sub-elements are
       generally different. */
   void ScalarLocalInterpolation(ElementTransformation &Trans,
                                 DenseMatrix &I,
                                 const ScalarFiniteElement &fine_fe) const;

   virtual const DofToQuad &GetDofToQuad(const IntegrationRule &ir,
                                         DofToQuad::Mode mode) const;
};

class NodalFiniteElement : public ScalarFiniteElement
{
protected:
   void ProjectCurl_2D(const FiniteElement &fe,
                       ElementTransformation &Trans,
                       DenseMatrix &curl) const;

public:
   /** @brief Construct FiniteElement with given
       @param D    Reference space dimension
       @param G    Geometry type (of type Geometry::Type)
       @param Do   Number of degrees of freedom in the FiniteElement
       @param O    Order/degree of the FiniteElement
       @param F    FunctionSpace type of the FiniteElement
   */
   NodalFiniteElement(int D, Geometry::Type G, int Do, int O,
                      int F = FunctionSpace::Pk)
      : ScalarFiniteElement(D, G, Do, O, F) { }

   virtual void GetLocalInterpolation(ElementTransformation &Trans,
                                      DenseMatrix &I) const
   { NodalLocalInterpolation(Trans, I, *this); }

   virtual void GetLocalRestriction(ElementTransformation &Trans,
                                    DenseMatrix &R) const;

   virtual void GetTransferMatrix(const FiniteElement &fe,
                                  ElementTransformation &Trans,
                                  DenseMatrix &I) const
   { CheckScalarFE(fe).NodalLocalInterpolation(Trans, I, *this); }

   virtual void Project (Coefficient &coeff,
                         ElementTransformation &Trans, Vector &dofs) const;

   virtual void Project (VectorCoefficient &vc,
                         ElementTransformation &Trans, Vector &dofs) const;

   // (mc.height x mc.width) @ DOFs -> (Dof x mc.width x mc.height) in dofs
   virtual void ProjectMatrixCoefficient(
      MatrixCoefficient &mc, ElementTransformation &T, Vector &dofs) const;

   virtual void Project(const FiniteElement &fe, ElementTransformation &Trans,
                        DenseMatrix &I) const;

   virtual void ProjectGrad(const FiniteElement &fe,
                            ElementTransformation &Trans,
                            DenseMatrix &grad) const;

   virtual void ProjectDiv(const FiniteElement &fe,
                           ElementTransformation &Trans,
                           DenseMatrix &div) const;
};


class PositiveFiniteElement : public ScalarFiniteElement
{
public:
   /** @brief Construct FiniteElement with given
       @param D    Reference space dimension
       @param G    Geometry type (of type Geometry::Type)
       @param Do   Number of degrees of freedom in the FiniteElement
       @param O    Order/degree of the FiniteElement
       @param F    FunctionSpace type of the FiniteElement
   */  
   PositiveFiniteElement(int D, Geometry::Type G, int Do, int O,
                         int F = FunctionSpace::Pk) :
      ScalarFiniteElement(D, G, Do, O, F)
   { }

   virtual void GetLocalInterpolation(ElementTransformation &Trans,
                                      DenseMatrix &I) const
   { ScalarLocalInterpolation(Trans, I, *this); }

   virtual void GetTransferMatrix(const FiniteElement &fe,
                                  ElementTransformation &Trans,
                                  DenseMatrix &I) const
   { CheckScalarFE(fe).ScalarLocalInterpolation(Trans, I, *this); }

   using FiniteElement::Project;

   // Low-order monotone "projection" (actually it is not a projection): the
   // dofs are set to be the Coefficient values at the nodes.
   virtual void Project(Coefficient &coeff,
                        ElementTransformation &Trans, Vector &dofs) const;

   virtual void Project (VectorCoefficient &vc,
                         ElementTransformation &Trans, Vector &dofs) const;

   virtual void Project(const FiniteElement &fe, ElementTransformation &Trans,
                        DenseMatrix &I) const;
};

/** Abstract base clase for finite elements whose basis functions are
    vector valued. */
class VectorFiniteElement : public FiniteElement
{
   // Hide the scalar functions CalcShape and CalcDShape.
private:
   /// Overrides the scalar CalcShape function to print an error.
   virtual void CalcShape(const IntegrationPoint &ip,
                          Vector &shape) const;

   /// Overrides the scalar CalcDShape function to print an error.
   virtual void CalcDShape(const IntegrationPoint &ip,
                           DenseMatrix &dshape) const;

protected:
#ifndef MFEM_THREAD_SAFE
   mutable DenseMatrix J, Jinv;
   mutable DenseMatrix curlshape, curlshape_J;
#endif
   void SetDerivMembers();

   void CalcVShape_RT(ElementTransformation &Trans,
                      DenseMatrix &shape) const;

   void CalcVShape_ND(ElementTransformation &Trans,
                      DenseMatrix &shape) const;

   void Project_RT(const double *nk, const Array<int> &d2n,
                   VectorCoefficient &vc, ElementTransformation &Trans,
                   Vector &dofs) const;

   // project the rows of the matrix coefficient in an RT space
   void ProjectMatrixCoefficient_RT(
      const double *nk, const Array<int> &d2n,
      MatrixCoefficient &mc, ElementTransformation &T, Vector &dofs) const;

   void Project_RT(const double *nk, const Array<int> &d2n,
                   const FiniteElement &fe, ElementTransformation &Trans,
                   DenseMatrix &I) const;

   // rotated gradient in 2D
   void ProjectGrad_RT(const double *nk, const Array<int> &d2n,
                       const FiniteElement &fe, ElementTransformation &Trans,
                       DenseMatrix &grad) const;

   // Compute the curl as a discrete operator from ND FE (fe) to ND FE (this).
   // The natural FE for the range is RT, so this is an approximation.
   void ProjectCurl_ND(const double *tk, const Array<int> &d2t,
                       const FiniteElement &fe, ElementTransformation &Trans,
                       DenseMatrix &curl) const;

   void ProjectCurl_RT(const double *nk, const Array<int> &d2n,
                       const FiniteElement &fe, ElementTransformation &Trans,
                       DenseMatrix &curl) const;

   void Project_ND(const double *tk, const Array<int> &d2t,
                   VectorCoefficient &vc, ElementTransformation &Trans,
                   Vector &dofs) const;

   /// project the rows of the matrix coefficient in an ND space
   void ProjectMatrixCoefficient_ND(
      const double *tk, const Array<int> &d2t,
      MatrixCoefficient &mc, ElementTransformation &T, Vector &dofs) const;

   void Project_ND(const double *tk, const Array<int> &d2t,
                   const FiniteElement &fe, ElementTransformation &Trans,
                   DenseMatrix &I) const;

   void ProjectGrad_ND(const double *tk, const Array<int> &d2t,
                       const FiniteElement &fe, ElementTransformation &Trans,
                       DenseMatrix &grad) const;

   void LocalInterpolation_RT(const VectorFiniteElement &cfe,
                              const double *nk, const Array<int> &d2n,
                              ElementTransformation &Trans,
                              DenseMatrix &I) const;

   void LocalInterpolation_ND(const VectorFiniteElement &cfe,
                              const double *tk, const Array<int> &d2t,
                              ElementTransformation &Trans,
                              DenseMatrix &I) const;

   void LocalRestriction_RT(const double *nk, const Array<int> &d2n,
                            ElementTransformation &Trans,
                            DenseMatrix &R) const;

   void LocalRestriction_ND(const double *tk, const Array<int> &d2t,
                            ElementTransformation &Trans,
                            DenseMatrix &R) const;

   static const VectorFiniteElement &CheckVectorFE(const FiniteElement &fe)
   {
      if (fe.GetRangeType() != VECTOR)
      { mfem_error("'fe' must be a VectorFiniteElement"); }
      return static_cast<const VectorFiniteElement &>(fe);
   }

public:
   VectorFiniteElement (int D, Geometry::Type G, int Do, int O, int M,
                        int F = FunctionSpace::Pk) :
#ifdef MFEM_THREAD_SAFE
      FiniteElement(D, G, Do, O, F)
   { RangeType = VECTOR; MapType = M; SetDerivMembers(); }
#else
      FiniteElement(D, G, Do, O, F), Jinv(D)
   { RangeType = VECTOR; MapType = M; SetDerivMembers(); }
#endif
};

/// A 0D point finite element
class PointFiniteElement : public NodalFiniteElement
{
public:
   /// Construct the FiniteElement
   PointFiniteElement();

   virtual void CalcShape(const IntegrationPoint &ip, Vector &shape) const;

   virtual void CalcDShape(const IntegrationPoint &ip,
                           DenseMatrix &dshape) const;
};

/// A 1D linear element with nodes on the endpoints
class Linear1DFiniteElement : public NodalFiniteElement
{
public:
   /// Construct the FiniteElement
   Linear1DFiniteElement();

   /** virtual function which evaluates the values of all
       shape functions at a given point ip and stores
       them in the vector shape of dimension Dof (2) */
   virtual void CalcShape(const IntegrationPoint &ip, Vector &shape) const;

   /** virtual function which evaluates the derivatives of all
       shape functions at a given point ip and stores them in
       the matrix dshape (Dof x Dim) (2 x 1) so that each row
       contains the derivative of one shape function */
   virtual void CalcDShape(const IntegrationPoint &ip,
                           DenseMatrix &dshape) const;
};

/// A 2D linear element on triangle with nodes at the vertices of the triangle
class Linear2DFiniteElement : public NodalFiniteElement
{
public:
   /// Construct the FiniteElement
   Linear2DFiniteElement();

   /** virtual function which evaluates the values of all
       shape functions at a given point ip and stores
       them in the vector shape of dimension Dof (3) */
   virtual void CalcShape(const IntegrationPoint &ip, Vector &shape) const;

   /** virtual function which evaluates the values of all
       partial derivatives of all shape functions at a given
       point ip and stores them in the matrix dshape (Dof x Dim) (3 x 2)
       so that each row contains the derivatives of one shape function */
   virtual void CalcDShape(const IntegrationPoint &ip,
                           DenseMatrix &dshape) const;
   virtual void ProjectDelta(int vertex, Vector &dofs) const
   { dofs = 0.0; dofs(vertex) = 1.0; }
};

/// A 2D bi-linear element on a square with nodes at the vertices of the square
class BiLinear2DFiniteElement : public NodalFiniteElement
{
public:
   /// Construct the FiniteElement
   BiLinear2DFiniteElement();

   /** virtual function which evaluates the values of all
       shape functions at a given point ip and stores
       them in the vector shape of dimension Dof (4) */
   virtual void CalcShape(const IntegrationPoint &ip, Vector &shape) const;

   /** virtual function which evaluates the values of all
       partial derivatives of all shape functions at a given
       point ip and stores them in the matrix dshape (Dof x Dim) (4 x 2)
       so that each row contains the derivatives of one shape function */
   virtual void CalcDShape(const IntegrationPoint &ip,
                           DenseMatrix &dshape) const;
   virtual void CalcHessian (const IntegrationPoint &ip,
                             DenseMatrix &h) const;
   virtual void ProjectDelta(int vertex, Vector &dofs) const
   { dofs = 0.0; dofs(vertex) = 1.0; } // { dofs = 1.0; }
};

/// A linear element on a triangle with nodes at the 3 "Gaussian" points
class GaussLinear2DFiniteElement : public NodalFiniteElement
{
public:
   /// Construct the FiniteElement
   GaussLinear2DFiniteElement();
   virtual void CalcShape(const IntegrationPoint &ip, Vector &shape) const;
   virtual void CalcDShape(const IntegrationPoint &ip,
                           DenseMatrix &dshape) const;
   virtual void ProjectDelta(int vertex, Vector &dofs) const;
};

/// A 2D bi-linear element on a square with nodes at the "Gaussian" points
class GaussBiLinear2DFiniteElement : public NodalFiniteElement
{
private:
   static const double p[2];

public:
   /// Construct the FiniteElement
   GaussBiLinear2DFiniteElement();
   virtual void CalcShape(const IntegrationPoint &ip, Vector &shape) const;
   virtual void CalcDShape(const IntegrationPoint &ip,
                           DenseMatrix &dshape) const;
   virtual void ProjectDelta(int vertex, Vector &dofs) const;
};

/** @brief A  2D linear element on a square with 3 nodes at the 
    vertices of the lower left triangle */
class P1OnQuadFiniteElement : public NodalFiniteElement
{
public:
   /// Construct the FiniteElement
   P1OnQuadFiniteElement();
   virtual void CalcShape(const IntegrationPoint &ip, Vector &shape) const;
   virtual void CalcDShape(const IntegrationPoint &ip,
                           DenseMatrix &dshape) const;
   virtual void ProjectDelta(int vertex, Vector &dofs) const
   { dofs = 1.0; }
};

/// A 1D quadractic finite element with uniformly spaced nodes
class Quad1DFiniteElement : public NodalFiniteElement
{
public:
   /// Construct the FiniteElement
   Quad1DFiniteElement();

   /** virtual function which evaluates the values of all
       shape functions at a given point ip and stores
       them in the vector shape of dimension Dof (3) */
   virtual void CalcShape(const IntegrationPoint &ip, Vector &shape) const;

   /** virtual function which evaluates the derivatives of all
       shape functions at a given point ip and stores them in
       the matrix dshape (Dof x Dim) (3 x 1) so that each row
       contains the derivative of one shape function */
   virtual void CalcDShape(const IntegrationPoint &ip,
                           DenseMatrix &dshape) const;
};

/// A 1D quadratic positive element utilizing the 2nd order Bernstein basis
class QuadPos1DFiniteElement : public PositiveFiniteElement
{
public:
  /// Construct the FiniteElement
   QuadPos1DFiniteElement();
   virtual void CalcShape(const IntegrationPoint &ip, Vector &shape) const;
   virtual void CalcDShape(const IntegrationPoint &ip,
                           DenseMatrix &dshape) const;
};

/** @brief A 2D quadratic element on triangle with nodes at the
    vertices and midpoints of the triangle. */
class Quad2DFiniteElement : public NodalFiniteElement
{
public:
   /// Construct the FiniteElement
   Quad2DFiniteElement();

   /** virtual function which evaluates the values of all
       shape functions at a given point ip and stores
       them in the vector shape of dimension Dof (6) */
   virtual void CalcShape(const IntegrationPoint &ip, Vector &shape) const;

   /** virtual function which evaluates the values of all
       partial derivatives of all shape functions at a given
       point ip and stores them in the matrix dshape (Dof x Dim) (6 x 2)
       so that each row contains the derivatives of one shape function */
   virtual void CalcDShape(const IntegrationPoint &ip,
                           DenseMatrix &dshape) const;

   virtual void CalcHessian (const IntegrationPoint &ip,
                             DenseMatrix &h) const;
   virtual void ProjectDelta(int vertex, Vector &dofs) const;
};

/// A quadratic element on triangle with nodes at the "Gaussian" points
class GaussQuad2DFiniteElement : public NodalFiniteElement
{
private:
   static const double p[2];
   DenseMatrix A;
   mutable DenseMatrix D;
   mutable Vector pol;
public:
   /// Construct the FiniteElement
   GaussQuad2DFiniteElement();
   virtual void CalcShape(const IntegrationPoint &ip, Vector &shape) const;
   virtual void CalcDShape(const IntegrationPoint &ip,
                           DenseMatrix &dshape) const;
   // virtual void ProjectDelta(int vertex, Vector &dofs) const;
};

/// A 2D bi-quadratic element on a square with uniformly spaced nodes
class BiQuad2DFiniteElement : public NodalFiniteElement
{
public:
   /// Construct the FiniteElement
   BiQuad2DFiniteElement();

   /** virtual function which evaluates the values of all
       shape functions at a given point ip and stores
       them in the vector shape of dimension Dof (9) */
   virtual void CalcShape(const IntegrationPoint &ip, Vector &shape) const;

   /** virtual function which evaluates the values of all
       partial derivatives of all shape functions at a given
       point ip and stores them in the matrix dshape (Dof x Dim) (9 x 2)
       so that each row contains the derivatives of one shape function */
   virtual void CalcDShape(const IntegrationPoint &ip,
                           DenseMatrix &dshape) const;
   virtual void ProjectDelta(int vertex, Vector &dofs) const;
};


/// A 2D positive bi-quadratic element on a square utilizing the 2nd order Bernstein basis
class BiQuadPos2DFiniteElement : public PositiveFiniteElement
{
public:
   /// Construct the FiniteElement
   BiQuadPos2DFiniteElement();
   virtual void CalcShape(const IntegrationPoint &ip, Vector &shape) const;
   virtual void CalcDShape(const IntegrationPoint &ip,
                           DenseMatrix &dshape) const;
   virtual void GetLocalInterpolation(ElementTransformation &Trans,
                                      DenseMatrix &I) const;
   using FiniteElement::Project;
   virtual void Project(Coefficient &coeff, ElementTransformation &Trans,
                        Vector &dofs) const;
   virtual void Project(VectorCoefficient &vc, ElementTransformation &Trans,
                        Vector &dofs) const;
   virtual void ProjectDelta(int vertex, Vector &dofs) const
   { dofs = 0.; dofs(vertex) = 1.; }
};

/// A 2D bi-quadratic element on a square with nodes at the 9 "Gaussian" points
class GaussBiQuad2DFiniteElement : public NodalFiniteElement
{
public:
   /// Construct the FiniteElement
   GaussBiQuad2DFiniteElement();
   virtual void CalcShape(const IntegrationPoint &ip, Vector &shape) const;
   virtual void CalcDShape(const IntegrationPoint &ip,
                           DenseMatrix &dshape) const;
   // virtual void ProjectDelta(int vertex, Vector &dofs) const { dofs = 1.; }
};


/// A 2D bi-cubic element on a square with uniformly spaces nodes
class BiCubic2DFiniteElement : public NodalFiniteElement
{
public:
   /// Construct the FiniteElement
   BiCubic2DFiniteElement();
   virtual void CalcShape(const IntegrationPoint &ip, Vector &shape) const;
   virtual void CalcDShape(const IntegrationPoint &ip,
                           DenseMatrix &dshape) const;

   /// Compute the Hessian of second order partial derivatives at @a ip.
   virtual void CalcHessian (const IntegrationPoint &ip,
                             DenseMatrix &h) const;
};

/// A 1D cubic element with uniformly spaced nodes
class Cubic1DFiniteElement : public NodalFiniteElement
{
public:
   /// Construct the FiniteElement
   Cubic1DFiniteElement();

   virtual void CalcShape(const IntegrationPoint &ip, Vector &shape) const;

   virtual void CalcDShape(const IntegrationPoint &ip,
                           DenseMatrix &dshape) const;
};

/// A 2D cubic element on a triangle with uniformly spaced nodes
class Cubic2DFiniteElement : public NodalFiniteElement
{
public:
   /// Construct the FiniteElement
   Cubic2DFiniteElement();

   virtual void CalcShape(const IntegrationPoint &ip, Vector &shape) const;

   virtual void CalcDShape(const IntegrationPoint &ip,
                           DenseMatrix &dshape) const;

   virtual void CalcHessian (const IntegrationPoint &ip,
                             DenseMatrix &h) const;
};

/// A 3D cubic element on a tetrahedron with 20 nodes at the thirds of the tetrahedron
class Cubic3DFiniteElement : public NodalFiniteElement
{
public:
   /// Construct the FiniteElement
   Cubic3DFiniteElement();

   virtual void CalcShape(const IntegrationPoint &ip, Vector &shape) const;

   virtual void CalcDShape(const IntegrationPoint &ip,
                           DenseMatrix &dshape) const;
};

/// A 2D constant element on a triangle
class P0TriangleFiniteElement : public NodalFiniteElement
{
public:
   /// Construct the FiniteElement
   P0TriangleFiniteElement();

   /// evaluate shape function - constant 1
   virtual void CalcShape(const IntegrationPoint &ip, Vector &shape) const;

   /// evaluate derivatives of shape function - constant 0
   virtual void CalcDShape(const IntegrationPoint &ip,
                           DenseMatrix &dshape) const;
   virtual void ProjectDelta(int vertex, Vector &dofs) const
   { dofs(0) = 1.0; }
};


/// A 2D constant element on a square
class P0QuadFiniteElement : public NodalFiniteElement
{
public:
   /// Construct the FiniteElement
   P0QuadFiniteElement();
   virtual void CalcShape(const IntegrationPoint &ip, Vector &shape) const;
   virtual void CalcDShape(const IntegrationPoint &ip,
                           DenseMatrix &dshape) const;
   virtual void ProjectDelta(int vertex, Vector &dofs) const
   { dofs(0) = 1.0; }
};


/** @brief A 3D linear element on a tetrahedron with nodes at the 
    vertices of the tetrahedron */
class Linear3DFiniteElement : public NodalFiniteElement
{
public:
   /// Construct the FiniteElement
   Linear3DFiniteElement();

   /** @brief virtual function which evaluates the values of all
       shape functions at a given point ip and stores
       them in the vector shape of dimension Dof (4) */
   virtual void CalcShape(const IntegrationPoint &ip, Vector &shape) const;

   /** @brief virtual function which evaluates the values of all
       partial derivatives of all shape functions at a given
       point ip and stores them in the matrix dshape (Dof x Dim) (4 x 3)
       so that each row contains the derivatives of one shape function */
   virtual void CalcDShape(const IntegrationPoint &ip,
                           DenseMatrix &dshape) const;

   virtual void ProjectDelta(int vertex, Vector &dofs) const
   { dofs = 0.0; dofs(vertex) = 1.0; }

   /** @brief Get the dofs associated with the given @a face.  
       @a *dofs is set to an internal array of the local dofc on the 
       face, while *ndofs is set to the number of dofs on that face.
   */
   virtual void GetFaceDofs(int face, int **dofs, int *ndofs) const;
};

/// A 3D quadratic element on a tetrahedron with uniformly spaced nodes
class Quadratic3DFiniteElement : public NodalFiniteElement
{
public:
   /// Construct the FiniteElement
   Quadratic3DFiniteElement();

   virtual void CalcShape(const IntegrationPoint &ip, Vector &shape) const;

   virtual void CalcDShape(const IntegrationPoint &ip,
                           DenseMatrix &dshape) const;
};

/// A 3D tri-linear element on a cube with nodes at the vertices of the cube
class TriLinear3DFiniteElement : public NodalFiniteElement
{
public:
   /// Construct the FiniteElement
   TriLinear3DFiniteElement();

   /** virtual function which evaluates the values of all
       shape functions at a given point ip and stores
       them in the vector shape of dimension Dof (8) */
   virtual void CalcShape(const IntegrationPoint &ip, Vector &shape) const;

   /** virtual function which evaluates the values of all
       partial derivatives of all shape functions at a given
       point ip and stores them in the matrix dshape (Dof x Dim) (8 x 3)
       so that each row contains the derivatives of one shape function */
   virtual void CalcDShape(const IntegrationPoint &ip,
                           DenseMatrix &dshape) const;

   virtual void ProjectDelta(int vertex, Vector &dofs) const
   { dofs = 0.0; dofs(vertex) = 1.0; }
};


/// A 2D Crouzeix-Raviart element on triangle
class CrouzeixRaviartFiniteElement : public NodalFiniteElement
{
public:
   /// Construct the FiniteElement
   CrouzeixRaviartFiniteElement();
   virtual void CalcShape(const IntegrationPoint &ip, Vector &shape) const;
   virtual void CalcDShape(const IntegrationPoint &ip,
                           DenseMatrix &dshape) const;
   virtual void ProjectDelta(int vertex, Vector &dofs) const
   { dofs = 1.0; }
};

/// A 2D Crouzeix-Raviart finite element on square
class CrouzeixRaviartQuadFiniteElement : public NodalFiniteElement
{
public:
   /// Construct the FiniteElement
   CrouzeixRaviartQuadFiniteElement();
   virtual void CalcShape(const IntegrationPoint &ip, Vector &shape) const;
   virtual void CalcDShape(const IntegrationPoint &ip,
                           DenseMatrix &dshape) const;
};

class P0SegmentFiniteElement : public NodalFiniteElement
{
public:
   /// Construct the FiniteElement with dummy order @a Ord
   P0SegmentFiniteElement(int Ord = 0);
   virtual void CalcShape(const IntegrationPoint &ip, Vector &shape) const;
   virtual void CalcDShape(const IntegrationPoint &ip,
                           DenseMatrix &dshape) const;
};

/** @brief A 2D 1st Raviart-Thomas vector element on a triangle */
class RT0TriangleFiniteElement : public VectorFiniteElement
{
private:
   static const double nk[3][2];

public:
   /// Construct the FiniteElement
   RT0TriangleFiniteElement();

   virtual void CalcVShape(const IntegrationPoint &ip,
                           DenseMatrix &shape) const;

   virtual void CalcVShape(ElementTransformation &Trans,
                           DenseMatrix &shape) const
   { CalcVShape_RT(Trans, shape); }

   virtual void CalcDivShape(const IntegrationPoint &ip,
                             Vector &divshape) const;

   virtual void GetLocalInterpolation (ElementTransformation &Trans,
                                       DenseMatrix &I) const;

   using FiniteElement::Project;

   virtual void Project (VectorCoefficient &vc,
                         ElementTransformation &Trans, Vector &dofs) const;
};

/** @brief A 2D 1st Raviart-Thomas vector element on a square*/
class RT0QuadFiniteElement : public VectorFiniteElement
{
private:
   static const double nk[4][2];

public:
   /// Construct the FiniteElement
   RT0QuadFiniteElement();

   virtual void CalcVShape(const IntegrationPoint &ip,
                           DenseMatrix &shape) const;

   virtual void CalcVShape(ElementTransformation &Trans,
                           DenseMatrix &shape) const
   { CalcVShape_RT(Trans, shape); }

   virtual void CalcDivShape(const IntegrationPoint &ip,
                             Vector &divshape) const;

   virtual void GetLocalInterpolation (ElementTransformation &Trans,
                                       DenseMatrix &I) const;

   using FiniteElement::Project;

   virtual void Project (VectorCoefficient &vc,
                         ElementTransformation &Trans, Vector &dofs) const;
};

/** @brief A 2D 2nd Raviart-Thomas vector element on a triangle */
class RT1TriangleFiniteElement : public VectorFiniteElement
{
private:
   static const double nk[8][2];

public:
   /// Construct the FiniteElement
   RT1TriangleFiniteElement();

   virtual void CalcVShape(const IntegrationPoint &ip,
                           DenseMatrix &shape) const;

   virtual void CalcVShape(ElementTransformation &Trans,
                           DenseMatrix &shape) const
   { CalcVShape_RT(Trans, shape); }

   virtual void CalcDivShape(const IntegrationPoint &ip,
                             Vector &divshape) const;

   virtual void GetLocalInterpolation (ElementTransformation &Trans,
                                       DenseMatrix &I) const;

   using FiniteElement::Project;

   virtual void Project (VectorCoefficient &vc,
                         ElementTransformation &Trans, Vector &dofs) const;
};

/** @brief A 2D 2nd Raviart-Thomas vector element on a square */
class RT1QuadFiniteElement : public VectorFiniteElement
{
private:
   static const double nk[12][2];

public:
   /// Construct the FiniteElement
   RT1QuadFiniteElement();

   virtual void CalcVShape(const IntegrationPoint &ip,
                           DenseMatrix &shape) const;

   virtual void CalcVShape(ElementTransformation &Trans,
                           DenseMatrix &shape) const
   { CalcVShape_RT(Trans, shape); }

   virtual void CalcDivShape(const IntegrationPoint &ip,
                             Vector &divshape) const;

   virtual void GetLocalInterpolation (ElementTransformation &Trans,
                                       DenseMatrix &I) const;

   using FiniteElement::Project;

   virtual void Project (VectorCoefficient &vc,
                         ElementTransformation &Trans, Vector &dofs) const;
};

/** @brief A 2D 3rd Raviart-Thomas vector element on a triangle */
class RT2TriangleFiniteElement : public VectorFiniteElement
{
private:
   static const double M[15][15];
public:
   /// Construct the FiniteElement
   RT2TriangleFiniteElement();

   virtual void CalcVShape(const IntegrationPoint &ip,
                           DenseMatrix &shape) const;

   virtual void CalcVShape(ElementTransformation &Trans,
                           DenseMatrix &shape) const
   { CalcVShape_RT(Trans, shape); }

   virtual void CalcDivShape(const IntegrationPoint &ip,
                             Vector &divshape) const;
};

/** @brief A 2D 3rd Raviart-Thomas vector element on a square */
class RT2QuadFiniteElement : public VectorFiniteElement
{
private:
   static const double nk[24][2];
   static const double pt[4];
   static const double dpt[3];

public:
   /// Construct the FiniteElement
   RT2QuadFiniteElement();

   virtual void CalcVShape(const IntegrationPoint &ip,
                           DenseMatrix &shape) const;

   virtual void CalcVShape(ElementTransformation &Trans,
                           DenseMatrix &shape) const
   { CalcVShape_RT(Trans, shape); }

   virtual void CalcDivShape(const IntegrationPoint &ip,
                             Vector &divshape) const;

   virtual void GetLocalInterpolation (ElementTransformation &Trans,
                                       DenseMatrix &I) const;

   using FiniteElement::Project;

   virtual void Project (VectorCoefficient &vc,
                         ElementTransformation &Trans, Vector &dofs) const;
};

/// A 1D linear element with nodes at 1/3 and 2/3 (trace of RT1)
class P1SegmentFiniteElement : public NodalFiniteElement
{
public:
   /// Construct the FiniteElement
   P1SegmentFiniteElement();
   virtual void CalcShape(const IntegrationPoint &ip, Vector &shape) const;
   virtual void CalcDShape(const IntegrationPoint &ip,
                           DenseMatrix &dshape) const;
};

/// A 1D quadratic element with nodes at the Gaussian points (trace of RT2)
class P2SegmentFiniteElement : public NodalFiniteElement
{
public:
   /// Construct the FiniteElement
   P2SegmentFiniteElement();
   virtual void CalcShape(const IntegrationPoint &ip, Vector &shape) const;
   virtual void CalcDShape(const IntegrationPoint &ip,
                           DenseMatrix &dshape) const;
};

/// A 1D element with uniform nodes
class Lagrange1DFiniteElement : public NodalFiniteElement
{
private:
   Vector rwk;
#ifndef MFEM_THREAD_SAFE
   mutable Vector rxxk;
#endif
public:
   /// Construct the FiniteElement with the provided @a degree
   Lagrange1DFiniteElement (int degree);
   virtual void CalcShape(const IntegrationPoint &ip, Vector &shape) const;
   virtual void CalcDShape(const IntegrationPoint &ip,
                           DenseMatrix &dshape) const;
};


class P1TetNonConfFiniteElement : public NodalFiniteElement
{
public:
   /// Construct the FiniteElement
   P1TetNonConfFiniteElement();
   virtual void CalcShape(const IntegrationPoint &ip, Vector &shape) const;
   virtual void CalcDShape(const IntegrationPoint &ip,
                           DenseMatrix &dshape) const;
};

/// A 3D constant element on a tetrahedron
class P0TetFiniteElement : public NodalFiniteElement
{
public:
   /// Construct the FiniteElement
   P0TetFiniteElement ();
   virtual void CalcShape(const IntegrationPoint &ip, Vector &shape) const;
   virtual void CalcDShape(const IntegrationPoint &ip,
                           DenseMatrix &dshape) const;
   virtual void ProjectDelta(int vertex, Vector &dofs) const
   { dofs(0) = 1.0; }
};

/// A 3D constant element on a cube
class P0HexFiniteElement : public NodalFiniteElement
{
public:
   /// Construct the FiniteElement
   P0HexFiniteElement ();
   virtual void CalcShape(const IntegrationPoint &ip, Vector &shape) const;
   virtual void CalcDShape(const IntegrationPoint &ip,
                           DenseMatrix &dshape) const;
   virtual void ProjectDelta(int vertex, Vector &dofs) const
   { dofs(0) = 1.0; }
};

/** @brief Tensor products of 1D Lagrange1DFiniteElement 
    (only degree 2 is functional) */
class LagrangeHexFiniteElement : public NodalFiniteElement
{
private:
   Lagrange1DFiniteElement * fe1d;
   int dof1d;
   int *I, *J, *K;
#ifndef MFEM_THREAD_SAFE
   mutable Vector shape1dx, shape1dy, shape1dz;
   mutable DenseMatrix dshape1dx, dshape1dy, dshape1dz;
#endif

public:
   /// Construct the FiniteElement with the provided @a degree
   LagrangeHexFiniteElement (int degree);
   virtual void CalcShape(const IntegrationPoint &ip, Vector &shape) const;
   virtual void CalcDShape(const IntegrationPoint &ip,
                           DenseMatrix &dshape) const;
   ~LagrangeHexFiniteElement ();
};


/// A 1D refined linear element
class RefinedLinear1DFiniteElement : public NodalFiniteElement
{
public:
   /// Construct the FiniteElement
   RefinedLinear1DFiniteElement();

   /** virtual function which evaluates the values of all
       shape functions at a given point ip and stores
       them in the vector shape of dimension Dof (3) */
   virtual void CalcShape(const IntegrationPoint &ip, Vector &shape) const;

   /** virtual function which evaluates the derivatives of all
       shape functions at a given point ip and stores them in
       the matrix dshape (Dof x Dim) (3 x 1) so that each row
       contains the derivative of one shape function */
   virtual void CalcDShape(const IntegrationPoint &ip,
                           DenseMatrix &dshape) const;
};

/// A 2D refined linear element on a triangle
class RefinedLinear2DFiniteElement : public NodalFiniteElement
{
public:
   /// Construct the FiniteElement
   RefinedLinear2DFiniteElement();

   /** virtual function which evaluates the values of all
       shape functions at a given point ip and stores
       them in the vector shape of dimension Dof (6) */
   virtual void CalcShape(const IntegrationPoint &ip, Vector &shape) const;

   /** virtual function which evaluates the values of all
       partial derivatives of all shape functions at a given
       point ip and stores them in the matrix dshape (Dof x Dim) (6 x 2)
       so that each row contains the derivatives of one shape function */
   virtual void CalcDShape(const IntegrationPoint &ip,
                           DenseMatrix &dshape) const;
};

/// A 2D refined linear element on a tetrahedron
class RefinedLinear3DFiniteElement : public NodalFiniteElement
{
public:
   /// Construct the FiniteElement
   RefinedLinear3DFiniteElement();

   virtual void CalcShape(const IntegrationPoint &ip, Vector &shape) const;

   virtual void CalcDShape(const IntegrationPoint &ip,
                           DenseMatrix &dshape) const;
};

/// A 2D refined bi-linear FE on a square
class RefinedBiLinear2DFiniteElement : public NodalFiniteElement
{
public:
   /// Construct the FiniteElement
   RefinedBiLinear2DFiniteElement();

   /** virtual function which evaluates the values of all
       shape functions at a given point ip and stores
       them in the vector shape of dimension Dof (9) */
   virtual void CalcShape(const IntegrationPoint &ip, Vector &shape) const;

   /** virtual function which evaluates the values of all
       partial derivatives of all shape functions at a given
       point ip and stores them in the matrix dshape (Dof x Dim) (9 x 2)
       so that each row contains the derivatives of one shape function */
   virtual void CalcDShape(const IntegrationPoint &ip,
                           DenseMatrix &dshape) const;
};

/// A 3D refined tri-linear element on a cube
class RefinedTriLinear3DFiniteElement : public NodalFiniteElement
{
public:
   /// Construct the FiniteElement
   RefinedTriLinear3DFiniteElement();

   /** virtual function which evaluates the values of all
       shape functions at a given point ip and stores
       them in the vector shape of dimension Dof (9) */
   virtual void CalcShape(const IntegrationPoint &ip, Vector &shape) const;

   /** virtual function which evaluates the values of all
       partial derivatives of all shape functions at a given
       point ip and stores them in the matrix dshape (Dof x Dim) (9 x 2)
       so that each row contains the derivatives of one shape function */
   virtual void CalcDShape(const IntegrationPoint &ip,
                           DenseMatrix &dshape) const;
};


/// A 3D 1st order Nedelec element on a cube
class Nedelec1HexFiniteElement : public VectorFiniteElement
{
private:
   static const double tk[12][3];

public:
   /// Construct the FiniteElement
   Nedelec1HexFiniteElement();
   virtual void CalcVShape(const IntegrationPoint &ip,
                           DenseMatrix &shape) const;
   virtual void CalcVShape(ElementTransformation &Trans,
                           DenseMatrix &shape) const
   { CalcVShape_ND(Trans, shape); }
   virtual void CalcCurlShape(const IntegrationPoint &ip,
                              DenseMatrix &curl_shape) const;
   virtual void GetLocalInterpolation (ElementTransformation &Trans,
                                       DenseMatrix &I) const;
   using FiniteElement::Project;
   virtual void Project (VectorCoefficient &vc,
                         ElementTransformation &Trans, Vector &dofs) const;
};


/// A 3D 1st order Nedelec element on a tetrahedron
class Nedelec1TetFiniteElement : public VectorFiniteElement
{
private:
   static const double tk[6][3];

public:
   /// Construct the FiniteElement
   Nedelec1TetFiniteElement();
   virtual void CalcVShape(const IntegrationPoint &ip,
                           DenseMatrix &shape) const;
   virtual void CalcVShape(ElementTransformation &Trans,
                           DenseMatrix &shape) const
   { CalcVShape_ND(Trans, shape); }
   virtual void CalcCurlShape(const IntegrationPoint &ip,
                              DenseMatrix &curl_shape) const;
   virtual void GetLocalInterpolation (ElementTransformation &Trans,
                                       DenseMatrix &I) const;
   using FiniteElement::Project;
   virtual void Project (VectorCoefficient &vc,
                         ElementTransformation &Trans, Vector &dofs) const;
};


/// A 3D 0th order Raviert-Thomas element on a cube
class RT0HexFiniteElement : public VectorFiniteElement
{
private:
   static const double nk[6][3];

public:
   /// Construct the FiniteElement
   RT0HexFiniteElement();

   virtual void CalcVShape(const IntegrationPoint &ip,
                           DenseMatrix &shape) const;

   virtual void CalcVShape(ElementTransformation &Trans,
                           DenseMatrix &shape) const
   { CalcVShape_RT(Trans, shape); }

   virtual void CalcDivShape(const IntegrationPoint &ip,
                             Vector &divshape) const;

   virtual void GetLocalInterpolation (ElementTransformation &Trans,
                                       DenseMatrix &I) const;

   using FiniteElement::Project;

   virtual void Project (VectorCoefficient &vc,
                         ElementTransformation &Trans, Vector &dofs) const;
};


/// A 3D 1st order Raviert-Thomas element on a cube
class RT1HexFiniteElement : public VectorFiniteElement
{
private:
   static const double nk[36][3];

public:
   /// Construct the FiniteElement   
   RT1HexFiniteElement();

   virtual void CalcVShape(const IntegrationPoint &ip,
                           DenseMatrix &shape) const;

   virtual void CalcVShape(ElementTransformation &Trans,
                           DenseMatrix &shape) const
   { CalcVShape_RT(Trans, shape); }

   virtual void CalcDivShape(const IntegrationPoint &ip,
                             Vector &divshape) const;

   virtual void GetLocalInterpolation (ElementTransformation &Trans,
                                       DenseMatrix &I) const;

   using FiniteElement::Project;

   virtual void Project (VectorCoefficient &vc,
                         ElementTransformation &Trans, Vector &dofs) const;
};


/// A 3D 0th order Raviert-Thomas element on a tetrahedron
class RT0TetFiniteElement : public VectorFiniteElement
{
private:
   static const double nk[4][3];

public:
   /// Construct the FiniteElement
   RT0TetFiniteElement();

   virtual void CalcVShape(const IntegrationPoint &ip,
                           DenseMatrix &shape) const;

   virtual void CalcVShape(ElementTransformation &Trans,
                           DenseMatrix &shape) const
   { CalcVShape_RT(Trans, shape); }

   virtual void CalcDivShape(const IntegrationPoint &ip,
                             Vector &divshape) const;

   virtual void GetLocalInterpolation (ElementTransformation &Trans,
                                       DenseMatrix &I) const;

   using FiniteElement::Project;

   virtual void Project (VectorCoefficient &vc,
                         ElementTransformation &Trans, Vector &dofs) const;
};


class RotTriLinearHexFiniteElement : public NodalFiniteElement
{
public:
   RotTriLinearHexFiniteElement();
   virtual void CalcShape(const IntegrationPoint &ip, Vector &shape) const;
   virtual void CalcDShape(const IntegrationPoint &ip,
                           DenseMatrix &dshape) const;
};


/// Class for computing 1D special polynomials and their associated basis functions
class Poly_1D
{
public:
   enum EvalType
   {
      ChangeOfBasis = 0, // Use change of basis, O(p^2) Evals
      Barycentric   = 1, // Use barycentric Lagrangian interpolation, O(p) Evals
      Positive      = 2, // Fast evaluation of Bernstein polynomials
      NumEvalTypes  = 3  // Keep count of the number of eval types
   };

   class Basis
   {
   private:
      int etype;
      DenseMatrixInverse Ai;
      mutable Vector x, w;

   public:
      /// Create a nodal or positive (Bernstein) basis
      Basis(const int p, const double *nodes, EvalType etype = Barycentric);
      void Eval(const double x, Vector &u) const;
      void Eval(const double x, Vector &u, Vector &d) const;
   };

private:
   typedef std::map< int, Array<double*>* > PointsMap;
   typedef std::map< int, Array<Basis*>* > BasisMap;

   MemoryType h_mt;
   PointsMap points_container;
   BasisMap  bases_container;

   static Array2D<int> binom;

   static void CalcMono(const int p, const double x, double *u);
   static void CalcMono(const int p, const double x, double *u, double *d);

   static void CalcChebyshev(const int p, const double x, double *u);
   static void CalcChebyshev(const int p, const double x, double *u, double *d);
   static void CalcChebyshev(const int p, const double x, double *u, double *d,
                             double *dd);

   QuadratureFunctions1D quad_func;

public:
   Poly_1D(): h_mt(MemoryType::HOST) { }

   /** @brief Get a pointer to an array containing the binomial coefficients "p
       choose k" for k=0,...,p for the given p. */
   static const int *Binom(const int p);

   /** @brief Get the coordinates of the points of the given BasisType,
       @a btype.

       @param[in] p      The polynomial degree; the number of points is `p+1`.
       @param[in] btype  The BasisType.

       @return A pointer to an array containing the `p+1` coordinates of the
               points. Returns NULL if the BasisType has no associated set of
               points. */
   const double *GetPoints(const int p, const int btype);

   /// Get coordinates of an open (GaussLegendre) set of points if degree @a p
   const double *OpenPoints(const int p,
                            const int btype = BasisType::GaussLegendre)
   { return GetPoints(p, btype); }

   /// Get coordinates of a closed (GaussLegendre) set of points if degree @a p
   const double *ClosedPoints(const int p,
                              const int btype = BasisType::GaussLobatto)
   { return GetPoints(p, btype); }

   /** @brief Get a Poly_1D::Basis object of the given degree and BasisType,
       @a btype.

       @param[in] p      The polynomial degree of the basis.
       @param[in] btype  The BasisType.

       @return A reference to an object of type Poly_1D::Basis that represents
               the requested basis type. */
   Basis &GetBasis(const int p, const int btype);

   /** @brief Evaluate the values of a hierarchical 1D basis at point x
       hierarchical = k-th basis function is degree k polynomial */
   static void CalcBasis(const int p, const double x, double *u)
   // { CalcMono(p, x, u); }
   // Bernstein basis is not hierarchical --> does not work for triangles
   //  and tetrahedra
   // { CalcBernstein(p, x, u); }
   // { CalcLegendre(p, x, u); }
   { CalcChebyshev(p, x, u); }

   /// Evaluate the values and derivatives of a hierarchical 1D basis at point @a x
   static void CalcBasis(const int p, const double x, double *u, double *d)
   // { CalcMono(p, x, u, d); }
   // { CalcBernstein(p, x, u, d); }
   // { CalcLegendre(p, x, u, d); }
   { CalcChebyshev(p, x, u, d); }

   /// Evaluate the values, derivatives and second derivatives of a hierarchical 1D basis at point x
   static void CalcBasis(const int p, const double x, double *u, double *d,
                         double *dd)
   // { CalcMono(p, x, u, d); }
   // { CalcBernstein(p, x, u, d); }
   // { CalcLegendre(p, x, u, d); }
   { CalcChebyshev(p, x, u, d, dd); }

   /// Evaluate a representation of a Delta function at point x
   static double CalcDelta(const int p, const double x)
   { return pow(x, (double) p); }

   /** @brief Compute the points for the Chebyshev polynomials of order @a p
       and place them in the already allocated @a x array. */
   static void ChebyshevPoints(const int p, double *x);

   /** @brief Compute the @a p terms in the expansion of the binomial (x + y)^p
       and store them in the allready allocated @a u array. */
   static void CalcBinomTerms(const int p, const double x, const double y,
                              double *u);
   /** @brief Compute the terms in the expansion of the binomial (x + y)^p and 
       their derivatives with respect to x assuming that dy/dx = -1.  Store the
       results in the already allocated @a u and @a d arrays.*/
   static void CalcBinomTerms(const int p, const double x, const double y,
                              double *u, double *d);
   /** @brief Compute the derivatives (w.r.t. x) of the terms in the expansion 
       of the binomial (x + y)^p assuming that dy/dx = -1.  Store the results
       in the already allocated @a d array.*/
   static void CalcDBinomTerms(const int p, const double x, const double y,
                               double *d);

   /** @brief Compute the values of the Bernstein basis functions of order
       @a p at coordinate @a x and store the results in the already allocated
       @a u array. */
   static void CalcBernstein(const int p, const double x, double *u)
   { CalcBinomTerms(p, x, 1. - x, u); }

   /** @brief Compute the values and derivatives of the Bernstein basis functions 
       of order @a p at coordinate @a x and store the results in the already allocated
       @a u and @a d arrays. */   
   static void CalcBernstein(const int p, const double x, double *u, double *d)
   { CalcBinomTerms(p, x, 1. - x, u, d); }

   static void CalcLegendre(const int p, const double x, double *u);
   static void CalcLegendre(const int p, const double x, double *u, double *d);

   ~Poly_1D();
};

extern Poly_1D poly1d;


/// An element defined as an ND tensor product of 1D elements on a segement, square, or cube
class TensorBasisElement
{
protected:
   int b_type;
   Array<int> dof_map;
   Poly_1D::Basis &basis1d;
   Array<int> inv_dof_map;

public:
   enum DofMapType
   {
      L2_DOF_MAP = 0,
      H1_DOF_MAP = 1,
      Sr_DOF_MAP = 2,  // Sr = Serendipity
   };

   TensorBasisElement(const int dims, const int p, const int btype,
                      const DofMapType dmtype);

   int GetBasisType() const { return b_type; }

   const Poly_1D::Basis& GetBasis1D() const { return basis1d; }

   /** @brief Get an Array<int> that maps lexicographically ordered indices to
       the indices of the respective nodes/dofs/basis functions. If the dofs are
       ordered lexicographically, i.e. the mapping is identity, the returned
       Array will be empty. */
   const Array<int> &GetDofMap() const { return dof_map; }

   static Geometry::Type GetTensorProductGeometry(int dim)
   {
      switch (dim)
      {
         case 1: return Geometry::SEGMENT;
         case 2: return Geometry::SQUARE;
         case 3: return Geometry::CUBE;
         default:
            MFEM_ABORT("invalid dimension: " << dim);
            return Geometry::INVALID;
      }
   }

   /// Return @a base raised to the power @a dim.
   static int Pow(int base, int dim)
   {
      switch (dim)
      {
         case 1: return base;
         case 2: return base*base;
         case 3: return base*base*base;
         default: MFEM_ABORT("invalid dimension: " << dim); return -1;
      }
   }
};

class NodalTensorFiniteElement : public NodalFiniteElement,
   public TensorBasisElement
{
public:
   NodalTensorFiniteElement(const int dims, const int p, const int btype,
                            const DofMapType dmtype);

   const DofToQuad &GetDofToQuad(const IntegrationRule &ir,
                                 DofToQuad::Mode mode) const
   {
      return (mode == DofToQuad::FULL) ?
             ScalarFiniteElement::GetDofToQuad(ir, mode) :
             ScalarFiniteElement::GetTensorDofToQuad(*this, ir, mode);
   }
};

class PositiveTensorFiniteElement : public PositiveFiniteElement,
   public TensorBasisElement
{
public:
   PositiveTensorFiniteElement(const int dims, const int p,
                               const DofMapType dmtype);

   const DofToQuad &GetDofToQuad(const IntegrationRule &ir,
                                 DofToQuad::Mode mode) const
   {
      return (mode == DofToQuad::FULL) ?
             ScalarFiniteElement::GetDofToQuad(ir, mode) :
             ScalarFiniteElement::GetTensorDofToQuad(*this, ir, mode);
   }
};

<<<<<<< HEAD
/// Arbitrary H1 elements in 1D
=======
class VectorTensorFiniteElement : public VectorFiniteElement,
   public TensorBasisElement
{
private:
   mutable Array<DofToQuad*> dof2quad_array_open;

protected:
   Poly_1D::Basis &cbasis1d, &obasis1d;

public:
   VectorTensorFiniteElement(const int dims, const int d, const int p,
                             const int cbtype, const int obtype,
                             const int M, const DofMapType dmtype);

   const DofToQuad &GetDofToQuad(const IntegrationRule &ir,
                                 DofToQuad::Mode mode) const;

   const DofToQuad &GetDofToQuadOpen(const IntegrationRule &ir,
                                     DofToQuad::Mode mode) const;

   const DofToQuad &GetTensorDofToQuad(const IntegrationRule &ir,
                                       DofToQuad::Mode mode,
                                       const bool closed) const;
};

>>>>>>> 4134e949
class H1_SegmentElement : public NodalTensorFiniteElement
{
private:
#ifndef MFEM_THREAD_SAFE
   mutable Vector shape_x, dshape_x;
#endif

public:
   /// Construct the FiniteElement of order @a p and BasisType @a btype
   H1_SegmentElement(const int p, const int btype = BasisType::GaussLobatto);
   virtual void CalcShape(const IntegrationPoint &ip, Vector &shape) const;
   virtual void CalcDShape(const IntegrationPoint &ip,
                           DenseMatrix &dshape) const;
   virtual void ProjectDelta(int vertex, Vector &dofs) const;
};


/// Arbitrary H1 elements in 2D on a square
class H1_QuadrilateralElement : public NodalTensorFiniteElement
{
private:
#ifndef MFEM_THREAD_SAFE
   mutable Vector shape_x, shape_y, dshape_x, dshape_y;
#endif

public:
   /// Construct the FiniteElement of order @a p and BasisType @a btype
   H1_QuadrilateralElement(const int p,
                           const int btype = BasisType::GaussLobatto);
   virtual void CalcShape(const IntegrationPoint &ip, Vector &shape) const;
   virtual void CalcDShape(const IntegrationPoint &ip,
                           DenseMatrix &dshape) const;
   virtual void ProjectDelta(int vertex, Vector &dofs) const;
};


/// Arbitrary H1 elements in 3D on a cube
class H1_HexahedronElement : public NodalTensorFiniteElement
{
private:
#ifndef MFEM_THREAD_SAFE
   mutable Vector shape_x, shape_y, shape_z, dshape_x, dshape_y, dshape_z;
#endif

public:
   /// Construct the FiniteElement of order @a p and BasisType @a btype
   H1_HexahedronElement(const int p, const int btype = BasisType::GaussLobatto);
   virtual void CalcShape(const IntegrationPoint &ip, Vector &shape) const;
   virtual void CalcDShape(const IntegrationPoint &ip,
                           DenseMatrix &dshape) const;
   virtual void ProjectDelta(int vertex, Vector &dofs) const;
};

/// Arbitrary order H1 elements in 1D utilizing the Bernstein basis
class H1Pos_SegmentElement : public PositiveTensorFiniteElement
{
private:
#ifndef MFEM_THREAD_SAFE
   // This is to share scratch space between invocations, which helps
   // speed things up, but with OpenMP, we need one copy per thread.
   // Right now, we solve this by allocating this space within each function
   // call every time we call it.  Alternatively, we should do some sort
   // thread private thing.  Brunner, Jan 2014
   mutable Vector shape_x, dshape_x;
#endif

public:
   /// Construct the FiniteElement of order @a p
   H1Pos_SegmentElement(const int p);
   virtual void CalcShape(const IntegrationPoint &ip, Vector &shape) const;
   virtual void CalcDShape(const IntegrationPoint &ip,
                           DenseMatrix &dshape) const;
   virtual void ProjectDelta(int vertex, Vector &dofs) const;
};


/// Arbitrary order H1 elements in 2D utilizing the Bernstein basis on a square
class H1Pos_QuadrilateralElement : public PositiveTensorFiniteElement
{
private:
#ifndef MFEM_THREAD_SAFE
   // See comment in H1Pos_SegmentElement
   mutable Vector shape_x, shape_y, dshape_x, dshape_y;
#endif

public:
   /// Construct the FiniteElement of order @a p
   H1Pos_QuadrilateralElement(const int p);
   virtual void CalcShape(const IntegrationPoint &ip, Vector &shape) const;
   virtual void CalcDShape(const IntegrationPoint &ip,
                           DenseMatrix &dshape) const;
   virtual void ProjectDelta(int vertex, Vector &dofs) const;
};


<<<<<<< HEAD
/// Arbitrary order H1 elements in 3D utilizing the Bernstein basis on a cube
=======
class H1Ser_QuadrilateralElement : public ScalarFiniteElement
{
public:
   H1Ser_QuadrilateralElement(const int p);
   virtual void CalcShape(const IntegrationPoint &ip, Vector &shape) const;
   virtual void CalcDShape(const IntegrationPoint &ip,
                           DenseMatrix &dshape) const;
   virtual void GetLocalInterpolation(ElementTransformation &Trans,
                                      DenseMatrix &I) const;
   using FiniteElement::Project;
};

>>>>>>> 4134e949
class H1Pos_HexahedronElement : public PositiveTensorFiniteElement
{
private:
#ifndef MFEM_THREAD_SAFE
   // See comment in H1Pos_SegementElement.
   mutable Vector shape_x, shape_y, shape_z, dshape_x, dshape_y, dshape_z;
#endif

public:
   /// Construct the FiniteElement of order @a p
   H1Pos_HexahedronElement(const int p);
   virtual void CalcShape(const IntegrationPoint &ip, Vector &shape) const;
   virtual void CalcDShape(const IntegrationPoint &ip,
                           DenseMatrix &dshape) const;
   virtual void ProjectDelta(int vertex, Vector &dofs) const;
};


/// Arbitrary order H1 elements in 2D on a tiangle
class H1_TriangleElement : public NodalFiniteElement
{
private:
#ifndef MFEM_THREAD_SAFE
   mutable Vector shape_x, shape_y, shape_l, dshape_x, dshape_y, dshape_l, u;
   mutable Vector ddshape_x, ddshape_y, ddshape_l;
   mutable DenseMatrix du, ddu;
#endif
   DenseMatrixInverse Ti;

public:
   /// Construct the FiniteElement of order @a p and BasisType @a btype
   H1_TriangleElement(const int p, const int btype = BasisType::GaussLobatto);
   virtual void CalcShape(const IntegrationPoint &ip, Vector &shape) const;
   virtual void CalcDShape(const IntegrationPoint &ip,
                           DenseMatrix &dshape) const;
   virtual void CalcHessian(const IntegrationPoint &ip,
                            DenseMatrix &ddshape) const;
};


/// Arbitrary order H1 elements in 3D  on a tetrahedron
class H1_TetrahedronElement : public NodalFiniteElement
{
private:
#ifndef MFEM_THREAD_SAFE
   mutable Vector shape_x, shape_y, shape_z, shape_l;
   mutable Vector dshape_x, dshape_y, dshape_z, dshape_l, u;
   mutable Vector ddshape_x, ddshape_y, ddshape_z, ddshape_l;
   mutable DenseMatrix du, ddu;
#endif
   DenseMatrixInverse Ti;

public:
   /// Construct the FiniteElement of order @a p and BasisType @a btype
   H1_TetrahedronElement(const int p,
                         const int btype = BasisType::GaussLobatto);
   virtual void CalcShape(const IntegrationPoint &ip, Vector &shape) const;
   virtual void CalcDShape(const IntegrationPoint &ip,
                           DenseMatrix &dshape) const;
   virtual void CalcHessian(const IntegrationPoint &ip,
                            DenseMatrix &ddshape) const;
};


/// Arbitrary order H1 elements in 2D utilizing the Bernstein basis on a triangle
class H1Pos_TriangleElement : public PositiveFiniteElement
{
protected:
#ifndef MFEM_THREAD_SAFE
   mutable Vector m_shape, dshape_1d;
   mutable DenseMatrix m_dshape;
#endif
   Array<int> dof_map;

public:
   /// Construct the FiniteElement of order @a p
   H1Pos_TriangleElement(const int p);

   // The size of shape is (p+1)(p+2)/2 (dof).
   static void CalcShape(const int p, const double x, const double y,
                         double *shape);

   // The size of dshape_1d is p+1; the size of dshape is (dof x dim).
   static void CalcDShape(const int p, const double x, const double y,
                          double *dshape_1d, double *dshape);

   virtual void CalcShape(const IntegrationPoint &ip, Vector &shape) const;
   virtual void CalcDShape(const IntegrationPoint &ip,
                           DenseMatrix &dshape) const;
};


/// Arbitrary order H1 elements in 3D utilizing the Bernstein basis on a tetrahedron
class H1Pos_TetrahedronElement : public PositiveFiniteElement
{
protected:
#ifndef MFEM_THREAD_SAFE
   mutable Vector m_shape, dshape_1d;
   mutable DenseMatrix m_dshape;
#endif
   Array<int> dof_map;

public:
   /// Construct the FiniteElement of order @a p
   H1Pos_TetrahedronElement(const int p);

   // The size of shape is (p+1)(p+2)(p+3)/6 (dof).
   static void CalcShape(const int p, const double x, const double y,
                         const double z, double *shape);

   // The size of dshape_1d is p+1; the size of dshape is (dof x dim).
   static void CalcDShape(const int p, const double x, const double y,
                          const double z, double *dshape_1d, double *dshape);

   virtual void CalcShape(const IntegrationPoint &ip, Vector &shape) const;
   virtual void CalcDShape(const IntegrationPoint &ip,
                           DenseMatrix &dshape) const;
};


/// Arbitrary order H1 elements in 3D on a wedge
class H1_WedgeElement : public NodalFiniteElement
{
private:
#ifndef MFEM_THREAD_SAFE
   mutable Vector t_shape, s_shape;
   mutable DenseMatrix t_dshape, s_dshape;
#endif
   Array<int> t_dof, s_dof;

   H1_TriangleElement TriangleFE;
   H1_SegmentElement  SegmentFE;

public:
   /// Construct the FiniteElement of order @a p and BasisType @a btype
   H1_WedgeElement(const int p,
                   const int btype = BasisType::GaussLobatto);
   virtual void CalcShape(const IntegrationPoint &ip, Vector &shape) const;
   virtual void CalcDShape(const IntegrationPoint &ip,
                           DenseMatrix &dshape) const;
};

/// Class for linear FE on wedge
class BiLinear3DFiniteElement : public H1_WedgeElement
{
public:
   /// Construct a linear FE on wedge
   BiLinear3DFiniteElement() : H1_WedgeElement(1) {}
};

/// Class for quadratic FE on wedge
class BiQuadratic3DFiniteElement : public H1_WedgeElement
{
public:
   /// Construct a quadratic FE on wedge
   BiQuadratic3DFiniteElement() : H1_WedgeElement(2) {}
};

/// Class for cubic FE on wedge
class BiCubic3DFiniteElement : public H1_WedgeElement
{
public:
   /// Construct a cubic FE on wedge
   BiCubic3DFiniteElement() : H1_WedgeElement(3) {}
};

/// Arbitrary order H1 elements in 3D utilizing the Bernstein basis on a wedge
class H1Pos_WedgeElement : public PositiveFiniteElement
{
protected:
#ifndef MFEM_THREAD_SAFE
   mutable Vector t_shape, s_shape;
   mutable DenseMatrix t_dshape, s_dshape;
#endif
   Array<int> t_dof, s_dof;

   H1Pos_TriangleElement TriangleFE;
   H1Pos_SegmentElement  SegmentFE;

public:
   /// Construct the FiniteElement of order @a p
   H1Pos_WedgeElement(const int p);

   virtual void CalcShape(const IntegrationPoint &ip, Vector &shape) const;
   virtual void CalcDShape(const IntegrationPoint &ip,
                           DenseMatrix &dshape) const;
};


/// Arbitrary L2 elements in 1D on a segment
class L2_SegmentElement : public NodalTensorFiniteElement
{
private:
#ifndef MFEM_THREAD_SAFE
   mutable Vector shape_x, dshape_x;
#endif

public:
   /// Construct the FiniteElement of order @a p and BasisType @a btype
   L2_SegmentElement(const int p, const int btype = BasisType::GaussLegendre);
   virtual void CalcShape(const IntegrationPoint &ip, Vector &shape) const;
   virtual void CalcDShape(const IntegrationPoint &ip,
                           DenseMatrix &dshape) const;
   virtual void ProjectDelta(int vertex, Vector &dofs) const;
};

/// Arbitrary order L2 elements in 1D utilizing the Bernstein basis on a segment
class L2Pos_SegmentElement : public PositiveTensorFiniteElement
{
private:
#ifndef MFEM_THREAD_SAFE
   mutable Vector shape_x, dshape_x;
#endif

public:
   /// Construct the FiniteElement of order @a p
   L2Pos_SegmentElement(const int p);
   virtual void CalcShape(const IntegrationPoint &ip, Vector &shape) const;
   virtual void CalcDShape(const IntegrationPoint &ip,
                           DenseMatrix &dshape) const;
   virtual void ProjectDelta(int vertex, Vector &dofs) const;
};


/// Arbitrary order L2 elements in 2D on a square
class L2_QuadrilateralElement : public NodalTensorFiniteElement
{
private:
#ifndef MFEM_THREAD_SAFE
   mutable Vector shape_x, shape_y, dshape_x, dshape_y;
#endif

public:
   /// Construct the FiniteElement of order @a p and BasisType @a btype
   L2_QuadrilateralElement(const int p,
                           const int btype = BasisType::GaussLegendre);
   virtual void CalcShape(const IntegrationPoint &ip, Vector &shape) const;
   virtual void CalcDShape(const IntegrationPoint &ip,
                           DenseMatrix &dshape) const;
   virtual void ProjectDelta(int vertex, Vector &dofs) const;
   virtual void ProjectCurl(const FiniteElement &fe,
                            ElementTransformation &Trans,
                            DenseMatrix &curl) const
   { ProjectCurl_2D(fe, Trans, curl); }
};

/// Arbitrary order L2 elements in 2D utilizing the Bernstein basis on a square
class L2Pos_QuadrilateralElement : public PositiveTensorFiniteElement
{
private:
#ifndef MFEM_THREAD_SAFE
   mutable Vector shape_x, shape_y, dshape_x, dshape_y;
#endif

public:
   /// Construct the FiniteElement of order @a p
   L2Pos_QuadrilateralElement(const int p);
   virtual void CalcShape(const IntegrationPoint &ip, Vector &shape) const;
   virtual void CalcDShape(const IntegrationPoint &ip,
                           DenseMatrix &dshape) const;
   virtual void ProjectDelta(int vertex, Vector &dofs) const;
};

/// Arbitrary order L2 elements in 3D on a cube
class L2_HexahedronElement : public NodalTensorFiniteElement
{
private:
#ifndef MFEM_THREAD_SAFE
   mutable Vector shape_x, shape_y, shape_z, dshape_x, dshape_y, dshape_z;
#endif

public:
   /// Construct the FiniteElement of order @a p and BasisType @a btype
   L2_HexahedronElement(const int p,
                        const int btype = BasisType::GaussLegendre);
   virtual void CalcShape(const IntegrationPoint &ip, Vector &shape) const;
   virtual void CalcDShape(const IntegrationPoint &ip,
                           DenseMatrix &dshape) const;
   virtual void ProjectDelta(int vertex, Vector &dofs) const;
};


/// Arbitrary order L2 elements in 3D utilizing the Bernstein basis on a cube
class L2Pos_HexahedronElement : public PositiveTensorFiniteElement
{
private:
#ifndef MFEM_THREAD_SAFE
   mutable Vector shape_x, shape_y, shape_z, dshape_x, dshape_y, dshape_z;
#endif

public:
   /// Construct the FiniteElement of order @a p
   L2Pos_HexahedronElement(const int p);
   virtual void CalcShape(const IntegrationPoint &ip, Vector &shape) const;
   virtual void CalcDShape(const IntegrationPoint &ip,
                           DenseMatrix &dshape) const;
   virtual void ProjectDelta(int vertex, Vector &dofs) const;
};


/// Arbitrary order L2 elements in 2D on a triangle
class L2_TriangleElement : public NodalFiniteElement
{
private:
#ifndef MFEM_THREAD_SAFE
   mutable Vector shape_x, shape_y, shape_l, dshape_x, dshape_y, dshape_l, u;
   mutable DenseMatrix du;
#endif
   DenseMatrixInverse Ti;

public:
   /// Construct the FiniteElement of order @a p and BasisType @a btype
   L2_TriangleElement(const int p,
                      const int btype = BasisType::GaussLegendre);
   virtual void CalcShape(const IntegrationPoint &ip, Vector &shape) const;
   virtual void CalcDShape(const IntegrationPoint &ip,
                           DenseMatrix &dshape) const;
   virtual void ProjectDelta(int vertex, Vector &dofs) const;
   virtual void ProjectCurl(const FiniteElement &fe,
                            ElementTransformation &Trans,
                            DenseMatrix &curl) const
   { ProjectCurl_2D(fe, Trans, curl); }
};

/// Arbitrary order L2 elements in 2D utilizing the Bernstein basis on a triangle
class L2Pos_TriangleElement : public PositiveFiniteElement
{
private:
#ifndef MFEM_THREAD_SAFE
   mutable Vector dshape_1d;
#endif

public:
   /// Construct the FiniteElement of order @a p
   L2Pos_TriangleElement(const int p);
   virtual void CalcShape(const IntegrationPoint &ip, Vector &shape) const;
   virtual void CalcDShape(const IntegrationPoint &ip,
                           DenseMatrix &dshape) const;
   virtual void ProjectDelta(int vertex, Vector &dofs) const;
};


/// Arbitrary order L2 elements in 3D on a tetrahedron
class L2_TetrahedronElement : public NodalFiniteElement
{
private:
#ifndef MFEM_THREAD_SAFE
   mutable Vector shape_x, shape_y, shape_z, shape_l;
   mutable Vector dshape_x, dshape_y, dshape_z, dshape_l, u;
   mutable DenseMatrix du;
#endif
   DenseMatrixInverse Ti;

public:
   /// Construct the FiniteElement of order @a p and BasisType @a btype
   L2_TetrahedronElement(const int p,
                         const int btype = BasisType::GaussLegendre);
   virtual void CalcShape(const IntegrationPoint &ip, Vector &shape) const;
   virtual void CalcDShape(const IntegrationPoint &ip,
                           DenseMatrix &dshape) const;
   virtual void ProjectDelta(int vertex, Vector &dofs) const;
};


/// Arbitrary order L2 elements in 3D utilizing the Bernstein basis on a tetrahedron
class L2Pos_TetrahedronElement : public PositiveFiniteElement
{
private:
#ifndef MFEM_THREAD_SAFE
   mutable Vector dshape_1d;
#endif

public:
   /// Construct the FiniteElement of order @a p
   L2Pos_TetrahedronElement(const int p);
   virtual void CalcShape(const IntegrationPoint &ip, Vector &shape) const;
   virtual void CalcDShape(const IntegrationPoint &ip,
                           DenseMatrix &dshape) const;
   virtual void ProjectDelta(int vertex, Vector &dofs) const;
};


/// Arbitrary order L2 elements in 3D on a wedge
class L2_WedgeElement : public NodalFiniteElement
{
private:
#ifndef MFEM_THREAD_SAFE
   mutable Vector t_shape, s_shape;
   mutable DenseMatrix t_dshape, s_dshape;
#endif
   Array<int> t_dof, s_dof;

   L2_TriangleElement TriangleFE;
   L2_SegmentElement  SegmentFE;

public:
   /// Construct the FiniteElement of order @a p and BasisType @a btype
   L2_WedgeElement(const int p,
                   const int btype = BasisType::GaussLegendre);
   virtual void CalcShape(const IntegrationPoint &ip, Vector &shape) const;
   virtual void CalcDShape(const IntegrationPoint &ip,
                           DenseMatrix &dshape) const;
};

/// A 0th order L2 element on a Wedge
class P0WedgeFiniteElement : public L2_WedgeElement
{
public:
   P0WedgeFiniteElement () : L2_WedgeElement(0) {}
};

/// Arbitrary order L2 elements in 3D utilizing the Bernstein basis on a wedge
class L2Pos_WedgeElement : public PositiveFiniteElement
{
protected:
#ifndef MFEM_THREAD_SAFE
   mutable Vector t_shape, s_shape;
   mutable DenseMatrix t_dshape, s_dshape;
#endif
   Array<int> t_dof, s_dof;

   L2Pos_TriangleElement TriangleFE;
   L2Pos_SegmentElement  SegmentFE;

public:
   /// Construct the FiniteElement of order @a p
   L2Pos_WedgeElement(const int p);

   virtual void CalcShape(const IntegrationPoint &ip, Vector &shape) const;
   virtual void CalcDShape(const IntegrationPoint &ip,
                           DenseMatrix &dshape) const;
};

/// Arbitrary order Raviart-Thomas elements in 2D on a square
class RT_QuadrilateralElement : public VectorFiniteElement
{
private:
   static const double nk[8];

   Poly_1D::Basis &cbasis1d, &obasis1d;
#ifndef MFEM_THREAD_SAFE
   mutable Vector shape_cx, shape_ox, shape_cy, shape_oy;
   mutable Vector dshape_cx, dshape_cy;
#endif
   Array<int> dof_map, dof2nk;

public:
   /** @brief Construct the FiniteElement of order @a p and closed and open
       BasisType @a cb_type and @a ob_type */
   RT_QuadrilateralElement(const int p,
                           const int cb_type = BasisType::GaussLobatto,
                           const int ob_type = BasisType::GaussLegendre);
   virtual void CalcVShape(const IntegrationPoint &ip,
                           DenseMatrix &shape) const;
   virtual void CalcVShape(ElementTransformation &Trans,
                           DenseMatrix &shape) const
   { CalcVShape_RT(Trans, shape); }
   virtual void CalcDivShape(const IntegrationPoint &ip,
                             Vector &divshape) const;
   virtual void GetLocalInterpolation(ElementTransformation &Trans,
                                      DenseMatrix &I) const
   { LocalInterpolation_RT(*this, nk, dof2nk, Trans, I); }
   virtual void GetLocalRestriction(ElementTransformation &Trans,
                                    DenseMatrix &R) const
   { LocalRestriction_RT(nk, dof2nk, Trans, R); }
   virtual void GetTransferMatrix(const FiniteElement &fe,
                                  ElementTransformation &Trans,
                                  DenseMatrix &I) const
   { LocalInterpolation_RT(CheckVectorFE(fe), nk, dof2nk, Trans, I); }
   using FiniteElement::Project;
   virtual void Project(VectorCoefficient &vc,
                        ElementTransformation &Trans, Vector &dofs) const
   { Project_RT(nk, dof2nk, vc, Trans, dofs); }
   virtual void ProjectMatrixCoefficient(
      MatrixCoefficient &mc, ElementTransformation &T, Vector &dofs) const
   { ProjectMatrixCoefficient_RT(nk, dof2nk, mc, T, dofs); }
   virtual void Project(const FiniteElement &fe, ElementTransformation &Trans,
                        DenseMatrix &I) const
   { Project_RT(nk, dof2nk, fe, Trans, I); }
   // Gradient + rotation = Curl: H1 -> H(div)
   virtual void ProjectGrad(const FiniteElement &fe,
                            ElementTransformation &Trans,
                            DenseMatrix &grad) const
   { ProjectGrad_RT(nk, dof2nk, fe, Trans, grad); }
   // Curl = Gradient + rotation: H1 -> H(div)
   virtual void ProjectCurl(const FiniteElement &fe,
                            ElementTransformation &Trans,
                            DenseMatrix &curl) const
   { ProjectGrad_RT(nk, dof2nk, fe, Trans, curl); }
};

/// Arbitrary order Raviart-Thomas elements in 3D on a cube
class RT_HexahedronElement : public VectorFiniteElement
{
   static const double nk[18];

   Poly_1D::Basis &cbasis1d, &obasis1d;
#ifndef MFEM_THREAD_SAFE
   mutable Vector shape_cx, shape_ox, shape_cy, shape_oy, shape_cz, shape_oz;
   mutable Vector dshape_cx, dshape_cy, dshape_cz;
#endif
   Array<int> dof_map, dof2nk;

public:
   /** @brief Construct the FiniteElement of order @a p and closed and open
       BasisType @a cb_type and @a ob_type */   
   RT_HexahedronElement(const int p,
                        const int cb_type = BasisType::GaussLobatto,
                        const int ob_type = BasisType::GaussLegendre);

   virtual void CalcVShape(const IntegrationPoint &ip,
                           DenseMatrix &shape) const;
   virtual void CalcVShape(ElementTransformation &Trans,
                           DenseMatrix &shape) const
   { CalcVShape_RT(Trans, shape); }
   virtual void CalcDivShape(const IntegrationPoint &ip,
                             Vector &divshape) const;
   virtual void GetLocalInterpolation(ElementTransformation &Trans,
                                      DenseMatrix &I) const
   { LocalInterpolation_RT(*this, nk, dof2nk, Trans, I); }
   virtual void GetLocalRestriction(ElementTransformation &Trans,
                                    DenseMatrix &R) const
   { LocalRestriction_RT(nk, dof2nk, Trans, R); }
   virtual void GetTransferMatrix(const FiniteElement &fe,
                                  ElementTransformation &Trans,
                                  DenseMatrix &I) const
   { LocalInterpolation_RT(CheckVectorFE(fe), nk, dof2nk, Trans, I); }
   using FiniteElement::Project;
   virtual void Project(VectorCoefficient &vc,
                        ElementTransformation &Trans, Vector &dofs) const
   { Project_RT(nk, dof2nk, vc, Trans, dofs); }
   virtual void ProjectMatrixCoefficient(
      MatrixCoefficient &mc, ElementTransformation &T, Vector &dofs) const
   { ProjectMatrixCoefficient_RT(nk, dof2nk, mc, T, dofs); }
   virtual void Project(const FiniteElement &fe, ElementTransformation &Trans,
                        DenseMatrix &I) const
   { Project_RT(nk, dof2nk, fe, Trans, I); }
   virtual void ProjectCurl(const FiniteElement &fe,
                            ElementTransformation &Trans,
                            DenseMatrix &curl) const
   { ProjectCurl_RT(nk, dof2nk, fe, Trans, curl); }
};


/// Arbitrary order Raviart-Thomas elements in 2D on a triangle
class RT_TriangleElement : public VectorFiniteElement
{
   static const double nk[6], c;

#ifndef MFEM_THREAD_SAFE
   mutable Vector shape_x, shape_y, shape_l;
   mutable Vector dshape_x, dshape_y, dshape_l;
   mutable DenseMatrix u;
   mutable Vector divu;
#endif
   Array<int> dof2nk;
   DenseMatrixInverse Ti;

public:
   /// Construct the FiniteElement of order @a p
   RT_TriangleElement(const int p);
   virtual void CalcVShape(const IntegrationPoint &ip,
                           DenseMatrix &shape) const;
   virtual void CalcVShape(ElementTransformation &Trans,
                           DenseMatrix &shape) const
   { CalcVShape_RT(Trans, shape); }
   virtual void CalcDivShape(const IntegrationPoint &ip,
                             Vector &divshape) const;
   virtual void GetLocalInterpolation(ElementTransformation &Trans,
                                      DenseMatrix &I) const
   { LocalInterpolation_RT(*this, nk, dof2nk, Trans, I); }
   virtual void GetLocalRestriction(ElementTransformation &Trans,
                                    DenseMatrix &R) const
   { LocalRestriction_RT(nk, dof2nk, Trans, R); }
   virtual void GetTransferMatrix(const FiniteElement &fe,
                                  ElementTransformation &Trans,
                                  DenseMatrix &I) const
   { LocalInterpolation_RT(CheckVectorFE(fe), nk, dof2nk, Trans, I); }
   using FiniteElement::Project;
   virtual void Project(VectorCoefficient &vc,
                        ElementTransformation &Trans, Vector &dofs) const
   { Project_RT(nk, dof2nk, vc, Trans, dofs); }
   virtual void ProjectMatrixCoefficient(
      MatrixCoefficient &mc, ElementTransformation &T, Vector &dofs) const
   { ProjectMatrixCoefficient_RT(nk, dof2nk, mc, T, dofs); }
   virtual void Project(const FiniteElement &fe, ElementTransformation &Trans,
                        DenseMatrix &I) const
   { Project_RT(nk, dof2nk, fe, Trans, I); }
   // Gradient + rotation = Curl: H1 -> H(div)
   virtual void ProjectGrad(const FiniteElement &fe,
                            ElementTransformation &Trans,
                            DenseMatrix &grad) const
   { ProjectGrad_RT(nk, dof2nk, fe, Trans, grad); }
   // Curl = Gradient + rotation: H1 -> H(div)
   virtual void ProjectCurl(const FiniteElement &fe,
                            ElementTransformation &Trans,
                            DenseMatrix &curl) const
   { ProjectGrad_RT(nk, dof2nk, fe, Trans, curl); }
};


/// Arbitrary order Raviart-Thomas elements in 3D on a tetrahedron
class RT_TetrahedronElement : public VectorFiniteElement
{
   static const double nk[12], c;

#ifndef MFEM_THREAD_SAFE
   mutable Vector shape_x, shape_y, shape_z, shape_l;
   mutable Vector dshape_x, dshape_y, dshape_z, dshape_l;
   mutable DenseMatrix u;
   mutable Vector divu;
#endif
   Array<int> dof2nk;
   DenseMatrixInverse Ti;

public:
   /// Construct the FiniteElement of order @a p
   RT_TetrahedronElement(const int p);
   virtual void CalcVShape(const IntegrationPoint &ip,
                           DenseMatrix &shape) const;
   virtual void CalcVShape(ElementTransformation &Trans,
                           DenseMatrix &shape) const
   { CalcVShape_RT(Trans, shape); }
   virtual void CalcDivShape(const IntegrationPoint &ip,
                             Vector &divshape) const;
   virtual void GetLocalInterpolation(ElementTransformation &Trans,
                                      DenseMatrix &I) const
   { LocalInterpolation_RT(*this, nk, dof2nk, Trans, I); }
   virtual void GetLocalRestriction(ElementTransformation &Trans,
                                    DenseMatrix &R) const
   { LocalRestriction_RT(nk, dof2nk, Trans, R); }
   virtual void GetTransferMatrix(const FiniteElement &fe,
                                  ElementTransformation &Trans,
                                  DenseMatrix &I) const
   { LocalInterpolation_RT(CheckVectorFE(fe), nk, dof2nk, Trans, I); }
   using FiniteElement::Project;
   virtual void Project(VectorCoefficient &vc,
                        ElementTransformation &Trans, Vector &dofs) const
   { Project_RT(nk, dof2nk, vc, Trans, dofs); }
   virtual void ProjectMatrixCoefficient(
      MatrixCoefficient &mc, ElementTransformation &T, Vector &dofs) const
   { ProjectMatrixCoefficient_RT(nk, dof2nk, mc, T, dofs); }
   virtual void Project(const FiniteElement &fe, ElementTransformation &Trans,
                        DenseMatrix &I) const
   { Project_RT(nk, dof2nk, fe, Trans, I); }
   virtual void ProjectCurl(const FiniteElement &fe,
                            ElementTransformation &Trans,
                            DenseMatrix &curl) const
   { ProjectCurl_RT(nk, dof2nk, fe, Trans, curl); }
};


<<<<<<< HEAD
/// Arbitrary order Nedelec elements in 3D on a cube
class ND_HexahedronElement : public VectorFiniteElement
=======
class ND_HexahedronElement : public VectorTensorFiniteElement
>>>>>>> 4134e949
{
   static const double tk[18];
#ifndef MFEM_THREAD_SAFE
   mutable Vector shape_cx, shape_ox, shape_cy, shape_oy, shape_cz, shape_oz;
   mutable Vector dshape_cx, dshape_cy, dshape_cz;
#endif
   Array<int> dof2tk;

public:
   /** @brief Construct the FiniteElement of order @a p and closed and open
    BasisType @a cb_type and @a ob_type */
   ND_HexahedronElement(const int p,
                        const int cb_type = BasisType::GaussLobatto,
                        const int ob_type = BasisType::GaussLegendre);

   virtual void CalcVShape(const IntegrationPoint &ip,
                           DenseMatrix &shape) const;

   virtual void CalcVShape(ElementTransformation &Trans,
                           DenseMatrix &shape) const
   { CalcVShape_ND(Trans, shape); }

   virtual void CalcCurlShape(const IntegrationPoint &ip,
                              DenseMatrix &curl_shape) const;

   virtual void GetLocalInterpolation(ElementTransformation &Trans,
                                      DenseMatrix &I) const
   { LocalInterpolation_ND(*this, tk, dof2tk, Trans, I); }

   virtual void GetLocalRestriction(ElementTransformation &Trans,
                                    DenseMatrix &R) const
   { LocalRestriction_ND(tk, dof2tk, Trans, R); }

   virtual void GetTransferMatrix(const FiniteElement &fe,
                                  ElementTransformation &Trans,
                                  DenseMatrix &I) const
   { LocalInterpolation_ND(CheckVectorFE(fe), tk, dof2tk, Trans, I); }

   using FiniteElement::Project;

   virtual void Project(VectorCoefficient &vc,
                        ElementTransformation &Trans, Vector &dofs) const
   { Project_ND(tk, dof2tk, vc, Trans, dofs); }

   virtual void ProjectMatrixCoefficient(
      MatrixCoefficient &mc, ElementTransformation &T, Vector &dofs) const
   { ProjectMatrixCoefficient_ND(tk, dof2tk, mc, T, dofs); }

   virtual void Project(const FiniteElement &fe,
                        ElementTransformation &Trans,
                        DenseMatrix &I) const
   { Project_ND(tk, dof2tk, fe, Trans, I); }

   virtual void ProjectGrad(const FiniteElement &fe,
                            ElementTransformation &Trans,
                            DenseMatrix &grad) const
   { ProjectGrad_ND(tk, dof2tk, fe, Trans, grad); }

   virtual void ProjectCurl(const FiniteElement &fe,
                            ElementTransformation &Trans,
                            DenseMatrix &curl) const
   { ProjectCurl_ND(tk, dof2tk, fe, Trans, curl); }
};


<<<<<<< HEAD
/// Arbitrary order Nedelec elements in 2D on a square
class ND_QuadrilateralElement : public VectorFiniteElement
=======
class ND_QuadrilateralElement : public VectorTensorFiniteElement
>>>>>>> 4134e949
{
   static const double tk[8];

#ifndef MFEM_THREAD_SAFE
   mutable Vector shape_cx, shape_ox, shape_cy, shape_oy;
   mutable Vector dshape_cx, dshape_cy;
#endif
   Array<int> dof2tk;

public:
   /** @brief Construct the FiniteElement of order @a p and closed and open
       BasisType @a cb_type and @a ob_type */   
   ND_QuadrilateralElement(const int p,
                           const int cb_type = BasisType::GaussLobatto,
                           const int ob_type = BasisType::GaussLegendre);
   virtual void CalcVShape(const IntegrationPoint &ip,
                           DenseMatrix &shape) const;
   virtual void CalcVShape(ElementTransformation &Trans,
                           DenseMatrix &shape) const
   { CalcVShape_ND(Trans, shape); }
   virtual void CalcCurlShape(const IntegrationPoint &ip,
                              DenseMatrix &curl_shape) const;
   virtual void GetLocalInterpolation(ElementTransformation &Trans,
                                      DenseMatrix &I) const
   { LocalInterpolation_ND(*this, tk, dof2tk, Trans, I); }
   virtual void GetLocalRestriction(ElementTransformation &Trans,
                                    DenseMatrix &R) const
   { LocalRestriction_ND(tk, dof2tk, Trans, R); }
   virtual void GetTransferMatrix(const FiniteElement &fe,
                                  ElementTransformation &Trans,
                                  DenseMatrix &I) const
   { LocalInterpolation_ND(CheckVectorFE(fe), tk, dof2tk, Trans, I); }
   using FiniteElement::Project;
   virtual void Project(VectorCoefficient &vc,
                        ElementTransformation &Trans, Vector &dofs) const
   { Project_ND(tk, dof2tk, vc, Trans, dofs); }
   virtual void ProjectMatrixCoefficient(
      MatrixCoefficient &mc, ElementTransformation &T, Vector &dofs) const
   { ProjectMatrixCoefficient_ND(tk, dof2tk, mc, T, dofs); }
   virtual void Project(const FiniteElement &fe,
                        ElementTransformation &Trans,
                        DenseMatrix &I) const
   { Project_ND(tk, dof2tk, fe, Trans, I); }
   virtual void ProjectGrad(const FiniteElement &fe,
                            ElementTransformation &Trans,
                            DenseMatrix &grad) const
   { ProjectGrad_ND(tk, dof2tk, fe, Trans, grad); }
};


/// Arbitrary order Nedelec elements in 3D on a tetrahedron
class ND_TetrahedronElement : public VectorFiniteElement
{
   static const double tk[18], c;

#ifndef MFEM_THREAD_SAFE
   mutable Vector shape_x, shape_y, shape_z, shape_l;
   mutable Vector dshape_x, dshape_y, dshape_z, dshape_l;
   mutable DenseMatrix u;
#endif
   Array<int> dof2tk;
   DenseMatrixInverse Ti;

public:
   /// Construct the FiniteElement of order @a p
   ND_TetrahedronElement(const int p);
   virtual void CalcVShape(const IntegrationPoint &ip,
                           DenseMatrix &shape) const;
   virtual void CalcVShape(ElementTransformation &Trans,
                           DenseMatrix &shape) const
   { CalcVShape_ND(Trans, shape); }
   virtual void CalcCurlShape(const IntegrationPoint &ip,
                              DenseMatrix &curl_shape) const;
   virtual void GetLocalInterpolation(ElementTransformation &Trans,
                                      DenseMatrix &I) const
   { LocalInterpolation_ND(*this, tk, dof2tk, Trans, I); }
   virtual void GetLocalRestriction(ElementTransformation &Trans,
                                    DenseMatrix &R) const
   { LocalRestriction_ND(tk, dof2tk, Trans, R); }
   virtual void GetTransferMatrix(const FiniteElement &fe,
                                  ElementTransformation &Trans,
                                  DenseMatrix &I) const
   { LocalInterpolation_ND(CheckVectorFE(fe), tk, dof2tk, Trans, I); }
   using FiniteElement::Project;
   virtual void Project(VectorCoefficient &vc,
                        ElementTransformation &Trans, Vector &dofs) const
   { Project_ND(tk, dof2tk, vc, Trans, dofs); }
   virtual void ProjectMatrixCoefficient(
      MatrixCoefficient &mc, ElementTransformation &T, Vector &dofs) const
   { ProjectMatrixCoefficient_ND(tk, dof2tk, mc, T, dofs); }
   virtual void Project(const FiniteElement &fe,
                        ElementTransformation &Trans,
                        DenseMatrix &I) const
   { Project_ND(tk, dof2tk, fe, Trans, I); }
   virtual void ProjectGrad(const FiniteElement &fe,
                            ElementTransformation &Trans,
                            DenseMatrix &grad) const
   { ProjectGrad_ND(tk, dof2tk, fe, Trans, grad); }

   virtual void ProjectCurl(const FiniteElement &fe,
                            ElementTransformation &Trans,
                            DenseMatrix &curl) const
   { ProjectCurl_ND(tk, dof2tk, fe, Trans, curl); }
};

/// Arbitrary order Nedelec elements in 2D on a triangle
class ND_TriangleElement : public VectorFiniteElement
{
   static const double tk[8], c;

#ifndef MFEM_THREAD_SAFE
   mutable Vector shape_x, shape_y, shape_l;
   mutable Vector dshape_x, dshape_y, dshape_l;
   mutable DenseMatrix u;
   mutable Vector curlu;
#endif
   Array<int> dof2tk;
   DenseMatrixInverse Ti;

public:
   /// Construct the FiniteElement of order @a p
   ND_TriangleElement(const int p);
   virtual void CalcVShape(const IntegrationPoint &ip,
                           DenseMatrix &shape) const;
   virtual void CalcVShape(ElementTransformation &Trans,
                           DenseMatrix &shape) const
   { CalcVShape_ND(Trans, shape); }
   virtual void CalcCurlShape(const IntegrationPoint &ip,
                              DenseMatrix &curl_shape) const;
   virtual void GetLocalInterpolation(ElementTransformation &Trans,
                                      DenseMatrix &I) const
   { LocalInterpolation_ND(*this, tk, dof2tk, Trans, I); }
   virtual void GetLocalRestriction(ElementTransformation &Trans,
                                    DenseMatrix &R) const
   { LocalRestriction_ND(tk, dof2tk, Trans, R); }
   virtual void GetTransferMatrix(const FiniteElement &fe,
                                  ElementTransformation &Trans,
                                  DenseMatrix &I) const
   { LocalInterpolation_ND(CheckVectorFE(fe), tk, dof2tk, Trans, I); }
   using FiniteElement::Project;
   virtual void Project(VectorCoefficient &vc,
                        ElementTransformation &Trans, Vector &dofs) const
   { Project_ND(tk, dof2tk, vc, Trans, dofs); }
   virtual void ProjectMatrixCoefficient(
      MatrixCoefficient &mc, ElementTransformation &T, Vector &dofs) const
   { ProjectMatrixCoefficient_ND(tk, dof2tk, mc, T, dofs); }
   virtual void Project(const FiniteElement &fe,
                        ElementTransformation &Trans,
                        DenseMatrix &I) const
   { Project_ND(tk, dof2tk, fe, Trans, I); }
   virtual void ProjectGrad(const FiniteElement &fe,
                            ElementTransformation &Trans,
                            DenseMatrix &grad) const
   { ProjectGrad_ND(tk, dof2tk, fe, Trans, grad); }
};


/// Arbitrary order Nedelec elements in 1D on a segment
class ND_SegmentElement : public VectorFiniteElement
{
   static const double tk[1];

   Poly_1D::Basis &obasis1d;
   Array<int> dof2tk;

public:
   /** @brief Construct the FiniteElement of order @a p and open
       BasisType @a ob_type */   
   ND_SegmentElement(const int p, const int ob_type = BasisType::GaussLegendre);
   virtual void CalcShape(const IntegrationPoint &ip, Vector &shape) const
   { obasis1d.Eval(ip.x, shape); }
   virtual void CalcVShape(const IntegrationPoint &ip,
                           DenseMatrix &shape) const;
   virtual void CalcVShape(ElementTransformation &Trans,
                           DenseMatrix &shape) const
   { CalcVShape_ND(Trans, shape); }
   // virtual void CalcCurlShape(const IntegrationPoint &ip,
   //                            DenseMatrix &curl_shape) const;
   virtual void GetLocalInterpolation(ElementTransformation &Trans,
                                      DenseMatrix &I) const
   { LocalInterpolation_ND(*this, tk, dof2tk, Trans, I); }
   virtual void GetLocalRestriction(ElementTransformation &Trans,
                                    DenseMatrix &R) const
   { LocalRestriction_ND(tk, dof2tk, Trans, R); }
   virtual void GetTransferMatrix(const FiniteElement &fe,
                                  ElementTransformation &Trans,
                                  DenseMatrix &I) const
   { LocalInterpolation_ND(CheckVectorFE(fe), tk, dof2tk, Trans, I); }
   using FiniteElement::Project;
   virtual void Project(VectorCoefficient &vc,
                        ElementTransformation &Trans, Vector &dofs) const
   { Project_ND(tk, dof2tk, vc, Trans, dofs); }
   virtual void ProjectMatrixCoefficient(
      MatrixCoefficient &mc, ElementTransformation &T, Vector &dofs) const
   { ProjectMatrixCoefficient_ND(tk, dof2tk, mc, T, dofs); }
   virtual void Project(const FiniteElement &fe,
                        ElementTransformation &Trans,
                        DenseMatrix &I) const
   { Project_ND(tk, dof2tk, fe, Trans, I); }
   virtual void ProjectGrad(const FiniteElement &fe,
                            ElementTransformation &Trans,
                            DenseMatrix &grad) const
   { ProjectGrad_ND(tk, dof2tk, fe, Trans, grad); }
};


/// An arbitrary order and dimension NURBS element
class NURBSFiniteElement : public ScalarFiniteElement
{
protected:
   mutable Array <const KnotVector*> kv;
   mutable const int *ijk;
   mutable int patch, elem;
   mutable Vector weights;

public:
   /** @brief Construct FiniteElement with given
       @param D    Reference space dimension
       @param G    Geometry type (of type Geometry::Type)
       @param Do   Number of degrees of freedom in the FiniteElement
       @param O    Order/degree of the FiniteElement
       @param F    FunctionSpace type of the FiniteElement
    */   
   NURBSFiniteElement(int D, Geometry::Type G, int Do, int O, int F)
      : ScalarFiniteElement(D, G, Do, O, F)
   {
      ijk = NULL;
      patch = elem = -1;
      kv.SetSize(Dim);
      weights.SetSize(Dof);
      weights = 1.0;
   }

   void                 Reset      ()         const { patch = elem = -1; }
   void                 SetIJK     (const int *IJK) const { ijk = IJK; }
   int                  GetPatch   ()         const { return patch; }
   void                 SetPatch   (int p)    const { patch = p; }
   int                  GetElement ()         const { return elem; }
   void                 SetElement (int e)    const { elem = e; }
   Array <const KnotVector*> &KnotVectors()   const { return kv; }
   Vector              &Weights    ()         const { return weights; }
   /// Update the NURBSFiniteElement according to the currently set knot vectors
   virtual void         SetOrder   ()         const { }
};


/// An arbitrary order 1D NURBS element on a segment
class NURBS1DFiniteElement : public NURBSFiniteElement
{
protected:
   mutable Vector shape_x;

public:
   /// Construct the FiniteElement of order @a p
   NURBS1DFiniteElement(int p)
      : NURBSFiniteElement(1, Geometry::SEGMENT, p + 1, p, FunctionSpace::Qk),
        shape_x(p + 1) { }

   virtual void SetOrder() const;
   virtual void CalcShape(const IntegrationPoint &ip, Vector &shape) const;
   virtual void CalcDShape(const IntegrationPoint &ip,
                           DenseMatrix &dshape) const;
   virtual void CalcHessian (const IntegrationPoint &ip,
                             DenseMatrix &hessian) const;
};

/// An arbitrary order 2D NURBS element on a square
class NURBS2DFiniteElement : public NURBSFiniteElement
{
protected:
   mutable Vector u, shape_x, shape_y, dshape_x, dshape_y, d2shape_x, d2shape_y;
   mutable DenseMatrix du;

public:
   /// Construct the FiniteElement of order @a p
   NURBS2DFiniteElement(int p)
      : NURBSFiniteElement(2, Geometry::SQUARE, (p + 1)*(p + 1), p,
                           FunctionSpace::Qk),
        u(Dof), shape_x(p + 1), shape_y(p + 1), dshape_x(p + 1),
        dshape_y(p + 1), d2shape_x(p + 1), d2shape_y(p + 1), du(Dof,2)
   { Orders[0] = Orders[1] = p; }

   /// Construct the FiniteElement with x-order @a px and y-order @a py
   NURBS2DFiniteElement(int px, int py)
      : NURBSFiniteElement(2, Geometry::SQUARE, (px + 1)*(py + 1),
                           std::max(px, py), FunctionSpace::Qk),
        u(Dof), shape_x(px + 1), shape_y(py + 1), dshape_x(px + 1),
        dshape_y(py + 1), d2shape_x(px + 1), d2shape_y(py + 1), du(Dof,2)
   { Orders[0] = px; Orders[1] = py; }

   virtual void SetOrder() const;
   virtual void CalcShape(const IntegrationPoint &ip, Vector &shape) const;
   virtual void CalcDShape(const IntegrationPoint &ip,
                           DenseMatrix &dshape) const;
   virtual void CalcHessian (const IntegrationPoint &ip,
                             DenseMatrix &hessian) const;
};

/// An arbitrary order 3D NURBS element on a cube
class NURBS3DFiniteElement : public NURBSFiniteElement
{
protected:
   mutable Vector u, shape_x, shape_y, shape_z;
   mutable Vector dshape_x, dshape_y, dshape_z;
   mutable Vector d2shape_x, d2shape_y, d2shape_z;
   mutable DenseMatrix du;

public:
   /// Construct the FiniteElement of order @a p
   NURBS3DFiniteElement(int p)
      : NURBSFiniteElement(3, Geometry::CUBE, (p + 1)*(p + 1)*(p + 1), p,
                           FunctionSpace::Qk),
        u(Dof), shape_x(p + 1), shape_y(p + 1), shape_z(p + 1),
        dshape_x(p + 1), dshape_y(p + 1), dshape_z(p + 1),
        d2shape_x(p + 1), d2shape_y(p + 1), d2shape_z(p + 1), du(Dof,3)
   { Orders[0] = Orders[1] = Orders[2] = p; }

   /// Construct the FiniteElement with x-order @a px and y-order @a py and z-order @a pz
   NURBS3DFiniteElement(int px, int py, int pz)
      : NURBSFiniteElement(3, Geometry::CUBE, (px + 1)*(py + 1)*(pz + 1),
                           std::max(std::max(px,py),pz), FunctionSpace::Qk),
        u(Dof), shape_x(px + 1), shape_y(py + 1), shape_z(pz + 1),
        dshape_x(px + 1), dshape_y(py + 1), dshape_z(pz + 1),
        d2shape_x(px + 1), d2shape_y(py + 1), d2shape_z(pz + 1), du(Dof,3)
   { Orders[0] = px; Orders[1] = py; Orders[2] = pz; }

   virtual void SetOrder() const;
   virtual void CalcShape(const IntegrationPoint &ip, Vector &shape) const;
   virtual void CalcDShape(const IntegrationPoint &ip,
                           DenseMatrix &dshape) const;
   virtual void CalcHessian (const IntegrationPoint &ip,
                             DenseMatrix &hessian) const;
};

} // namespace mfem

#endif<|MERGE_RESOLUTION|>--- conflicted
+++ resolved
@@ -2049,9 +2049,6 @@
    }
 };
 
-<<<<<<< HEAD
-/// Arbitrary H1 elements in 1D
-=======
 class VectorTensorFiniteElement : public VectorFiniteElement,
    public TensorBasisElement
 {
@@ -2077,7 +2074,7 @@
                                        const bool closed) const;
 };
 
->>>>>>> 4134e949
+/// Arbitrary H1 elements in 1D
 class H1_SegmentElement : public NodalTensorFiniteElement
 {
 private:
@@ -2173,9 +2170,7 @@
 };
 
 
-<<<<<<< HEAD
-/// Arbitrary order H1 elements in 3D utilizing the Bernstein basis on a cube
-=======
+/// Arbitrary order H1 serendipity elements in 2D on a quad
 class H1Ser_QuadrilateralElement : public ScalarFiniteElement
 {
 public:
@@ -2188,7 +2183,7 @@
    using FiniteElement::Project;
 };
 
->>>>>>> 4134e949
+/// Arbitrary order H1 elements in 3D utilizing the Bernstein basis on a cube
 class H1Pos_HexahedronElement : public PositiveTensorFiniteElement
 {
 private:
@@ -2841,12 +2836,8 @@
 };
 
 
-<<<<<<< HEAD
 /// Arbitrary order Nedelec elements in 3D on a cube
-class ND_HexahedronElement : public VectorFiniteElement
-=======
 class ND_HexahedronElement : public VectorTensorFiniteElement
->>>>>>> 4134e949
 {
    static const double tk[18];
 #ifndef MFEM_THREAD_SAFE
@@ -2912,12 +2903,8 @@
 };
 
 
-<<<<<<< HEAD
 /// Arbitrary order Nedelec elements in 2D on a square
-class ND_QuadrilateralElement : public VectorFiniteElement
-=======
 class ND_QuadrilateralElement : public VectorTensorFiniteElement
->>>>>>> 4134e949
 {
    static const double tk[8];
 
