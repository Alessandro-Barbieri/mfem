// Copyright (c) 2010-2021, Lawrence Livermore National Security, LLC. Produced
// at the Lawrence Livermore National Laboratory. All Rights reserved. See files
// LICENSE and NOTICE for details. LLNL-CODE-806117.
//
// This file is part of the MFEM library. For more information and source code
// availability visit https://mfem.org.
//
// MFEM is free software; you can redistribute it and/or modify it under the
// terms of the BSD-3 license. We welcome feedback and contributions, see file
// CONTRIBUTING.md for details.

#include "../config/config.hpp"

#ifdef MFEM_USE_MPI

#include "fem.hpp"
#include "../general/sort_pairs.hpp"

namespace mfem
{

void ParBilinearForm::pAllocMat()
{
   int nbr_size = pfes->GetFaceNbrVSize();

   if (precompute_sparsity == 0 || fes->GetVDim() > 1)
   {
      if (keep_nbr_block)
      {
         mat = new SparseMatrix(height + nbr_size, width + nbr_size);
      }
      else
      {
         mat = new SparseMatrix(height, width + nbr_size);
      }
      return;
   }

   // the sparsity pattern is defined from the map: face->element->dof
   const Table &lelem_ldof = fes->GetElementToDofTable(); // <-- dofs
   const Table &nelem_ndof = pfes->face_nbr_element_dof; // <-- vdofs
   Table elem_dof; // element + nbr-element <---> dof
   if (nbr_size > 0)
   {
      // merge lelem_ldof and nelem_ndof into elem_dof
      int s1 = lelem_ldof.Size(), s2 = nelem_ndof.Size();
      const int *I1 = lelem_ldof.GetI(), *J1 = lelem_ldof.GetJ();
      const int *I2 = nelem_ndof.GetI(), *J2 = nelem_ndof.GetJ();
      const int nnz1 = I1[s1], nnz2 = I2[s2];

      elem_dof.SetDims(s1 + s2, nnz1 + nnz2);

      int *I = elem_dof.GetI(), *J = elem_dof.GetJ();
      for (int i = 0; i <= s1; i++)
      {
         I[i] = I1[i];
      }
      for (int j = 0; j < nnz1; j++)
      {
         J[j] = J1[j];
      }
      for (int i = 0; i <= s2; i++)
      {
         I[s1+i] = I2[i] + nnz1;
      }
      for (int j = 0; j < nnz2; j++)
      {
         J[nnz1+j] = J2[j] + height;
      }
   }
   //   dof_elem x  elem_face x face_elem x elem_dof  (keep_nbr_block = true)
   // ldof_lelem x lelem_face x face_elem x elem_dof  (keep_nbr_block = false)
   Table dof_dof;
   {
      Table face_dof; // face_elem x elem_dof
      {
         Table *face_elem = pfes->GetParMesh()->GetFaceToAllElementTable();
         if (nbr_size > 0)
         {
            mfem::Mult(*face_elem, elem_dof, face_dof);
         }
         else
         {
            mfem::Mult(*face_elem, lelem_ldof, face_dof);
         }
         delete face_elem;
         if (nbr_size > 0)
         {
            elem_dof.Clear();
         }
      }

      if (keep_nbr_block)
      {
         Table dof_face;
         Transpose(face_dof, dof_face, height + nbr_size);
         mfem::Mult(dof_face, face_dof, dof_dof);
      }
      else
      {
         Table ldof_face;
         {
            Table face_ldof;
            Table *face_lelem = fes->GetMesh()->GetFaceToElementTable();
            mfem::Mult(*face_lelem, lelem_ldof, face_ldof);
            delete face_lelem;
            Transpose(face_ldof, ldof_face, height);
         }
         mfem::Mult(ldof_face, face_dof, dof_dof);
      }
   }

   int *I = dof_dof.GetI();
   int *J = dof_dof.GetJ();
   int nrows = dof_dof.Size();
   double *data = Memory<double>(I[nrows]);

   mat = new SparseMatrix(I, J, data, nrows, height + nbr_size);
   *mat = 0.0;

   dof_dof.LoseData();
}

void ParBilinearForm::ParallelAssemble(OperatorHandle &A, SparseMatrix *A_local)
{
   A.Clear();

   if (A_local == NULL) { return; }
   MFEM_VERIFY(A_local->Finalized(), "the local matrix must be finalized");

   OperatorHandle dA(A.Type()), Ph(A.Type()), hdA;

   if (interior_face_integs.Size() == 0)
   {
      // construct a parallel block-diagonal matrix 'A' based on 'a'
      dA.MakeSquareBlockDiag(pfes->GetComm(), pfes->GlobalVSize(),
                             pfes->GetDofOffsets(), A_local);
   }
   else
   {
      // handle the case when 'a' contains off-diagonal
      int lvsize = pfes->GetVSize();
      const HYPRE_BigInt *face_nbr_glob_ldof = pfes->GetFaceNbrGlobalDofMap();
      HYPRE_BigInt ldof_offset = pfes->GetMyDofOffset();

      Array<HYPRE_BigInt> glob_J(A_local->NumNonZeroElems());
      int *J = A_local->GetJ();
      for (int i = 0; i < glob_J.Size(); i++)
      {
         if (J[i] < lvsize)
         {
            glob_J[i] = J[i] + ldof_offset;
         }
         else
         {
            glob_J[i] = face_nbr_glob_ldof[J[i] - lvsize];
         }
      }

      // TODO - construct dA directly in the A format
      hdA.Reset(
         new HypreParMatrix(pfes->GetComm(), lvsize, pfes->GlobalVSize(),
                            pfes->GlobalVSize(), A_local->GetI(), glob_J,
                            A_local->GetData(), pfes->GetDofOffsets(),
                            pfes->GetDofOffsets()));
      // - hdA owns the new HypreParMatrix
      // - the above constructor copies all input arrays
      glob_J.DeleteAll();
      dA.ConvertFrom(hdA);
   }

   // TODO - assemble the Dof_TrueDof_Matrix directly in the required format?
   Ph.ConvertFrom(pfes->Dof_TrueDof_Matrix());
   // TODO: When Ph.Type() == Operator::ANY_TYPE we want to use the Operator
   // returned by pfes->GetProlongationMatrix(), however that Operator is a
   // const Operator, so we cannot store it in OperatorHandle. We need a const
   // version of class OperatorHandle, e.g. ConstOperatorHandle.

   A.MakePtAP(dA, Ph);
}

HypreParMatrix *ParBilinearForm::ParallelAssemble(SparseMatrix *m)
{
   OperatorHandle Mh(Operator::Hypre_ParCSR);
   ParallelAssemble(Mh, m);
   Mh.SetOperatorOwner(false);
   return Mh.As<HypreParMatrix>();
}

void ParBilinearForm::AssembleSharedFaces(int skip_zeros)
{
   ParMesh *pmesh = pfes->GetParMesh();
   FaceElementTransformations *T;
   Array<int> vdofs1, vdofs2, vdofs_all;
   DenseMatrix elemmat;

   int nfaces = pmesh->GetNSharedFaces();
   for (int i = 0; i < nfaces; i++)
   {
      T = pmesh->GetSharedFaceTransformations(i);
      int Elem2NbrNo = T->Elem2No - pmesh->GetNE();
      pfes->GetElementVDofs(T->Elem1No, vdofs1);
      pfes->GetFaceNbrElementVDofs(Elem2NbrNo, vdofs2);
      vdofs1.Copy(vdofs_all);
      for (int j = 0; j < vdofs2.Size(); j++)
      {
         if (vdofs2[j] >= 0)
         {
            vdofs2[j] += height;
         }
         else
         {
            vdofs2[j] -= height;
         }
      }
      vdofs_all.Append(vdofs2);
      for (int k = 0; k < interior_face_integs.Size(); k++)
      {
         interior_face_integs[k]->
         AssembleFaceMatrix(*pfes->GetFE(T->Elem1No),
                            *pfes->GetFaceNbrFE(Elem2NbrNo),
                            *T, elemmat);
         if (keep_nbr_block)
         {
            mat->AddSubMatrix(vdofs_all, vdofs_all, elemmat, skip_zeros);
         }
         else
         {
            mat->AddSubMatrix(vdofs1, vdofs_all, elemmat, skip_zeros);
         }
      }
   }
}

void ParBilinearForm::Assemble(int skip_zeros)
{
   if (interior_face_integs.Size())
   {
      pfes->ExchangeFaceNbrData();
      if (!ext && mat == NULL)
      {
         pAllocMat();
      }
   }

   BilinearForm::Assemble(skip_zeros);

   if (!ext && interior_face_integs.Size() > 0)
   {
      AssembleSharedFaces(skip_zeros);
   }
}

void ParBilinearForm::AssembleDiagonal(Vector &diag) const
{
   MFEM_ASSERT(diag.Size() == fes->GetTrueVSize(),
               "Vector for holding diagonal has wrong size!");
   const Operator *P = fes->GetProlongationMatrix();
   if (!ext)
   {
      MFEM_ASSERT(p_mat.Ptr(), "the ParBilinearForm is not assembled!");
      p_mat->AssembleDiagonal(diag); // TODO: add support for PETSc matrices
      return;
   }
   // Here, we have extension, ext.
   if (IsIdentityProlongation(P))
   {
      ext->AssembleDiagonal(diag);
      return;
   }
   // Here, we have extension, ext, and parallel/conforming prolongation, P.
   Vector local_diag(P->Height());
   ext->AssembleDiagonal(local_diag);
   if (fes->Conforming())
   {
      P->MultTranspose(local_diag, diag);
      return;
   }
   // For an AMR mesh, a convergent diagonal is assembled with |P^T| d_l,
   // where |P^T| has the entry-wise absolute values of the conforming
   // prolongation transpose operator.
   const HypreParMatrix *HP = dynamic_cast<const HypreParMatrix*>(P);
   if (HP)
   {
      HP->AbsMultTranspose(1.0, local_diag, 0.0, diag);
   }
   else
   {
      MFEM_ABORT("unsupported prolongation matrix type.");
   }
}

void ParBilinearForm
::ParallelEliminateEssentialBC(const Array<int> &bdr_attr_is_ess,
                               HypreParMatrix &A, const HypreParVector &X,
                               HypreParVector &B) const
{
   Array<int> dof_list;

   pfes->GetEssentialTrueDofs(bdr_attr_is_ess, dof_list);

   // do the parallel elimination
   A.EliminateRowsCols(dof_list, X, B);
}

HypreParMatrix *ParBilinearForm::
ParallelEliminateEssentialBC(const Array<int> &bdr_attr_is_ess,
                             HypreParMatrix &A) const
{
   Array<int> dof_list;

   pfes->GetEssentialTrueDofs(bdr_attr_is_ess, dof_list);

   return A.EliminateRowsCols(dof_list);
}

void ParBilinearForm::TrueAddMult(const Vector &x, Vector &y, const double a)
const
{
   if (X.ParFESpace() != pfes)
   {
      X.SetSpace(pfes);
      Y.SetSpace(pfes);
      Ytmp.SetSize(pfes->GetTrueVSize());
   }

   if (Ytmp.ParFESpace() != pfes)
   {
     Ytmp.SetSpace(pfes);
   }

   X.Distribute(&x);
   if (ext)
   {
      ext->Mult(X, Y);
   }
   else
   {
<<<<<<< HEAD
     MFEM_VERIFY(interior_face_integs.Size() == 0,
                 "the case of interior face integrators is not"
                 " implemented");
      mat->Mult(X, Y);
   }
   //pfes->Dof_TrueDof_Matrix()->MultTranspose(a, Y, 1.0, y);
=======
      MFEM_VERIFY(interior_face_integs.Size() == 0,
                  "the case of interior face integrators is not"
                  " implemented");
      mat->Mult(X, Y);
   }
>>>>>>> 1fe4bfc1
   pfes->GetProlongationMatrix()->MultTranspose(Y, Ytmp);
   y.Add(a,Ytmp);
}

void ParBilinearForm::FormLinearSystem(
   const Array<int> &ess_tdof_list, Vector &x, Vector &b,
   OperatorHandle &A, Vector &X, Vector &B, int copy_interior)
{
   if (ext)
   {
      ext->FormLinearSystem(ess_tdof_list, x, b, A, X, B, copy_interior);
      return;
   }

   // Finish the matrix assembly and perform BC elimination, storing the
   // eliminated part of the matrix.
   FormSystemMatrix(ess_tdof_list, A);

   const Operator &P = *pfes->GetProlongationMatrix();
   const SparseMatrix &R = *pfes->GetRestrictionMatrix();

   // Transform the system and perform the elimination in B, based on the
   // essential BC values from x. Restrict the BC part of x in X, and set the
   // non-BC part to zero. Since there is no good initial guess for the Lagrange
   // multipliers, set X = 0.0 for hybridization.
   if (static_cond)
   {
      // Schur complement reduction to the exposed dofs
      static_cond->ReduceSystem(x, b, X, B, copy_interior);
   }
   else if (hybridization)
   {
      // Reduction to the Lagrange multipliers system
      HypreParVector true_X(pfes), true_B(pfes);
      P.MultTranspose(b, true_B);
      R.Mult(x, true_X);
      p_mat.EliminateBC(p_mat_e, ess_tdof_list, true_X, true_B);
      R.MultTranspose(true_B, b);
      hybridization->ReduceRHS(true_B, B);
      X.SetSize(B.Size());
      X = 0.0;
   }
   else
   {
      // Variational restriction with P
      X.SetSize(P.Width());
      B.SetSize(X.Size());
      P.MultTranspose(b, B);
      R.Mult(x, X);
      p_mat.EliminateBC(p_mat_e, ess_tdof_list, X, B);
      if (!copy_interior) { X.SetSubVectorComplement(ess_tdof_list, 0.0); }
   }
}

void ParBilinearForm::EliminateVDofsInRHS(
   const Array<int> &vdofs, const Vector &x, Vector &b)
{
   p_mat.EliminateBC(p_mat_e, vdofs, x, b);
}

void ParBilinearForm::FormSystemMatrix(const Array<int> &ess_tdof_list,
                                       OperatorHandle &A)
{
   if (ext)
   {
      ext->FormSystemMatrix(ess_tdof_list, A);
      return;
   }

   // Finish the matrix assembly and perform BC elimination, storing the
   // eliminated part of the matrix.
   if (static_cond)
   {
      if (!static_cond->HasEliminatedBC())
      {
         static_cond->SetEssentialTrueDofs(ess_tdof_list);
         static_cond->Finalize();
         static_cond->EliminateReducedTrueDofs(Matrix::DIAG_ONE);
      }
      static_cond->GetParallelMatrix(A);
   }
   else
   {
      if (mat)
      {
         const int remove_zeros = 0;
         Finalize(remove_zeros);
         MFEM_VERIFY(p_mat.Ptr() == NULL && p_mat_e.Ptr() == NULL,
                     "The ParBilinearForm must be updated with Update() before "
                     "re-assembling the ParBilinearForm.");
         ParallelAssemble(p_mat, mat);
         delete mat;
         mat = NULL;
         delete mat_e;
         mat_e = NULL;
         p_mat_e.EliminateRowsCols(p_mat, ess_tdof_list);
      }
      if (hybridization)
      {
         hybridization->GetParallelMatrix(A);
      }
      else
      {
         A = p_mat;
      }
   }
}

void ParBilinearForm::RecoverFEMSolution(
   const Vector &X, const Vector &b, Vector &x)
{
   if (ext)
   {
      ext->RecoverFEMSolution(X, b, x);
      return;
   }

   const Operator &P = *pfes->GetProlongationMatrix();

   if (static_cond)
   {
      // Private dofs back solve
      static_cond->ComputeSolution(b, X, x);
   }
   else if (hybridization)
   {
      // Primal unknowns recovery
      HypreParVector true_X(pfes), true_B(pfes);
      P.MultTranspose(b, true_B);
      const SparseMatrix &R = *pfes->GetRestrictionMatrix();
      R.Mult(x, true_X); // get essential b.c. from x
      hybridization->ComputeSolution(true_B, X, true_X);
      x.SetSize(P.Height());
      P.Mult(true_X, x);
   }
   else
   {
      // Apply conforming prolongation
      x.SetSize(P.Height(), GetHypreMemoryType());
      P.Mult(X, x);
   }
}

void ParBilinearForm::Update(FiniteElementSpace *nfes)
{
   BilinearForm::Update(nfes);

   if (nfes)
   {
      pfes = dynamic_cast<ParFiniteElementSpace *>(nfes);
      MFEM_VERIFY(pfes != NULL, "nfes must be a ParFiniteElementSpace!");
   }

   p_mat.Clear();
   p_mat_e.Clear();
}


HypreParMatrix *ParMixedBilinearForm::ParallelAssemble()
{
   // construct the block-diagonal matrix A
   HypreParMatrix *A =
      new HypreParMatrix(trial_pfes->GetComm(),
                         test_pfes->GlobalVSize(),
                         trial_pfes->GlobalVSize(),
                         test_pfes->GetDofOffsets(),
                         trial_pfes->GetDofOffsets(),
                         mat);

   HypreParMatrix *rap = RAP(test_pfes->Dof_TrueDof_Matrix(), A,
                             trial_pfes->Dof_TrueDof_Matrix());

   delete A;

   return rap;
}

void ParMixedBilinearForm::ParallelAssemble(OperatorHandle &A)
{
   // construct the rectangular block-diagonal matrix dA
   OperatorHandle dA(A.Type());
   dA.MakeRectangularBlockDiag(trial_pfes->GetComm(),
                               test_pfes->GlobalVSize(),
                               trial_pfes->GlobalVSize(),
                               test_pfes->GetDofOffsets(),
                               trial_pfes->GetDofOffsets(),
                               mat);

   OperatorHandle P_test(A.Type()), P_trial(A.Type());

   // TODO - construct the Dof_TrueDof_Matrix directly in the required format.
   P_test.ConvertFrom(test_pfes->Dof_TrueDof_Matrix());
   P_trial.ConvertFrom(trial_pfes->Dof_TrueDof_Matrix());

   A.MakeRAP(P_test, dA, P_trial);
}

/// Compute y += a (P^t A P) x, where x and y are vectors on the true dofs
void ParMixedBilinearForm::TrueAddMult(const Vector &x, Vector &y,
                                       const double a) const
{
   if (X.ParFESpace() != trial_pfes)
   {
      X.SetSpace(trial_pfes);
      Y.SetSpace(test_pfes);
   }

   X.Distribute(&x);
   mat->Mult(X, Y);
   test_pfes->Dof_TrueDof_Matrix()->MultTranspose(a, Y, 1.0, y);
}

void ParMixedBilinearForm::FormRectangularSystemMatrix(
   const Array<int>
   &trial_tdof_list,
   const Array<int> &test_tdof_list,
   OperatorHandle &A)
{
   if (ext)
   {
      ext->FormRectangularSystemOperator(trial_tdof_list, test_tdof_list, A);
      return;
   }

   if (mat)
   {
      Finalize();
      ParallelAssemble(p_mat);
      delete mat;
      mat = NULL;
      delete mat_e;
      mat_e = NULL;
      HypreParMatrix *temp =
         p_mat.As<HypreParMatrix>()->EliminateCols(trial_tdof_list);
      p_mat.As<HypreParMatrix>()->EliminateRows(test_tdof_list);
      p_mat_e.Reset(temp, true);
   }

   A = p_mat;
}

void ParMixedBilinearForm::FormRectangularLinearSystem(
   const Array<int>
   &trial_tdof_list,
   const Array<int> &test_tdof_list, Vector &x,
   Vector &b, OperatorHandle &A, Vector &X,
   Vector &B)
{
   if (ext)
   {
      ext->FormRectangularLinearSystem(trial_tdof_list, test_tdof_list,
                                       x, b, A, X, B);
      return;
   }

   FormRectangularSystemMatrix(trial_tdof_list, test_tdof_list, A);

   const Operator *test_P = test_pfes->GetProlongationMatrix();
   const SparseMatrix *trial_R = trial_pfes->GetRestrictionMatrix();

   X.SetSize(trial_pfes->TrueVSize());
   B.SetSize(test_pfes->TrueVSize());
   test_P->MultTranspose(b, B);
   trial_R->Mult(x, X);

   p_mat_e.As<HypreParMatrix>()->Mult(-1.0, X, 1.0, B);
   B.SetSubVector(test_tdof_list, 0.0);
}

HypreParMatrix* ParDiscreteLinearOperator::ParallelAssemble() const
{
   MFEM_ASSERT(mat, "Matrix is not assembled");
   MFEM_ASSERT(mat->Finalized(), "Matrix is not finalized");
   SparseMatrix* RA = mfem::Mult(*range_fes->GetRestrictionMatrix(), *mat);
   HypreParMatrix* P = domain_fes->Dof_TrueDof_Matrix();
   HypreParMatrix* RAP = P->LeftDiagMult(*RA, range_fes->GetTrueDofOffsets());
   delete RA;
   return RAP;
}

void ParDiscreteLinearOperator::ParallelAssemble(OperatorHandle &A)
{
   // construct the rectangular block-diagonal matrix dA
   OperatorHandle dA(A.Type());
   dA.MakeRectangularBlockDiag(domain_fes->GetComm(),
                               range_fes->GlobalVSize(),
                               domain_fes->GlobalVSize(),
                               range_fes->GetDofOffsets(),
                               domain_fes->GetDofOffsets(),
                               mat);

   OperatorHandle R_test_transpose(A.Type()), P_trial(A.Type());

   // TODO - construct the Dof_TrueDof_Matrix directly in the required format.
   R_test_transpose.ConvertFrom(range_fes->Dof_TrueDof_Matrix());
   P_trial.ConvertFrom(domain_fes->Dof_TrueDof_Matrix());

   A.MakeRAP(R_test_transpose, dA, P_trial);
}

void ParDiscreteLinearOperator::FormRectangularSystemMatrix(OperatorHandle &A)
{
   if (ext)
   {
      Array<int> empty;
      ext->FormRectangularSystemOperator(empty, empty, A);
      return;
   }

   mfem_error("not implemented!");
}

void ParDiscreteLinearOperator::GetParBlocks(Array2D<HypreParMatrix *> &blocks)
const
{
   MFEM_VERIFY(mat->Finalized(), "Local matrix needs to be finalized for "
               "GetParBlocks");

   HypreParMatrix* RLP = ParallelAssemble();

   blocks.SetSize(range_fes->GetVDim(), domain_fes->GetVDim());

   RLP->GetBlocks(blocks,
                  range_fes->GetOrdering() == Ordering::byVDIM,
                  domain_fes->GetOrdering() == Ordering::byVDIM);

   delete RLP;
}

}

#endif<|MERGE_RESOLUTION|>--- conflicted
+++ resolved
@@ -324,11 +324,6 @@
       Ytmp.SetSize(pfes->GetTrueVSize());
    }
 
-   if (Ytmp.ParFESpace() != pfes)
-   {
-     Ytmp.SetSpace(pfes);
-   }
-
    X.Distribute(&x);
    if (ext)
    {
@@ -336,20 +331,11 @@
    }
    else
    {
-<<<<<<< HEAD
-     MFEM_VERIFY(interior_face_integs.Size() == 0,
-                 "the case of interior face integrators is not"
-                 " implemented");
-      mat->Mult(X, Y);
-   }
-   //pfes->Dof_TrueDof_Matrix()->MultTranspose(a, Y, 1.0, y);
-=======
       MFEM_VERIFY(interior_face_integs.Size() == 0,
                   "the case of interior face integrators is not"
                   " implemented");
       mat->Mult(X, Y);
    }
->>>>>>> 1fe4bfc1
    pfes->GetProlongationMatrix()->MultTranspose(Y, Ytmp);
    y.Add(a,Ytmp);
 }
