// Copyright (c) 2010-2020, Lawrence Livermore National Security, LLC. Produced
// at the Lawrence Livermore National Laboratory. All Rights reserved. See files
// LICENSE and NOTICE for details. LLNL-CODE-806117.
//
// This file is part of the MFEM library. For more information and source code
// availability visit https://mfem.org.
//
// MFEM is free software; you can redistribute it and/or modify it under the
// terms of the BSD-3 license. We welcome feedback and contributions, see file
// CONTRIBUTING.md for details.

// Implementation of Coefficient class

#include "fem.hpp"

#include <cmath>
#include <limits>

namespace mfem
{

using namespace std;

double PWConstCoefficient::Eval(ElementTransformation & T,
                                const IntegrationPoint & ip)
{
   int att = T.Attribute;
   return (constants(att-1));
}

double FunctionCoefficient::Eval(ElementTransformation & T,
                                 const IntegrationPoint & ip)
{
   double x[3];
   Vector transip(x, 3);

   T.Transform(ip, transip);

   if (Function)
   {
      return ((*Function)(transip));
   }
   else
   {
      return (*TDFunction)(transip, GetTime());
   }
}

double GridFunctionCoefficient::Eval (ElementTransformation &T,
                                      const IntegrationPoint &ip)
{
   return GridF -> GetValue (T, ip, Component);
}

double TransformedCoefficient::Eval(ElementTransformation &T,
                                    const IntegrationPoint &ip)
{
   if (Q2)
   {
      return (*Transform2)(Q1->Eval(T, ip, GetTime()),
                           Q2->Eval(T, ip, GetTime()));
   }
   else
   {
      return (*Transform1)(Q1->Eval(T, ip, GetTime()));
   }
}

void DeltaCoefficient::SetDeltaCenter(const Vector& vcenter)
{
   MFEM_VERIFY(vcenter.Size() <= 3,
               "SetDeltaCenter::Maximum number of dim supported is 3")
   for (int i = 0; i < vcenter.Size(); i++) { center[i] = vcenter[i]; }
   sdim = vcenter.Size();
}

void DeltaCoefficient::GetDeltaCenter(Vector& vcenter)
{
   vcenter.SetSize(sdim);
   vcenter = center;
}

double DeltaCoefficient::EvalDelta(ElementTransformation &T,
                                   const IntegrationPoint &ip)
{
   double w = Scale();
   return weight ? weight->Eval(T, ip, GetTime())*w : w;
}

void VectorCoefficient::Eval(DenseMatrix &M, ElementTransformation &T,
                             const IntegrationRule &ir)
{
   Vector Mi;
   M.SetSize(vdim, ir.GetNPoints());
   for (int i = 0; i < ir.GetNPoints(); i++)
   {
      M.GetColumnReference(i, Mi);
      const IntegrationPoint &ip = ir.IntPoint(i);
      T.SetIntPoint(&ip);
      Eval(Mi, T, ip);
   }
}

void VectorFunctionCoefficient::Eval(Vector &V, ElementTransformation &T,
                                     const IntegrationPoint &ip)
{
   double x[3];
   Vector transip(x, 3);

   T.Transform(ip, transip);

   V.SetSize(vdim);
   if (Function)
   {
      (*Function)(transip, V);
   }
   else
   {
      (*TDFunction)(transip, GetTime(), V);
   }
   if (Q)
   {
      V *= Q->Eval(T, ip, GetTime());
   }
}

VectorArrayCoefficient::VectorArrayCoefficient (int dim)
   : VectorCoefficient(dim), Coeff(dim), ownCoeff(dim)
{
   for (int i = 0; i < dim; i++)
   {
      Coeff[i] = NULL;
      ownCoeff[i] = true;
   }
}

void VectorArrayCoefficient::Set(int i, Coefficient *c, bool own)
{
   if (ownCoeff[i]) { delete Coeff[i]; }
   Coeff[i] = c;
   ownCoeff[i] = own;
}

VectorArrayCoefficient::~VectorArrayCoefficient()
{
   for (int i = 0; i < vdim; i++)
   {
      if (ownCoeff[i]) { delete Coeff[i]; }
   }
}

void VectorArrayCoefficient::Eval(Vector &V, ElementTransformation &T,
                                  const IntegrationPoint &ip)
{
   V.SetSize(vdim);
   for (int i = 0; i < vdim; i++)
   {
      V(i) = this->Eval(i, T, ip);
   }
}

VectorGridFunctionCoefficient::VectorGridFunctionCoefficient (
   const GridFunction *gf)
   : VectorCoefficient ((gf) ? gf -> VectorDim() : 0)
{
   GridFunc = gf;
}

void VectorGridFunctionCoefficient::SetGridFunction(const GridFunction *gf)
{
   GridFunc = gf; vdim = (gf) ? gf -> VectorDim() : 0;
}

void VectorGridFunctionCoefficient::Eval(Vector &V, ElementTransformation &T,
                                         const IntegrationPoint &ip)
{
   GridFunc->GetVectorValue(T, ip, V);
}

void VectorGridFunctionCoefficient::Eval(
   DenseMatrix &M, ElementTransformation &T, const IntegrationRule &ir)
{
   GridFunc->GetVectorValues(T, ir, M);
}

GradientGridFunctionCoefficient::GradientGridFunctionCoefficient (
   const GridFunction *gf)
   : VectorCoefficient((gf) ?
                       gf -> FESpace() -> GetMesh() -> SpaceDimension() : 0)
{
   GridFunc = gf;
}

void GradientGridFunctionCoefficient::SetGridFunction(const GridFunction *gf)
{
   GridFunc = gf; vdim = (gf) ?
                         gf -> FESpace() -> GetMesh() -> SpaceDimension() : 0;
}

void GradientGridFunctionCoefficient::Eval(Vector &V, ElementTransformation &T,
                                           const IntegrationPoint &ip)
{
   GridFunc->GetGradient(T, V);
}

void GradientGridFunctionCoefficient::Eval(
   DenseMatrix &M, ElementTransformation &T, const IntegrationRule &ir)
{
   GridFunc->GetGradients(T, ir, M);
}

CurlGridFunctionCoefficient::CurlGridFunctionCoefficient(
   const GridFunction *gf)
<<<<<<< HEAD
   : VectorCoefficient ((gf) ?
                        (2 * gf -> FESpace() -> GetMesh() -> SpaceDimension()
                         - 3) : 0)
{
   if (gf)
   {
      int sdim = gf -> FESpace() -> GetMesh() -> SpaceDimension();
      MFEM_VERIFY(sdim == 2 || sdim == 3,
                  "CurlGridFunctionCoefficient "
                  "only defind for spaces of dimension 2 or 3.");
   }
   GridFunc = gf;
=======
   : VectorCoefficient(0)
{
   SetGridFunction(gf);
>>>>>>> f104e783
}

void CurlGridFunctionCoefficient::SetGridFunction(const GridFunction *gf)
{
   if (gf)
   {
      int sdim = gf -> FESpace() -> GetMesh() -> SpaceDimension();
      MFEM_VERIFY(sdim == 2 || sdim == 3,
                  "CurlGridFunctionCoefficient "
                  "only defind for spaces of dimension 2 or 3.");
   }
   GridFunc = gf;
   vdim = (gf) ? (2 * gf -> FESpace() -> GetMesh() -> SpaceDimension() - 3) : 0;
}

void CurlGridFunctionCoefficient::Eval(Vector &V, ElementTransformation &T,
                                       const IntegrationPoint &ip)
{
   GridFunc->GetCurl(T, V);
}

DivergenceGridFunctionCoefficient::DivergenceGridFunctionCoefficient (
   const GridFunction *gf) : Coefficient()
{
   GridFunc = gf;
}

double DivergenceGridFunctionCoefficient::Eval(ElementTransformation &T,
                                               const IntegrationPoint &ip)
{
   return GridFunc->GetDivergence(T);
}

void VectorDeltaCoefficient::SetDirection(const Vector &_d)
{
   dir = _d;
   (*this).vdim = dir.Size();
}

void VectorDeltaCoefficient::EvalDelta(
   Vector &V, ElementTransformation &T, const IntegrationPoint &ip)
{
   V = dir;
   d.SetTime(GetTime());
   V *= d.EvalDelta(T, ip);
}

void VectorRestrictedCoefficient::Eval(Vector &V, ElementTransformation &T,
                                       const IntegrationPoint &ip)
{
   V.SetSize(vdim);
   if (active_attr[T.Attribute-1])
   {
      c->SetTime(GetTime());
      c->Eval(V, T, ip);
   }
   else
   {
      V = 0.0;
   }
}

void VectorRestrictedCoefficient::Eval(
   DenseMatrix &M, ElementTransformation &T, const IntegrationRule &ir)
{
   if (active_attr[T.Attribute-1])
   {
      c->SetTime(GetTime());
      c->Eval(M, T, ir);
   }
   else
   {
      M.SetSize(vdim, ir.GetNPoints());
      M = 0.0;
   }
}

void MatrixFunctionCoefficient::Eval(DenseMatrix &K, ElementTransformation &T,
                                     const IntegrationPoint &ip)
{
   double x[3];
   Vector transip(x, 3);

   T.Transform(ip, transip);

   K.SetSize(height, width);

   if (Function)
   {
      (*Function)(transip, K);
   }
   else if (TDFunction)
   {
      (*TDFunction)(transip, GetTime(), K);
   }
   else
   {
      K = mat;
   }
   if (Q)
   {
      K *= Q->Eval(T, ip, GetTime());
   }
}

MatrixArrayCoefficient::MatrixArrayCoefficient (int dim)
   : MatrixCoefficient (dim)
{
   Coeff.SetSize(height*width);
   ownCoeff.SetSize(height*width);
   for (int i = 0; i < (height*width); i++)
   {
      Coeff[i] = NULL;
      ownCoeff[i] = true;
   }
}

void MatrixArrayCoefficient::Set(int i, int j, Coefficient * c, bool own)
{
   if (ownCoeff[i*width+j]) { delete Coeff[i*width+j]; }
   Coeff[i*width+j] = c;
   ownCoeff[i*width+j] = own;
}

MatrixArrayCoefficient::~MatrixArrayCoefficient ()
{
   for (int i=0; i < height*width; i++)
   {
      if (ownCoeff[i]) { delete Coeff[i]; }
   }
}

void MatrixArrayCoefficient::Eval(DenseMatrix &K, ElementTransformation &T,
                                  const IntegrationPoint &ip)
{
   for (int i = 0; i < height; i++)
   {
      for (int j = 0; j < width; j++)
      {
         K(i,j) = this->Eval(i, j, T, ip);
      }
   }
}

void MatrixRestrictedCoefficient::Eval(DenseMatrix &K, ElementTransformation &T,
                                       const IntegrationPoint &ip)
{
   if (active_attr[T.Attribute-1])
   {
      c->SetTime(GetTime());
      c->Eval(K, T, ip);
   }
   else
   {
      K.SetSize(height, width);
      K = 0.0;
   }
}

InnerProductCoefficient::InnerProductCoefficient(VectorCoefficient &A,
                                                 VectorCoefficient &B)
   : a(&A), b(&B)
{
   MFEM_ASSERT(A.GetVDim() == B.GetVDim(),
               "InnerProductCoefficient:  "
               "Arguments have incompatible dimensions.");
}

double InnerProductCoefficient::Eval(ElementTransformation &T,
                                     const IntegrationPoint &ip)
{
   a->Eval(va, T, ip);
   b->Eval(vb, T, ip);
   return va * vb;
}

VectorRotProductCoefficient::VectorRotProductCoefficient(VectorCoefficient &A,
                                                         VectorCoefficient &B)
   : a(&A), b(&B), va(A.GetVDim()), vb(B.GetVDim())
{
   MFEM_ASSERT(A.GetVDim() == 2 && B.GetVDim() == 2,
               "VectorRotProductCoefficient:  "
               "Arguments must have dimension equal to two.");
}

double VectorRotProductCoefficient::Eval(ElementTransformation &T,
                                         const IntegrationPoint &ip)
{
   a->Eval(va, T, ip);
   b->Eval(vb, T, ip);
   return va[0] * vb[1] - va[1] * vb[0];
}

DeterminantCoefficient::DeterminantCoefficient(MatrixCoefficient &A)
   : a(&A), ma(A.GetHeight(), A.GetWidth())
{
   MFEM_ASSERT(A.GetHeight() == A.GetWidth(),
               "DeterminantCoefficient:  "
               "Argument must be a square matrix.");
}

double DeterminantCoefficient::Eval(ElementTransformation &T,
                                    const IntegrationPoint &ip)
{
   a->Eval(ma, T, ip);
   return ma.Det();
}

VectorSumCoefficient::VectorSumCoefficient(int dim)
   : VectorCoefficient(dim),
     ACoef(NULL), BCoef(NULL),
     A(dim), B(dim),
     alphaCoef(NULL), betaCoef(NULL),
     alpha(1.0), beta(1.0)
{
   A = 0.0; B = 0.0;
}

VectorSumCoefficient::VectorSumCoefficient(VectorCoefficient &_A,
                                           VectorCoefficient &_B,
                                           double _alpha, double _beta)
   : VectorCoefficient(_A.GetVDim()),
     ACoef(&_A), BCoef(&_B),
     A(_A.GetVDim()), B(_A.GetVDim()),
     alphaCoef(NULL), betaCoef(NULL),
     alpha(_alpha), beta(_beta)
{
   MFEM_ASSERT(_A.GetVDim() == _B.GetVDim(),
               "VectorSumCoefficient:  "
               "Arguments must have the same dimension.");
}

VectorSumCoefficient::VectorSumCoefficient(VectorCoefficient &_A,
                                           VectorCoefficient &_B,
                                           Coefficient &_alpha,
                                           Coefficient &_beta)
   : VectorCoefficient(_A.GetVDim()),
     ACoef(&_A), BCoef(&_B),
     A(_A.GetVDim()),
     B(_A.GetVDim()),
     alphaCoef(&_alpha),
     betaCoef(&_beta),
     alpha(0.0), beta(0.0)
{
   MFEM_ASSERT(_A.GetVDim() == _B.GetVDim(),
               "VectorSumCoefficient:  "
               "Arguments must have the same dimension.");
}

void VectorSumCoefficient::Eval(Vector &V, ElementTransformation &T,
                                const IntegrationPoint &ip)
{
   V.SetSize(A.Size());
   if (    ACoef) { ACoef->Eval(A, T, ip); }
   if (    BCoef) { BCoef->Eval(B, T, ip); }
   if (alphaCoef) { alpha = alphaCoef->Eval(T, ip); }
   if ( betaCoef) { beta  = betaCoef->Eval(T, ip); }
   add(alpha, A, beta, B, V);
}

ScalarVectorProductCoefficient::ScalarVectorProductCoefficient(
   double A,
   VectorCoefficient &B)
   : VectorCoefficient(B.GetVDim()), aConst(A), a(NULL), b(&B)
{}

ScalarVectorProductCoefficient::ScalarVectorProductCoefficient(
   Coefficient &A,
   VectorCoefficient &B)
   : VectorCoefficient(B.GetVDim()), aConst(0.0), a(&A), b(&B)
{}

void ScalarVectorProductCoefficient::Eval(Vector &V, ElementTransformation &T,
                                          const IntegrationPoint &ip)
{
   double sa = (a == NULL) ? aConst : a->Eval(T, ip);
   b->Eval(V, T, ip);
   V *= sa;
}

NormalizedVectorCoefficient::NormalizedVectorCoefficient(VectorCoefficient &A,
                                                         double _tol)
   : VectorCoefficient(A.GetVDim()), a(&A), tol(_tol)
{}

void NormalizedVectorCoefficient::Eval(Vector &V, ElementTransformation &T,
                                       const IntegrationPoint &ip)
{
   a->Eval(V, T, ip);
   double nv = V.Norml2();
   V *= (nv > tol) ? (1.0/nv) : 0.0;
}

VectorCrossProductCoefficient::VectorCrossProductCoefficient(
   VectorCoefficient &A,
   VectorCoefficient &B)
   : VectorCoefficient(3), a(&A), b(&B), va(A.GetVDim()), vb(B.GetVDim())
{
   MFEM_ASSERT(A.GetVDim() == 3 && B.GetVDim() == 3,
               "VectorCrossProductCoefficient:  "
               "Arguments must have dimension equal to three.");
}

void VectorCrossProductCoefficient::Eval(Vector &V, ElementTransformation &T,
                                         const IntegrationPoint &ip)
{
   a->Eval(va, T, ip);
   b->Eval(vb, T, ip);
   V.SetSize(3);
   V[0] = va[1] * vb[2] - va[2] * vb[1];
   V[1] = va[2] * vb[0] - va[0] * vb[2];
   V[2] = va[0] * vb[1] - va[1] * vb[0];
}

MatrixVectorProductCoefficient::MatrixVectorProductCoefficient(
   MatrixCoefficient &A, VectorCoefficient &B)
   : VectorCoefficient(A.GetHeight()), a(&A), b(&B),
     ma(A.GetHeight(), A.GetWidth()), vb(B.GetVDim())
{
   MFEM_ASSERT(A.GetWidth() == B.GetVDim(),
               "MatrixVectorProductCoefficient:  "
               "Arguments have incompatible dimensions.");
}

void MatrixVectorProductCoefficient::Eval(Vector &V, ElementTransformation &T,
                                          const IntegrationPoint &ip)
{
   a->Eval(ma, T, ip);
   b->Eval(vb, T, ip);
   ma.Mult(vb, V);
}

void IdentityMatrixCoefficient::Eval(DenseMatrix &M, ElementTransformation &T,
                                     const IntegrationPoint &ip)
{
   M.SetSize(dim);
   M = 0.0;
   for (int d=0; d<dim; d++) { M(d,d) = 1.0; }
}

MatrixSumCoefficient::MatrixSumCoefficient(MatrixCoefficient &A,
                                           MatrixCoefficient &B,
                                           double _alpha, double _beta)
   : MatrixCoefficient(A.GetHeight(), A.GetWidth()),
     a(&A), b(&B), alpha(_alpha), beta(_beta),
     ma(A.GetHeight(), A.GetWidth())
{
   MFEM_ASSERT(A.GetHeight() == B.GetHeight() && A.GetWidth() == B.GetWidth(),
               "MatrixSumCoefficient:  "
               "Arguments must have the same dimensions.");
}

void MatrixSumCoefficient::Eval(DenseMatrix &M, ElementTransformation &T,
                                const IntegrationPoint &ip)
{
   b->Eval(M, T, ip);
   if ( beta != 1.0 ) { M *= beta; }
   a->Eval(ma, T, ip);
   M.Add(alpha, ma);
}

ScalarMatrixProductCoefficient::ScalarMatrixProductCoefficient(
   double A,
   MatrixCoefficient &B)
   : MatrixCoefficient(B.GetHeight(), B.GetWidth()), aConst(A), a(NULL), b(&B)
{}

ScalarMatrixProductCoefficient::ScalarMatrixProductCoefficient(
   Coefficient &A,
   MatrixCoefficient &B)
   : MatrixCoefficient(B.GetHeight(), B.GetWidth()), aConst(0.0), a(&A), b(&B)
{}

void ScalarMatrixProductCoefficient::Eval(DenseMatrix &M,
                                          ElementTransformation &T,
                                          const IntegrationPoint &ip)
{
   double sa = (a == NULL) ? aConst : a->Eval(T, ip);
   b->Eval(M, T, ip);
   M *= sa;
}

TransposeMatrixCoefficient::TransposeMatrixCoefficient(MatrixCoefficient &A)
   : MatrixCoefficient(A.GetWidth(), A.GetHeight()), a(&A)
{}

void TransposeMatrixCoefficient::Eval(DenseMatrix &M,
                                      ElementTransformation &T,
                                      const IntegrationPoint &ip)
{
   a->Eval(M, T, ip);
   M.Transpose();
}

InverseMatrixCoefficient::InverseMatrixCoefficient(MatrixCoefficient &A)
   : MatrixCoefficient(A.GetHeight(), A.GetWidth()), a(&A)
{
   MFEM_ASSERT(A.GetHeight() == A.GetWidth(),
               "InverseMatrixCoefficient:  "
               "Argument must be a square matrix.");
}

void InverseMatrixCoefficient::Eval(DenseMatrix &M,
                                    ElementTransformation &T,
                                    const IntegrationPoint &ip)
{
   a->Eval(M, T, ip);
   M.Invert();
}

OuterProductCoefficient::OuterProductCoefficient(VectorCoefficient &A,
                                                 VectorCoefficient &B)
   : MatrixCoefficient(A.GetVDim(), B.GetVDim()), a(&A), b(&B),
     va(A.GetVDim()), vb(B.GetVDim())
{}

void OuterProductCoefficient::Eval(DenseMatrix &M, ElementTransformation &T,
                                   const IntegrationPoint &ip)
{
   a->Eval(va, T, ip);
   b->Eval(vb, T, ip);
   M.SetSize(va.Size(), vb.Size());
   for (int i=0; i<va.Size(); i++)
   {
      for (int j=0; j<vb.Size(); j++)
      {
         M(i, j) = va[i] * vb[j];
      }
   }
}

CrossCrossCoefficient::CrossCrossCoefficient(Coefficient &A,
                                             VectorCoefficient &K)
   : MatrixCoefficient(K.GetVDim(), K.GetVDim()), aConst(0.0), a(&A), k(&K),
     vk(K.GetVDim())
{}

void CrossCrossCoefficient::Eval(DenseMatrix &M, ElementTransformation &T,
                                 const IntegrationPoint &ip)
{
   k->Eval(vk, T, ip);
   M.SetSize(vk.Size(), vk.Size());
   M = 0.0;
   double k2 = vk*vk;
   for (int i=0; i<vk.Size(); i++)
   {
      M(i, i) = k2;
      for (int j=0; j<vk.Size(); j++)
      {
         M(i, j) -= vk[i] * vk[j];
      }
   }
   M *= ((a == NULL ) ? aConst : a->Eval(T, ip) );
}

double LpNormLoop(double p, Coefficient &coeff, Mesh &mesh,
                  const IntegrationRule *irs[])
{
   double norm = 0.0;
   ElementTransformation *tr;

   for (int i = 0; i < mesh.GetNE(); i++)
   {
      tr = mesh.GetElementTransformation(i);
      const IntegrationRule &ir = *irs[mesh.GetElementType(i)];
      for (int j = 0; j < ir.GetNPoints(); j++)
      {
         const IntegrationPoint &ip = ir.IntPoint(j);
         tr->SetIntPoint(&ip);
         double val = fabs(coeff.Eval(*tr, ip));
         if (p < infinity())
         {
            norm += ip.weight * tr->Weight() * pow(val, p);
         }
         else
         {
            if (norm < val)
            {
               norm = val;
            }
         }
      }
   }
   return norm;
}

double LpNormLoop(double p, VectorCoefficient &coeff, Mesh &mesh,
                  const IntegrationRule *irs[])
{
   double norm = 0.0;
   ElementTransformation *tr;
   int vdim = coeff.GetVDim();
   Vector vval(vdim);
   double val;

   for (int i = 0; i < mesh.GetNE(); i++)
   {
      tr = mesh.GetElementTransformation(i);
      const IntegrationRule &ir = *irs[mesh.GetElementType(i)];
      for (int j = 0; j < ir.GetNPoints(); j++)
      {
         const IntegrationPoint &ip = ir.IntPoint(j);
         tr->SetIntPoint(&ip);
         coeff.Eval(vval, *tr, ip);
         if (p < infinity())
         {
            for (int idim(0); idim < vdim; ++idim)
            {
               norm += ip.weight * tr->Weight() * pow(fabs( vval(idim) ), p);
            }
         }
         else
         {
            for (int idim(0); idim < vdim; ++idim)
            {
               val = fabs(vval(idim));
               if (norm < val)
               {
                  norm = val;
               }
            }
         }
      }
   }

   return norm;
}

double ComputeLpNorm(double p, Coefficient &coeff, Mesh &mesh,
                     const IntegrationRule *irs[])
{
   double norm = LpNormLoop(p, coeff, mesh, irs);

   if (p < infinity())
   {
      // negative quadrature weights may cause norm to be negative
      if (norm < 0.0)
      {
         norm = -pow(-norm, 1.0/p);
      }
      else
      {
         norm = pow(norm, 1.0/p);
      }
   }

   return norm;
}

double ComputeLpNorm(double p, VectorCoefficient &coeff, Mesh &mesh,
                     const IntegrationRule *irs[])
{
   double norm = LpNormLoop(p, coeff, mesh, irs);

   if (p < infinity())
   {
      // negative quadrature weights may cause norm to be negative
      if (norm < 0.0)
      {
         norm = -pow(-norm, 1.0/p);
      }
      else
      {
         norm = pow(norm, 1.0/p);
      }
   }

   return norm;
}

#ifdef MFEM_USE_MPI
double ComputeGlobalLpNorm(double p, Coefficient &coeff, ParMesh &pmesh,
                           const IntegrationRule *irs[])
{
   double loc_norm = LpNormLoop(p, coeff, pmesh, irs);
   double glob_norm = 0;

   MPI_Comm comm = pmesh.GetComm();

   if (p < infinity())
   {
      MPI_Allreduce(&loc_norm, &glob_norm, 1, MPI_DOUBLE, MPI_SUM, comm);

      // negative quadrature weights may cause norm to be negative
      if (glob_norm < 0.0)
      {
         glob_norm = -pow(-glob_norm, 1.0/p);
      }
      else
      {
         glob_norm = pow(glob_norm, 1.0/p);
      }
   }
   else
   {
      MPI_Allreduce(&loc_norm, &glob_norm, 1, MPI_DOUBLE, MPI_MAX, comm);
   }

   return glob_norm;
}

double ComputeGlobalLpNorm(double p, VectorCoefficient &coeff, ParMesh &pmesh,
                           const IntegrationRule *irs[])
{
   double loc_norm = LpNormLoop(p, coeff, pmesh, irs);
   double glob_norm = 0;

   MPI_Comm comm = pmesh.GetComm();

   if (p < infinity())
   {
      MPI_Allreduce(&loc_norm, &glob_norm, 1, MPI_DOUBLE, MPI_SUM, comm);

      // negative quadrature weights may cause norm to be negative
      if (glob_norm < 0.0)
      {
         glob_norm = -pow(-glob_norm, 1.0/p);
      }
      else
      {
         glob_norm = pow(glob_norm, 1.0/p);
      }
   }
   else
   {
      MPI_Allreduce(&loc_norm, &glob_norm, 1, MPI_DOUBLE, MPI_MAX, comm);
   }

   return glob_norm;
}
#endif

VectorQuadratureFunctionCoefficient::VectorQuadratureFunctionCoefficient(
   QuadratureFunction &qf)
   : VectorCoefficient(qf.GetVDim()), QuadF(qf), index(0) { }

void VectorQuadratureFunctionCoefficient::SetComponent(int _index, int _length)
{
   MFEM_VERIFY(_index >= 0, "Index must be >= 0");
   MFEM_VERIFY(_index < QuadF.GetVDim(),
               "Index must be < QuadratureFunction length");
   index = _index;

   MFEM_VERIFY(_length > 0, "Length must be > 0");
   MFEM_VERIFY(_length <= QuadF.GetVDim() - index,
               "Length must be <= (QuadratureFunction length - index)");

   vdim = _length;
}

void VectorQuadratureFunctionCoefficient::Eval(Vector &V,
                                               ElementTransformation &T,
                                               const IntegrationPoint &ip)
{
   QuadF.HostRead();

   if (index == 0 && vdim == QuadF.GetVDim())
   {
      QuadF.GetElementValues(T.ElementNo, ip.index, V);
   }
   else
   {
      Vector temp;
      QuadF.GetElementValues(T.ElementNo, ip.index, temp);
      V.SetSize(vdim);
      for (int i = 0; i < vdim; i++)
      {
         V(i) = temp(index + i);
      }
   }

   return;
}

QuadratureFunctionCoefficient::QuadratureFunctionCoefficient(
   QuadratureFunction &qf) : QuadF(qf)
{
   MFEM_VERIFY(qf.GetVDim() == 1, "QuadratureFunction's vdim must be 1");
}

double QuadratureFunctionCoefficient::Eval(ElementTransformation &T,
                                           const IntegrationPoint &ip)
{
   QuadF.HostRead();
   Vector temp(1);
   QuadF.GetElementValues(T.ElementNo, ip.index, temp);
   return temp[0];
}

}<|MERGE_RESOLUTION|>--- conflicted
+++ resolved
@@ -211,24 +211,9 @@
 
 CurlGridFunctionCoefficient::CurlGridFunctionCoefficient(
    const GridFunction *gf)
-<<<<<<< HEAD
-   : VectorCoefficient ((gf) ?
-                        (2 * gf -> FESpace() -> GetMesh() -> SpaceDimension()
-                         - 3) : 0)
-{
-   if (gf)
-   {
-      int sdim = gf -> FESpace() -> GetMesh() -> SpaceDimension();
-      MFEM_VERIFY(sdim == 2 || sdim == 3,
-                  "CurlGridFunctionCoefficient "
-                  "only defind for spaces of dimension 2 or 3.");
-   }
-   GridFunc = gf;
-=======
    : VectorCoefficient(0)
 {
    SetGridFunction(gf);
->>>>>>> f104e783
 }
 
 void CurlGridFunctionCoefficient::SetGridFunction(const GridFunction *gf)
