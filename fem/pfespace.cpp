// Copyright (c) 2010, Lawrence Livermore National Security, LLC. Produced at
// the Lawrence Livermore National Laboratory. LLNL-CODE-443211. All Rights
// reserved. See file COPYRIGHT for details.
//
// This file is part of the MFEM library. For more information and source code
// availability see http://mfem.org.
//
// MFEM is free software; you can redistribute it and/or modify it under the
// terms of the GNU Lesser General Public License (as published by the Free
// Software Foundation) version 2.1 dated February 1999.

#include "../config/config.hpp"

#ifdef MFEM_USE_MPI

#include "pfespace.hpp"
<<<<<<< HEAD
#include "../general/device.hpp"
=======
#include "../general/forall.hpp"
>>>>>>> 632857c1
#include "../general/sort_pairs.hpp"
#include "../mesh/mesh_headers.hpp"
#include "../general/binaryio.hpp"

#include <climits> // INT_MAX
#include <limits>
#include <list>

namespace mfem
{

ParFiniteElementSpace::ParFiniteElementSpace(
   const ParFiniteElementSpace &orig, ParMesh *pmesh,
   const FiniteElementCollection *fec)
   : FiniteElementSpace(orig, pmesh, fec)
{
   ParInit(pmesh ? pmesh : orig.pmesh);
}

ParFiniteElementSpace::ParFiniteElementSpace(
   const FiniteElementSpace &orig, ParMesh &pmesh,
   const FiniteElementCollection *fec)
   : FiniteElementSpace(orig, &pmesh, fec)
{
   ParInit(&pmesh);
}

ParFiniteElementSpace::ParFiniteElementSpace(
   ParMesh *pm, const FiniteElementSpace *global_fes, const int *partitioning,
   const FiniteElementCollection *f)
   : FiniteElementSpace(pm, MakeLocalNURBSext(global_fes->GetNURBSext(),
                                              pm->NURBSext),
                        f ? f : global_fes->FEColl(),
                        global_fes->GetVDim(), global_fes->GetOrdering())
{
   ParInit(pm);
   // For NURBS spaces, the variable-order data is contained in the
   // NURBSExtension of 'global_fes' and inside the ParNURBSExtension of 'pm'.

   // TODO: when general variable-order support is added, copy the local portion
   // of the variable-order data from 'global_fes' to 'this'.
}

ParFiniteElementSpace::ParFiniteElementSpace(
   ParMesh *pm, const FiniteElementCollection *f, int dim, int ordering)
   : FiniteElementSpace(pm, f, dim, ordering)
{
   ParInit(pm);
}

ParFiniteElementSpace::ParFiniteElementSpace(
   ParMesh *pm, NURBSExtension *ext, const FiniteElementCollection *f,
   int dim, int ordering)
   : FiniteElementSpace(pm, ext, f, dim, ordering)
{
   ParInit(pm);
}

// static method
ParNURBSExtension *ParFiniteElementSpace::MakeLocalNURBSext(
   const NURBSExtension *globNURBSext, const NURBSExtension *parNURBSext)
{
   if (globNURBSext == NULL) { return NULL; }
   const ParNURBSExtension *pNURBSext =
      dynamic_cast<const ParNURBSExtension*>(parNURBSext);
   MFEM_ASSERT(pNURBSext, "need a ParNURBSExtension");
   // make a copy of globNURBSext:
   NURBSExtension *tmp_globNURBSext = new NURBSExtension(*globNURBSext);
   // tmp_globNURBSext will be deleted by the following ParNURBSExtension ctor:
   return new ParNURBSExtension(tmp_globNURBSext, pNURBSext);
}

void ParFiniteElementSpace::ParInit(ParMesh *pm)
{
   pmesh = pm;
   pncmesh = pm->pncmesh;

   MyComm = pmesh->GetComm();
   NRanks = pmesh->GetNRanks();
   MyRank = pmesh->GetMyRank();

   gcomm = NULL;

   P = NULL;
   Pconf = NULL;
   R = NULL;

   num_face_nbr_dofs = -1;

   if (NURBSext && !pNURBSext())
   {
      // This is necessary in some cases: e.g. when the FiniteElementSpace
      // constructor creates a serial NURBSExtension of higher order than the
      // mesh NURBSExtension.
      MFEM_ASSERT(own_ext, "internal error");

      ParNURBSExtension *pNe = new ParNURBSExtension(
         NURBSext, dynamic_cast<ParNURBSExtension *>(pmesh->NURBSext));
      // serial NURBSext is destroyed by the above constructor
      NURBSext = pNe;
      UpdateNURBS();
   }

   Construct(); // parallel version of Construct().

   // Apply the ldof_signs to the elem_dof Table
   if (Conforming() && !NURBSext)
   {
      ApplyLDofSigns(*elem_dof);
   }
}

void ParFiniteElementSpace::Construct()
{
   if (NURBSext)
   {
      ConstructTrueNURBSDofs();
      GenerateGlobalOffsets();
   }
   else if (Conforming())
   {
      ConstructTrueDofs();
      GenerateGlobalOffsets();
   }
   else // Nonconforming()
   {
      // Initialize 'gcomm' for the cut (aka "partially conforming") space.
      // In the process, the array 'ldof_ltdof' is also initialized (for the cut
      // space) and used; however, it will be overwritten below with the real
      // true dofs. Also, 'ldof_sign' and 'ldof_group' are constructed for the
      // cut space.
      ConstructTrueDofs();

      // calculate number of ghost DOFs
      ngvdofs = pncmesh->GetNGhostVertices()
                * fec->DofForGeometry(Geometry::POINT);

      ngedofs = ngfdofs = 0;
      if (pmesh->Dimension() > 1)
      {
         ngedofs = pncmesh->GetNGhostEdges()
                   * fec->DofForGeometry(Geometry::SEGMENT);
      }
      if (pmesh->Dimension() > 2)
      {
         ngfdofs = pncmesh->GetNGhostFaces()
                   * fec->DofForGeometry(pncmesh->GetGhostFaceGeometry(0));
      }

      // total number of ghost DOFs. Ghost DOFs start at index 'ndofs', i.e.,
      // after all regular DOFs
      ngdofs = ngvdofs + ngedofs + ngfdofs;

      // get P and R matrices, initialize DOF offsets, etc. NOTE: in the NC
      // case this needs to be done here to get the number of true DOFs
      ltdof_size = BuildParallelConformingInterpolation(
                      &P, &R, dof_offsets, tdof_offsets, &ldof_ltdof, false);

      // TODO future: split BuildParallelConformingInterpolation into two parts
      // to overlap its communication with processing between this constructor
      // and the point where the P matrix is actually needed.
   }
}

void ParFiniteElementSpace::PrintPartitionStats()
{
   long ltdofs = ltdof_size;
   long min_ltdofs, max_ltdofs, sum_ltdofs;

   MPI_Reduce(&ltdofs, &min_ltdofs, 1, MPI_LONG, MPI_MIN, 0, MyComm);
   MPI_Reduce(&ltdofs, &max_ltdofs, 1, MPI_LONG, MPI_MAX, 0, MyComm);
   MPI_Reduce(&ltdofs, &sum_ltdofs, 1, MPI_LONG, MPI_SUM, 0, MyComm);

   if (MyRank == 0)
   {
      double avg = double(sum_ltdofs) / NRanks;
      mfem::out << "True DOF partitioning: min " << min_ltdofs
                << ", avg " << std::fixed << std::setprecision(1) << avg
                << ", max " << max_ltdofs
                << ", (max-avg)/avg " << 100.0*(max_ltdofs - avg)/avg
                << "%" << std::endl;
   }

   if (NRanks <= 32)
   {
      if (MyRank == 0)
      {
         mfem::out << "True DOFs by rank: " << ltdofs;
         for (int i = 1; i < NRanks; i++)
         {
            MPI_Status status;
            MPI_Recv(&ltdofs, 1, MPI_LONG, i, 123, MyComm, &status);
            mfem::out << " " << ltdofs;
         }
         mfem::out << "\n";
      }
      else
      {
         MPI_Send(&ltdofs, 1, MPI_LONG, 0, 123, MyComm);
      }
   }
}

void ParFiniteElementSpace::GetGroupComm(
   GroupCommunicator &gc, int ldof_type, Array<int> *ldof_sign)
{
   int gr;
   int ng = pmesh->GetNGroups();
   int nvd, ned, ntd = 0, nqd = 0;
   Array<int> dofs;

   int group_ldof_counter;
   Table &group_ldof = gc.GroupLDofTable();

   nvd = fec->DofForGeometry(Geometry::POINT);
   ned = fec->DofForGeometry(Geometry::SEGMENT);

   if (fdofs)
   {
      if (mesh->HasGeometry(Geometry::TRIANGLE))
      {
         ntd = fec->DofForGeometry(Geometry::TRIANGLE);
      }
      if (mesh->HasGeometry(Geometry::SQUARE))
      {
         nqd = fec->DofForGeometry(Geometry::SQUARE);
      }
   }

   if (ldof_sign)
   {
      ldof_sign->SetSize(GetNDofs());
      *ldof_sign = 1;
   }

   // count the number of ldofs in all groups (excluding the local group 0)
   group_ldof_counter = 0;
   for (gr = 1; gr < ng; gr++)
   {
      group_ldof_counter += nvd * pmesh->GroupNVertices(gr);
      group_ldof_counter += ned * pmesh->GroupNEdges(gr);
      group_ldof_counter += ntd * pmesh->GroupNTriangles(gr);
      group_ldof_counter += nqd * pmesh->GroupNQuadrilaterals(gr);
   }
   if (ldof_type)
   {
      group_ldof_counter *= vdim;
   }
   // allocate the I and J arrays in group_ldof
   group_ldof.SetDims(ng, group_ldof_counter);

   // build the full group_ldof table
   group_ldof_counter = 0;
   group_ldof.GetI()[0] = group_ldof.GetI()[1] = 0;
   for (gr = 1; gr < ng; gr++)
   {
      int j, k, l, m, o, nv, ne, nt, nq;
      const int *ind;

      nv = pmesh->GroupNVertices(gr);
      ne = pmesh->GroupNEdges(gr);
      nt = pmesh->GroupNTriangles(gr);
      nq = pmesh->GroupNQuadrilaterals(gr);

      // vertices
      if (nvd > 0)
      {
         for (j = 0; j < nv; j++)
         {
            k = pmesh->GroupVertex(gr, j);

            dofs.SetSize(nvd);
            m = nvd * k;
            for (l = 0; l < nvd; l++, m++)
            {
               dofs[l] = m;
            }

            if (ldof_type)
            {
               DofsToVDofs(dofs);
            }

            for (l = 0; l < dofs.Size(); l++)
            {
               group_ldof.GetJ()[group_ldof_counter++] = dofs[l];
            }
         }
      }

      // edges
      if (ned > 0)
      {
         for (j = 0; j < ne; j++)
         {
            pmesh->GroupEdge(gr, j, k, o);

            dofs.SetSize(ned);
            m = nvdofs+k*ned;
            ind = fec->DofOrderForOrientation(Geometry::SEGMENT, o);
            for (l = 0; l < ned; l++)
            {
               if (ind[l] < 0)
               {
                  dofs[l] = m + (-1-ind[l]);
                  if (ldof_sign)
                  {
                     (*ldof_sign)[dofs[l]] = -1;
                  }
               }
               else
               {
                  dofs[l] = m + ind[l];
               }
            }

            if (ldof_type)
            {
               DofsToVDofs(dofs);
            }

            for (l = 0; l < dofs.Size(); l++)
            {
               group_ldof.GetJ()[group_ldof_counter++] = dofs[l];
            }
         }
      }

      // triangles
      if (ntd > 0)
      {
         for (j = 0; j < nt; j++)
         {
            pmesh->GroupTriangle(gr, j, k, o);

            dofs.SetSize(ntd);
            m = nvdofs+nedofs+fdofs[k];
            ind = fec->DofOrderForOrientation(Geometry::TRIANGLE, o);
            for (l = 0; l < ntd; l++)
            {
               if (ind[l] < 0)
               {
                  dofs[l] = m + (-1-ind[l]);
                  if (ldof_sign)
                  {
                     (*ldof_sign)[dofs[l]] = -1;
                  }
               }
               else
               {
                  dofs[l] = m + ind[l];
               }
            }

            if (ldof_type)
            {
               DofsToVDofs(dofs);
            }

            for (l = 0; l < dofs.Size(); l++)
            {
               group_ldof.GetJ()[group_ldof_counter++] = dofs[l];
            }
         }
      }

      // quadrilaterals
      if (nqd > 0)
      {
         for (j = 0; j < nq; j++)
         {
            pmesh->GroupQuadrilateral(gr, j, k, o);

            dofs.SetSize(nqd);
            m = nvdofs+nedofs+fdofs[k];
            ind = fec->DofOrderForOrientation(Geometry::SQUARE, o);
            for (l = 0; l < nqd; l++)
            {
               if (ind[l] < 0)
               {
                  dofs[l] = m + (-1-ind[l]);
                  if (ldof_sign)
                  {
                     (*ldof_sign)[dofs[l]] = -1;
                  }
               }
               else
               {
                  dofs[l] = m + ind[l];
               }
            }

            if (ldof_type)
            {
               DofsToVDofs(dofs);
            }

            for (l = 0; l < dofs.Size(); l++)
            {
               group_ldof.GetJ()[group_ldof_counter++] = dofs[l];
            }
         }
      }

      group_ldof.GetI()[gr+1] = group_ldof_counter;
   }

   gc.Finalize();
}

void ParFiniteElementSpace::ApplyLDofSigns(Array<int> &dofs) const
{
   MFEM_ASSERT(Conforming(), "wrong code path");

   for (int i = 0; i < dofs.Size(); i++)
   {
      if (dofs[i] < 0)
      {
         if (ldof_sign[-1-dofs[i]] < 0)
         {
            dofs[i] = -1-dofs[i];
         }
      }
      else
      {
         if (ldof_sign[dofs[i]] < 0)
         {
            dofs[i] = -1-dofs[i];
         }
      }
   }
}

void ParFiniteElementSpace::ApplyLDofSigns(Table &el_dof) const
{
   Array<int> all_dofs(el_dof.GetJ(), el_dof.Size_of_connections());
   ApplyLDofSigns(all_dofs);
}

void ParFiniteElementSpace::GetElementDofs(int i, Array<int> &dofs) const
{
   if (elem_dof)
   {
      elem_dof->GetRow(i, dofs);
      return;
   }
   FiniteElementSpace::GetElementDofs(i, dofs);
   if (Conforming())
   {
      ApplyLDofSigns(dofs);
   }
}

void ParFiniteElementSpace::GetBdrElementDofs(int i, Array<int> &dofs) const
{
   if (bdrElem_dof)
   {
      bdrElem_dof->GetRow(i, dofs);
      return;
   }
   FiniteElementSpace::GetBdrElementDofs(i, dofs);
   if (Conforming())
   {
      ApplyLDofSigns(dofs);
   }
}

void ParFiniteElementSpace::GetFaceDofs(int i, Array<int> &dofs) const
{
   FiniteElementSpace::GetFaceDofs(i, dofs);
   if (Conforming())
   {
      ApplyLDofSigns(dofs);
   }
}

void ParFiniteElementSpace::GetSharedEdgeDofs(
   int group, int ei, Array<int> &dofs) const
{
   int l_edge, ori;
   MFEM_ASSERT(0 <= ei && ei < pmesh->GroupNEdges(group), "invalid edge index");
   pmesh->GroupEdge(group, ei, l_edge, ori);
   if (ori > 0) // ori = +1 or -1
   {
      GetEdgeDofs(l_edge, dofs);
   }
   else
   {
      Array<int> rdofs;
      fec->SubDofOrder(Geometry::SEGMENT, 1, 1, dofs);
      GetEdgeDofs(l_edge, rdofs);
      for (int i = 0; i < dofs.Size(); i++)
      {
         const int di = dofs[i];
         dofs[i] = (di >= 0) ? rdofs[di] : -1-rdofs[-1-di];
      }
   }
}

void ParFiniteElementSpace::GetSharedTriangleDofs(
   int group, int fi, Array<int> &dofs) const
{
   int l_face, ori;
   MFEM_ASSERT(0 <= fi && fi < pmesh->GroupNTriangles(group),
               "invalid triangular face index");
   pmesh->GroupTriangle(group, fi, l_face, ori);
   if (ori == 0)
   {
      GetFaceDofs(l_face, dofs);
   }
   else
   {
      Array<int> rdofs;
      fec->SubDofOrder(Geometry::TRIANGLE, 2, ori, dofs);
      GetFaceDofs(l_face, rdofs);
      for (int i = 0; i < dofs.Size(); i++)
      {
         const int di = dofs[i];
         dofs[i] = (di >= 0) ? rdofs[di] : -1-rdofs[-1-di];
      }
   }
}

void ParFiniteElementSpace::GetSharedQuadrilateralDofs(
   int group, int fi, Array<int> &dofs) const
{
   int l_face, ori;
   MFEM_ASSERT(0 <= fi && fi < pmesh->GroupNQuadrilaterals(group),
               "invalid quadrilateral face index");
   pmesh->GroupQuadrilateral(group, fi, l_face, ori);
   if (ori == 0)
   {
      GetFaceDofs(l_face, dofs);
   }
   else
   {
      Array<int> rdofs;
      fec->SubDofOrder(Geometry::SQUARE, 2, ori, dofs);
      GetFaceDofs(l_face, rdofs);
      for (int i = 0; i < dofs.Size(); i++)
      {
         const int di = dofs[i];
         dofs[i] = (di >= 0) ? rdofs[di] : -1-rdofs[-1-di];
      }
   }
}

void ParFiniteElementSpace::GenerateGlobalOffsets() const
{
   MFEM_ASSERT(Conforming(), "wrong code path");

   HYPRE_Int ldof[2];
   Array<HYPRE_Int> *offsets[2] = { &dof_offsets, &tdof_offsets };

   ldof[0] = GetVSize();
   ldof[1] = TrueVSize();

   pmesh->GenerateOffsets(2, ldof, offsets);

   if (HYPRE_AssumedPartitionCheck())
   {
      // communicate the neighbor offsets in tdof_nb_offsets
      GroupTopology &gt = GetGroupTopo();
      int nsize = gt.GetNumNeighbors()-1;
      MPI_Request *requests = new MPI_Request[2*nsize];
      MPI_Status  *statuses = new MPI_Status[2*nsize];
      tdof_nb_offsets.SetSize(nsize+1);
      tdof_nb_offsets[0] = tdof_offsets[0];

      // send and receive neighbors' local tdof offsets
      int request_counter = 0;
      for (int i = 1; i <= nsize; i++)
      {
         MPI_Irecv(&tdof_nb_offsets[i], 1, HYPRE_MPI_INT,
                   gt.GetNeighborRank(i), 5365, MyComm,
                   &requests[request_counter++]);
      }
      for (int i = 1; i <= nsize; i++)
      {
         MPI_Isend(&tdof_nb_offsets[0], 1, HYPRE_MPI_INT,
                   gt.GetNeighborRank(i), 5365, MyComm,
                   &requests[request_counter++]);
      }
      MPI_Waitall(request_counter, requests, statuses);

      delete [] statuses;
      delete [] requests;
   }
}

void ParFiniteElementSpace::Build_Dof_TrueDof_Matrix() const // matrix P
{
   MFEM_ASSERT(Conforming(), "wrong code path");

   if (P) { return; }

   int ldof  = GetVSize();
   int ltdof = TrueVSize();

   HYPRE_Int *i_diag = new HYPRE_Int[ldof+1];
   HYPRE_Int *j_diag = new HYPRE_Int[ltdof];
   int diag_counter;

   HYPRE_Int *i_offd = new HYPRE_Int[ldof+1];
   HYPRE_Int *j_offd = new HYPRE_Int[ldof-ltdof];
   int offd_counter;

   HYPRE_Int *cmap   = new HYPRE_Int[ldof-ltdof];

   HYPRE_Int *col_starts = GetTrueDofOffsets();
   HYPRE_Int *row_starts = GetDofOffsets();

   Array<Pair<HYPRE_Int, int> > cmap_j_offd(ldof-ltdof);

   i_diag[0] = i_offd[0] = 0;
   diag_counter = offd_counter = 0;
   for (int i = 0; i < ldof; i++)
   {
      int ltdof = GetLocalTDofNumber(i);
      if (ltdof >= 0)
      {
         j_diag[diag_counter++] = ltdof;
      }
      else
      {
         cmap_j_offd[offd_counter].one = GetGlobalTDofNumber(i);
         cmap_j_offd[offd_counter].two = offd_counter;
         offd_counter++;
      }
      i_diag[i+1] = diag_counter;
      i_offd[i+1] = offd_counter;
   }

   SortPairs<HYPRE_Int, int>(cmap_j_offd, offd_counter);

   for (int i = 0; i < offd_counter; i++)
   {
      cmap[i] = cmap_j_offd[i].one;
      j_offd[cmap_j_offd[i].two] = i;
   }

   P = new HypreParMatrix(MyComm, MyRank, NRanks, row_starts, col_starts,
                          i_diag, j_diag, i_offd, j_offd, cmap, offd_counter);

   SparseMatrix Pdiag;
   P->GetDiag(Pdiag);
   R = Transpose(Pdiag);
}

HypreParMatrix *ParFiniteElementSpace::GetPartialConformingInterpolation()
{
   HypreParMatrix *P_pc;
   Array<HYPRE_Int> P_pc_row_starts, P_pc_col_starts;
   BuildParallelConformingInterpolation(&P_pc, NULL, P_pc_row_starts,
                                        P_pc_col_starts, NULL, true);
   P_pc->CopyRowStarts();
   P_pc->CopyColStarts();
   return P_pc;
}

void ParFiniteElementSpace::DivideByGroupSize(double *vec)
{
   GroupTopology &gt = GetGroupTopo();
   for (int i = 0; i < ldof_group.Size(); i++)
   {
      if (gt.IAmMaster(ldof_group[i])) // we are the master
      {
         if (ldof_ltdof[i] >= 0) // see note below
         {
            vec[ldof_ltdof[i]] /= gt.GetGroupSize(ldof_group[i]);
         }
         // NOTE: in NC meshes, ldof_ltdof generated for the gtopo
         // groups by ConstructTrueDofs gets overwritten by
         // BuildParallelConformingInterpolation. Some DOFs that are
         // seen as true by the conforming code are actually slaves and
         // end up with a -1 in ldof_ltdof.
      }
   }
}

GroupCommunicator *ParFiniteElementSpace::ScalarGroupComm()
{
   GroupCommunicator *gc = new GroupCommunicator(GetGroupTopo());
   if (NURBSext)
   {
      gc->Create(pNURBSext()->ldof_group);
   }
   else
   {
      GetGroupComm(*gc, 0);
   }
   return gc;
}

void ParFiniteElementSpace::Synchronize(Array<int> &ldof_marker) const
{
   // For non-conforming mesh, synchronization is performed on the cut (aka
   // "partially conforming") space.

   MFEM_VERIFY(ldof_marker.Size() == GetVSize(), "invalid in/out array");

   // implement allreduce(|) as reduce(|) + broadcast
   gcomm->Reduce<int>(ldof_marker, GroupCommunicator::BitOR);
   gcomm->Bcast(ldof_marker);
}

void ParFiniteElementSpace::GetEssentialVDofs(const Array<int> &bdr_attr_is_ess,
                                              Array<int> &ess_dofs,
                                              int component) const
{
   FiniteElementSpace::GetEssentialVDofs(bdr_attr_is_ess, ess_dofs, component);

   if (Conforming())
   {
      // Make sure that processors without boundary elements mark
      // their boundary dofs (if they have any).
      Synchronize(ess_dofs);
   }
}

void ParFiniteElementSpace::GetEssentialTrueDofs(const Array<int>
                                                 &bdr_attr_is_ess,
                                                 Array<int> &ess_tdof_list,
                                                 int component)
{
   Array<int> ess_dofs, true_ess_dofs;

   GetEssentialVDofs(bdr_attr_is_ess, ess_dofs, component);
   GetRestrictionMatrix()->BooleanMult(ess_dofs, true_ess_dofs);
   ess_dofs.Pull();
   true_ess_dofs.Pull();
#ifdef MFEM_DEBUG
   // Verify that in boolean arithmetic: P^T ess_dofs = R ess_dofs.
   Array<int> true_ess_dofs2(true_ess_dofs.Size());
   HypreParMatrix *Pt = Dof_TrueDof_Matrix()->Transpose();
   const int *ess_dofs_data = ess_dofs.HostRead();
   Pt->BooleanMult(1, ess_dofs_data, 0, true_ess_dofs2);
   delete Pt;
   int counter = 0;
   const int *ted = true_ess_dofs.HostRead();
   for (int i = 0; i < true_ess_dofs.Size(); i++)
   {
      if (bool(ted[i]) != bool(true_ess_dofs2[i])) { counter++; }
   }
   MFEM_VERIFY(counter == 0, "internal MFEM error: counter = " << counter);
#endif
   MarkerToList(true_ess_dofs, ess_tdof_list);
}

int ParFiniteElementSpace::GetLocalTDofNumber(int ldof) const
{
   if (Nonconforming())
   {
      Dof_TrueDof_Matrix(); // inline method

      return ldof_ltdof[ldof]; // NOTE: contains -1 for slaves/DOFs we don't own
   }
   else
   {
      if (GetGroupTopo().IAmMaster(ldof_group[ldof]))
      {
         return ldof_ltdof[ldof];
      }
      else
      {
         return -1;
      }
   }
}

HYPRE_Int ParFiniteElementSpace::GetGlobalTDofNumber(int ldof) const
{
   if (Nonconforming())
   {
      MFEM_VERIFY(ldof_ltdof[ldof] >= 0, "ldof " << ldof << " not a true DOF.");

      return GetMyTDofOffset() + ldof_ltdof[ldof];
   }
   else
   {
      if (HYPRE_AssumedPartitionCheck())
      {
         return ldof_ltdof[ldof] +
                tdof_nb_offsets[GetGroupTopo().GetGroupMaster(ldof_group[ldof])];
      }
      else
      {
         return ldof_ltdof[ldof] +
                tdof_offsets[GetGroupTopo().GetGroupMasterRank(ldof_group[ldof])];
      }
   }
}

HYPRE_Int ParFiniteElementSpace::GetGlobalScalarTDofNumber(int sldof)
{
   if (Nonconforming())
   {
      MFEM_ABORT("Not implemented for NC mesh.");
   }

   if (HYPRE_AssumedPartitionCheck())
   {
      if (ordering == Ordering::byNODES)
      {
         return ldof_ltdof[sldof] +
                tdof_nb_offsets[GetGroupTopo().GetGroupMaster(
                                   ldof_group[sldof])] / vdim;
      }
      else
      {
         return (ldof_ltdof[sldof*vdim] +
                 tdof_nb_offsets[GetGroupTopo().GetGroupMaster(
                                    ldof_group[sldof*vdim])]) / vdim;
      }
   }

   if (ordering == Ordering::byNODES)
   {
      return ldof_ltdof[sldof] +
             tdof_offsets[GetGroupTopo().GetGroupMasterRank(
                             ldof_group[sldof])] / vdim;
   }
   else
   {
      return (ldof_ltdof[sldof*vdim] +
              tdof_offsets[GetGroupTopo().GetGroupMasterRank(
                              ldof_group[sldof*vdim])]) / vdim;
   }
}

HYPRE_Int ParFiniteElementSpace::GetMyDofOffset() const
{
   return HYPRE_AssumedPartitionCheck() ? dof_offsets[0] : dof_offsets[MyRank];
}

HYPRE_Int ParFiniteElementSpace::GetMyTDofOffset() const
{
   return HYPRE_AssumedPartitionCheck()? tdof_offsets[0] : tdof_offsets[MyRank];
}

const Operator *ParFiniteElementSpace::GetProlongationMatrix() const
{
   if (Conforming())
   {
      if (!Pconf)
      {
         if (!Device::Allows(Backend::DEVICE_MASK))
         {
            Pconf = new ConformingProlongationOperator(*this);
         }
         else
         {
            if (NRanks > 1)
            {
               Pconf = new DeviceConformingProlongationOperator(*this);
            }
         }
      }
      return Pconf;
   }
   else
   {
      return Dof_TrueDof_Matrix();
   }
}

void ParFiniteElementSpace::ExchangeFaceNbrData()
{
   if (num_face_nbr_dofs >= 0) { return; }

   pmesh->ExchangeFaceNbrData();

   int num_face_nbrs = pmesh->GetNFaceNeighbors();

   if (num_face_nbrs == 0)
   {
      num_face_nbr_dofs = 0;
      return;
   }

   MPI_Request *requests = new MPI_Request[2*num_face_nbrs];
   MPI_Request *send_requests = requests;
   MPI_Request *recv_requests = requests + num_face_nbrs;
   MPI_Status  *statuses = new MPI_Status[num_face_nbrs];

   Array<int> ldofs;
   Array<int> ldof_marker(GetVSize());
   ldof_marker = -1;

   Table send_nbr_elem_dof;

   send_nbr_elem_dof.MakeI(pmesh->send_face_nbr_elements.Size_of_connections());
   send_face_nbr_ldof.MakeI(num_face_nbrs);
   face_nbr_ldof.MakeI(num_face_nbrs);
   int *send_el_off = pmesh->send_face_nbr_elements.GetI();
   int *recv_el_off = pmesh->face_nbr_elements_offset;
   for (int fn = 0; fn < num_face_nbrs; fn++)
   {
      int *my_elems = pmesh->send_face_nbr_elements.GetRow(fn);
      int  num_my_elems = pmesh->send_face_nbr_elements.RowSize(fn);

      for (int i = 0; i < num_my_elems; i++)
      {
         GetElementVDofs(my_elems[i], ldofs);
         for (int j = 0; j < ldofs.Size(); j++)
         {
            int ldof = (ldofs[j] >= 0 ? ldofs[j] : -1-ldofs[j]);

            if (ldof_marker[ldof] != fn)
            {
               ldof_marker[ldof] = fn;
               send_face_nbr_ldof.AddAColumnInRow(fn);
            }
         }
         send_nbr_elem_dof.AddColumnsInRow(send_el_off[fn] + i, ldofs.Size());
      }

      int nbr_rank = pmesh->GetFaceNbrRank(fn);
      int tag = 0;
      MPI_Isend(&send_face_nbr_ldof.GetI()[fn], 1, MPI_INT, nbr_rank, tag,
                MyComm, &send_requests[fn]);

      MPI_Irecv(&face_nbr_ldof.GetI()[fn], 1, MPI_INT, nbr_rank, tag,
                MyComm, &recv_requests[fn]);
   }

   MPI_Waitall(num_face_nbrs, recv_requests, statuses);
   face_nbr_ldof.MakeJ();

   num_face_nbr_dofs = face_nbr_ldof.Size_of_connections();

   MPI_Waitall(num_face_nbrs, send_requests, statuses);
   send_face_nbr_ldof.MakeJ();

   // send/receive the I arrays of send_nbr_elem_dof/face_nbr_element_dof,
   // respectively (they contain the number of dofs for each face-neighbor
   // element)
   face_nbr_element_dof.MakeI(recv_el_off[num_face_nbrs]);

   int *send_I = send_nbr_elem_dof.GetI();
   int *recv_I = face_nbr_element_dof.GetI();
   for (int fn = 0; fn < num_face_nbrs; fn++)
   {
      int nbr_rank = pmesh->GetFaceNbrRank(fn);
      int tag = 0;
      MPI_Isend(send_I + send_el_off[fn], send_el_off[fn+1] - send_el_off[fn],
                MPI_INT, nbr_rank, tag, MyComm, &send_requests[fn]);

      MPI_Irecv(recv_I + recv_el_off[fn], recv_el_off[fn+1] - recv_el_off[fn],
                MPI_INT, nbr_rank, tag, MyComm, &recv_requests[fn]);
   }

   MPI_Waitall(num_face_nbrs, send_requests, statuses);
   send_nbr_elem_dof.MakeJ();

   ldof_marker = -1;

   for (int fn = 0; fn < num_face_nbrs; fn++)
   {
      int *my_elems = pmesh->send_face_nbr_elements.GetRow(fn);
      int  num_my_elems = pmesh->send_face_nbr_elements.RowSize(fn);

      for (int i = 0; i < num_my_elems; i++)
      {
         GetElementVDofs(my_elems[i], ldofs);
         for (int j = 0; j < ldofs.Size(); j++)
         {
            int ldof = (ldofs[j] >= 0 ? ldofs[j] : -1-ldofs[j]);

            if (ldof_marker[ldof] != fn)
            {
               ldof_marker[ldof] = fn;
               send_face_nbr_ldof.AddConnection(fn, ldofs[j]);
            }
         }
         send_nbr_elem_dof.AddConnections(
            send_el_off[fn] + i, ldofs, ldofs.Size());
      }
   }
   send_face_nbr_ldof.ShiftUpI();
   send_nbr_elem_dof.ShiftUpI();

   // convert the ldof indices in send_nbr_elem_dof
   int *send_J = send_nbr_elem_dof.GetJ();
   for (int fn = 0, j = 0; fn < num_face_nbrs; fn++)
   {
      int  num_ldofs = send_face_nbr_ldof.RowSize(fn);
      int *ldofs     = send_face_nbr_ldof.GetRow(fn);
      int  j_end     = send_I[send_el_off[fn+1]];

      for (int i = 0; i < num_ldofs; i++)
      {
         int ldof = (ldofs[i] >= 0 ? ldofs[i] : -1-ldofs[i]);
         ldof_marker[ldof] = i;
      }

      for ( ; j < j_end; j++)
      {
         int ldof = (send_J[j] >= 0 ? send_J[j] : -1-send_J[j]);
         send_J[j] = (send_J[j] >= 0 ? ldof_marker[ldof] : -1-ldof_marker[ldof]);
      }
   }

   MPI_Waitall(num_face_nbrs, recv_requests, statuses);
   face_nbr_element_dof.MakeJ();

   // send/receive the J arrays of send_nbr_elem_dof/face_nbr_element_dof,
   // respectively (they contain the element dofs in enumeration local for
   // the face-neighbor pair)
   int *recv_J = face_nbr_element_dof.GetJ();
   for (int fn = 0; fn < num_face_nbrs; fn++)
   {
      int nbr_rank = pmesh->GetFaceNbrRank(fn);
      int tag = 0;

      MPI_Isend(send_J + send_I[send_el_off[fn]],
                send_I[send_el_off[fn+1]] - send_I[send_el_off[fn]],
                MPI_INT, nbr_rank, tag, MyComm, &send_requests[fn]);

      MPI_Irecv(recv_J + recv_I[recv_el_off[fn]],
                recv_I[recv_el_off[fn+1]] - recv_I[recv_el_off[fn]],
                MPI_INT, nbr_rank, tag, MyComm, &recv_requests[fn]);
   }

   MPI_Waitall(num_face_nbrs, recv_requests, statuses);

   // shift the J array of face_nbr_element_dof
   for (int fn = 0, j = 0; fn < num_face_nbrs; fn++)
   {
      int shift = face_nbr_ldof.GetI()[fn];
      int j_end = recv_I[recv_el_off[fn+1]];

      for ( ; j < j_end; j++)
      {
         if (recv_J[j] >= 0)
         {
            recv_J[j] += shift;
         }
         else
         {
            recv_J[j] -= shift;
         }
      }
   }

   MPI_Waitall(num_face_nbrs, send_requests, statuses);

   // send/receive the J arrays of send_face_nbr_ldof/face_nbr_ldof,
   // respectively
   for (int fn = 0; fn < num_face_nbrs; fn++)
   {
      int nbr_rank = pmesh->GetFaceNbrRank(fn);
      int tag = 0;

      MPI_Isend(send_face_nbr_ldof.GetRow(fn),
                send_face_nbr_ldof.RowSize(fn),
                MPI_INT, nbr_rank, tag, MyComm, &send_requests[fn]);

      MPI_Irecv(face_nbr_ldof.GetRow(fn),
                face_nbr_ldof.RowSize(fn),
                MPI_INT, nbr_rank, tag, MyComm, &recv_requests[fn]);
   }

   MPI_Waitall(num_face_nbrs, recv_requests, statuses);
   MPI_Waitall(num_face_nbrs, send_requests, statuses);

   // send my_dof_offset (i.e. my_ldof_offset) to face neighbors and receive
   // their offset in dof_face_nbr_offsets, used to define face_nbr_glob_dof_map
   face_nbr_glob_dof_map.SetSize(num_face_nbr_dofs);
   Array<HYPRE_Int> dof_face_nbr_offsets(num_face_nbrs);
   HYPRE_Int my_dof_offset = GetMyDofOffset();
   for (int fn = 0; fn < num_face_nbrs; fn++)
   {
      int nbr_rank = pmesh->GetFaceNbrRank(fn);
      int tag = 0;

      MPI_Isend(&my_dof_offset, 1, HYPRE_MPI_INT, nbr_rank, tag,
                MyComm, &send_requests[fn]);

      MPI_Irecv(&dof_face_nbr_offsets[fn], 1, HYPRE_MPI_INT, nbr_rank, tag,
                MyComm, &recv_requests[fn]);
   }

   MPI_Waitall(num_face_nbrs, recv_requests, statuses);

   // set the array face_nbr_glob_dof_map which holds the global ldof indices of
   // the face-neighbor dofs
   for (int fn = 0, j = 0; fn < num_face_nbrs; fn++)
   {
      for (int j_end = face_nbr_ldof.GetI()[fn+1]; j < j_end; j++)
      {
         int ldof = face_nbr_ldof.GetJ()[j];
         if (ldof < 0)
         {
            ldof = -1-ldof;
         }

         face_nbr_glob_dof_map[j] = dof_face_nbr_offsets[fn] + ldof;
      }
   }

   MPI_Waitall(num_face_nbrs, send_requests, statuses);

   delete [] statuses;
   delete [] requests;
}

void ParFiniteElementSpace::GetFaceNbrElementVDofs(
   int i, Array<int> &vdofs) const
{
   face_nbr_element_dof.GetRow(i, vdofs);
}

void ParFiniteElementSpace::GetFaceNbrFaceVDofs(int i, Array<int> &vdofs) const
{
   // Works for NC mesh where 'i' is an index returned by
   // ParMesh::GetSharedFace() such that i >= Mesh::GetNumFaces(), i.e. 'i' is
   // the index of a ghost.
   MFEM_ASSERT(Nonconforming() && i >= pmesh->GetNumFaces(), "");
   int el1, el2, inf1, inf2;
   pmesh->GetFaceElements(i, &el1, &el2);
   el2 = -1 - el2;
   pmesh->GetFaceInfos(i, &inf1, &inf2);
   MFEM_ASSERT(0 <= el2 && el2 < face_nbr_element_dof.Size(), "");
   const int nd = face_nbr_element_dof.RowSize(el2);
   const int *vol_vdofs = face_nbr_element_dof.GetRow(el2);
   const Element *face_nbr_el = pmesh->face_nbr_elements[el2];
   Geometry::Type geom = face_nbr_el->GetGeometryType();
   const int face_dim = Geometry::Dimension[geom]-1;

   fec->SubDofOrder(geom, face_dim, inf2, vdofs);
   // Convert local dofs to local vdofs.
   Ordering::DofsToVDofs<Ordering::byNODES>(nd/vdim, vdim, vdofs);
   // Convert local vdofs to global vdofs.
   for (int j = 0; j < vdofs.Size(); j++)
   {
      const int ldof = vdofs[j];
      vdofs[j] = (ldof >= 0) ? vol_vdofs[ldof] : -1-vol_vdofs[-1-ldof];
   }
}

const FiniteElement *ParFiniteElementSpace::GetFaceNbrFE(int i) const
{
   const FiniteElement *FE =
      fec->FiniteElementForGeometry(
         pmesh->face_nbr_elements[i]->GetGeometryType());

   if (NURBSext)
   {
      mfem_error("ParFiniteElementSpace::GetFaceNbrFE"
                 " does not support NURBS!");
   }
   return FE;
}

const FiniteElement *ParFiniteElementSpace::GetFaceNbrFaceFE(int i) const
{
   // Works in tandem with GetFaceNbrFaceVDofs() defined above.
   MFEM_ASSERT(Nonconforming() && !NURBSext, "");
   Geometry::Type geom = (pmesh->Dimension() == 2) ?
                         Geometry::SEGMENT : Geometry::SQUARE;
   return fec->FiniteElementForGeometry(geom);
}

void ParFiniteElementSpace::Lose_Dof_TrueDof_Matrix()
{
   hypre_ParCSRMatrix *csrP = (hypre_ParCSRMatrix*)(*P);
   hypre_ParCSRMatrixOwnsRowStarts(csrP) = 1;
   hypre_ParCSRMatrixOwnsColStarts(csrP) = 1;
   P -> StealData();
   dof_offsets.LoseData();
   tdof_offsets.LoseData();
}

void ParFiniteElementSpace::ConstructTrueDofs()
{
   int i, gr, n = GetVSize();
   GroupTopology &gt = pmesh->gtopo;
   gcomm = new GroupCommunicator(gt);
   Table &group_ldof = gcomm->GroupLDofTable();

   GetGroupComm(*gcomm, 1, &ldof_sign);

   // Define ldof_group and mark ldof_ltdof with
   //   -1 for ldof that is ours
   //   -2 for ldof that is in a group with another master
   ldof_group.SetSize(n);
   ldof_ltdof.SetSize(n);
   ldof_group = 0;
   ldof_ltdof = -1;

   for (gr = 1; gr < group_ldof.Size(); gr++)
   {
      const int *ldofs = group_ldof.GetRow(gr);
      const int nldofs = group_ldof.RowSize(gr);
      for (i = 0; i < nldofs; i++)
      {
         ldof_group[ldofs[i]] = gr;
      }

      if (!gt.IAmMaster(gr)) // we are not the master
      {
         for (i = 0; i < nldofs; i++)
         {
            ldof_ltdof[ldofs[i]] = -2;
         }
      }
   }

   // count ltdof_size
   ltdof_size = 0;
   for (i = 0; i < n; i++)
   {
      if (ldof_ltdof[i] == -1)
      {
         ldof_ltdof[i] = ltdof_size++;
      }
   }
   gcomm->SetLTDofTable(ldof_ltdof);

   // have the group masters broadcast their ltdofs to the rest of the group
   gcomm->Bcast(ldof_ltdof);
}

void ParFiniteElementSpace::ConstructTrueNURBSDofs()
{
   int n = GetVSize();
   GroupTopology &gt = pNURBSext()->gtopo;
   gcomm = new GroupCommunicator(gt);

   // pNURBSext()->ldof_group is for scalar space!
   if (vdim == 1)
   {
      ldof_group.MakeRef(pNURBSext()->ldof_group);
   }
   else
   {
      const int *scalar_ldof_group = pNURBSext()->ldof_group;
      ldof_group.SetSize(n);
      for (int i = 0; i < n; i++)
      {
         ldof_group[i] = scalar_ldof_group[VDofToDof(i)];
      }
   }

   gcomm->Create(ldof_group);

   // ldof_sign.SetSize(n);
   // ldof_sign = 1;
   ldof_sign.DeleteAll();

   ltdof_size = 0;
   ldof_ltdof.SetSize(n);
   for (int i = 0; i < n; i++)
   {
      if (gt.IAmMaster(ldof_group[i]))
      {
         ldof_ltdof[i] = ltdof_size;
         ltdof_size++;
      }
      else
      {
         ldof_ltdof[i] = -2;
      }
   }
   gcomm->SetLTDofTable(ldof_ltdof);

   // have the group masters broadcast their ltdofs to the rest of the group
   gcomm->Bcast(ldof_ltdof);
}

void ParFiniteElementSpace::GetGhostVertexDofs(const MeshId &id,
                                               Array<int> &dofs) const
{
   int nv = fec->DofForGeometry(Geometry::POINT);
   dofs.SetSize(nv);
   for (int j = 0; j < nv; j++)
   {
      dofs[j] = ndofs + nv*id.index + j;
   }
}

void ParFiniteElementSpace::GetGhostEdgeDofs(const MeshId &edge_id,
                                             Array<int> &dofs) const
{
   int nv = fec->DofForGeometry(Geometry::POINT);
   int ne = fec->DofForGeometry(Geometry::SEGMENT);
   dofs.SetSize(2*nv + ne);

   int V[2], ghost = pncmesh->GetNVertices();
   pmesh->pncmesh->GetEdgeVertices(edge_id, V);

   for (int i = 0; i < 2; i++)
   {
      int k = (V[i] < ghost) ? V[i]*nv : (ndofs + (V[i] - ghost)*nv);
      for (int j = 0; j < nv; j++)
      {
         dofs[i*nv + j] = k++;
      }
   }

   int k = ndofs + ngvdofs + (edge_id.index - pncmesh->GetNEdges())*ne;
   for (int j = 0; j < ne; j++)
   {
      dofs[2*nv + j] = k++;
   }
}

void ParFiniteElementSpace::GetGhostFaceDofs(const MeshId &face_id,
                                             Array<int> &dofs) const
{
   const int ghost_face_index = face_id.index - pncmesh->GetNFaces();
   MFEM_ASSERT(pncmesh->GetGhostFaceGeometry(ghost_face_index)
               == Geometry::SQUARE, "");

   int nv = fec->DofForGeometry(Geometry::POINT);
   int ne = fec->DofForGeometry(Geometry::SEGMENT);
   int nf = fec->DofForGeometry(Geometry::SQUARE);
   dofs.SetSize(4*nv + 4*ne + nf);

   int V[4], E[4], Eo[4];
   pmesh->pncmesh->GetFaceVerticesEdges(face_id, V, E, Eo);

   int offset = 0;
   for (int i = 0; i < 4; i++)
   {
      int ghost = pncmesh->GetNVertices();
      int first = (V[i] < ghost) ? V[i]*nv : (ndofs + (V[i] - ghost)*nv);
      for (int j = 0; j < nv; j++)
      {
         dofs[offset++] = first + j;
      }
   }

   for (int i = 0; i < 4; i++)
   {
      int ghost = pncmesh->GetNEdges();
      int first = (E[i] < ghost) ? nvdofs + E[i]*ne
                  /*          */ : ndofs + ngvdofs + (E[i] - ghost)*ne;
      const int *ind = fec->DofOrderForOrientation(Geometry::SEGMENT, Eo[i]);
      for (int j = 0; j < ne; j++)
      {
         dofs[offset++] = (ind[j] >= 0) ? (first + ind[j])
                          /*         */ : (-1 - (first + (-1 - ind[j])));
      }
   }

   // Assuming all ghost faces have the same number of dofs:
   int first = ndofs + ngvdofs + ngedofs + ghost_face_index*nf;
   for (int j = 0; j < nf; j++)
   {
      dofs[offset++] = first + j;
   }
}

void ParFiniteElementSpace::GetGhostDofs(int entity, const MeshId &id,
                                         Array<int> &dofs) const
{
   // helper to get ghost vertex, ghost edge or ghost face DOFs
   switch (entity)
   {
      case 0: GetGhostVertexDofs(id, dofs); break;
      case 1: GetGhostEdgeDofs(id, dofs); break;
      case 2: GetGhostFaceDofs(id, dofs); break;
   }
}

void ParFiniteElementSpace::GetBareDofs(int entity, int index,
                                        Array<int> &dofs) const
{
   int ned, ghost, first;
   switch (entity)
   {
      case 0:
         ned = fec->DofForGeometry(Geometry::POINT);
         ghost = pncmesh->GetNVertices();
         first = (index < ghost)
                 ? index*ned // regular vertex
                 : ndofs + (index - ghost)*ned; // ghost vertex
         break;

      case 1:
         ned = fec->DofForGeometry(Geometry::SEGMENT);
         ghost = pncmesh->GetNEdges();
         first = (index < ghost)
                 ? nvdofs + index*ned // regular edge
                 : ndofs + ngvdofs + (index - ghost)*ned; // ghost edge
         break;

      default:
         MFEM_ASSERT(!pmesh->HasGeometry(Geometry::TRIANGLE), "");
         ned = fec->DofForGeometry(Geometry::SQUARE);
         ghost = pncmesh->GetNFaces();
         first = (index < ghost)
                 ? nvdofs + nedofs + index*ned // regular face
                 : ndofs + ngvdofs + ngedofs + (index - ghost)*ned; // ghost
         break;
   }

   dofs.SetSize(ned);
   for (int i = 0; i < ned; i++)
   {
      dofs[i] = first + i;
   }
}

int ParFiniteElementSpace::PackDof(int entity, int index, int edof) const
{
   // DOFs are ordered as follows:
   // vertices | edges | faces | internal | ghost vert. | g. edges | g. faces

   int ghost, ned;
   switch (entity)
   {
      case 0:
         ghost = pncmesh->GetNVertices();
         ned = fec->DofForGeometry(Geometry::POINT);

         return (index < ghost)
                ? index*ned + edof // regular vertex
                : ndofs + (index - ghost)*ned + edof; // ghost vertex

      case 1:
         ghost = pncmesh->GetNEdges();
         ned = fec->DofForGeometry(Geometry::SEGMENT);

         return (index < ghost)
                ? nvdofs + index*ned + edof // regular edge
                : ndofs + ngvdofs + (index - ghost)*ned + edof; // ghost edge

      default:
         MFEM_ASSERT(!pmesh->HasGeometry(Geometry::TRIANGLE), "");
         ghost = pncmesh->GetNFaces();
         ned = fec->DofForGeometry(Geometry::SQUARE);

         return (index < ghost)
                ? nvdofs + nedofs + index*ned + edof // regular face
                : ndofs + ngvdofs + ngedofs + (index - ghost)*ned + edof; //ghost
   }
}

/** Dissect a DOF number to obtain the entity type (0=vertex, 1=edge, 2=face),
 *  entity index and the DOF number within the entity.
 */
void ParFiniteElementSpace::UnpackDof(int dof,
                                      int &entity, int &index, int &edof) const
{
   MFEM_VERIFY(dof >= 0, "");
   if (dof < ndofs)
   {
      if (dof < nvdofs) // regular vertex
      {
         int nv = fec->DofForGeometry(Geometry::POINT);
         entity = 0, index = dof / nv, edof = dof % nv;
         return;
      }
      dof -= nvdofs;
      if (dof < nedofs) // regular edge
      {
         int ne = fec->DofForGeometry(Geometry::SEGMENT);
         entity = 1, index = dof / ne, edof = dof % ne;
         return;
      }
      dof -= nedofs;
      if (dof < nfdofs) // regular face
      {
         MFEM_ASSERT(!pmesh->HasGeometry(Geometry::TRIANGLE), "");
         int nf = fec->DofForGeometry(Geometry::SQUARE);
         entity = 2, index = dof / nf, edof = dof % nf;
         return;
      }
      MFEM_ABORT("Cannot unpack internal DOF");
   }
   else
   {
      dof -= ndofs;
      if (dof < ngvdofs) // ghost vertex
      {
         int nv = fec->DofForGeometry(Geometry::POINT);
         entity = 0, index = pncmesh->GetNVertices() + dof / nv, edof = dof % nv;
         return;
      }
      dof -= ngvdofs;
      if (dof < ngedofs) // ghost edge
      {
         int ne = fec->DofForGeometry(Geometry::SEGMENT);
         entity = 1, index = pncmesh->GetNEdges() + dof / ne, edof = dof % ne;
         return;
      }
      dof -= ngedofs;
      if (dof < ngfdofs) // ghost face
      {
         int nf = fec->DofForGeometry(pncmesh->GetGhostFaceGeometry(0));
         entity = 2, index = pncmesh->GetNFaces() + dof / nf, edof = dof % nf;
         return;
      }
      MFEM_ABORT("Out of range DOF.");
   }
}

/** Represents an element of the P matrix. The column number is global and
 *  corresponds to vector dimension 0. The other dimension columns are offset
 *  by 'stride'.
 */
struct PMatrixElement
{
   HYPRE_Int column, stride;
   double value;

   PMatrixElement(HYPRE_Int col = 0, HYPRE_Int str = 0, double val = 0)
      : column(col), stride(str), value(val) {}

   bool operator<(const PMatrixElement &other) const
   { return column < other.column; }

   typedef std::vector<PMatrixElement> List;
};

/** Represents one row of the P matrix, for the construction code below.
 *  The row is complete: diagonal and offdiagonal elements are not distinguished.
 */
struct PMatrixRow
{
   PMatrixElement::List elems;

   /// Add other row, times 'coef'.
   void AddRow(const PMatrixRow &other, double coef)
   {
      elems.reserve(elems.size() + other.elems.size());
      for (unsigned i = 0; i < other.elems.size(); i++)
      {
         const PMatrixElement &oei = other.elems[i];
         elems.push_back(
            PMatrixElement(oei.column, oei.stride, coef * oei.value));
      }
   }

   /// Remove duplicate columns and sum their values.
   void Collapse()
   {
      if (!elems.size()) { return; }
      std::sort(elems.begin(), elems.end());

      int j = 0;
      for (unsigned i = 1; i < elems.size(); i++)
      {
         if (elems[j].column == elems[i].column)
         {
            elems[j].value += elems[i].value;
         }
         else
         {
            elems[++j] = elems[i];
         }
      }
      elems.resize(j+1);
   }

   void write(std::ostream &os, double sign) const
   {
      bin_io::write<int>(os, elems.size());
      for (unsigned i = 0; i < elems.size(); i++)
      {
         const PMatrixElement &e = elems[i];
         bin_io::write<HYPRE_Int>(os, e.column);
         bin_io::write<int>(os, e.stride); // truncate HYPRE_Int -> int
         bin_io::write<double>(os, e.value * sign);
      }
   }

   void read(std::istream &is, double sign)
   {
      elems.resize(bin_io::read<int>(is));
      for (unsigned i = 0; i < elems.size(); i++)
      {
         PMatrixElement &e = elems[i];
         e.column = bin_io::read<HYPRE_Int>(is);
         e.stride = bin_io::read<int>(is);
         e.value = bin_io::read<double>(is) * sign;
      }
   }
};

/** Represents a message to another processor containing P matrix rows.
 *  Used by ParFiniteElementSpace::ParallelConformingInterpolation.
 */
class NeighborRowMessage : public VarMessage<314>
{
public:
   typedef NCMesh::MeshId MeshId;
   typedef ParNCMesh::GroupId GroupId;

   struct RowInfo
   {
      int entity, index, edof;
      GroupId group;
      PMatrixRow row;

      RowInfo(int ent, int idx, int edof, GroupId grp, const PMatrixRow &row)
         : entity(ent), index(idx), edof(edof), group(grp), row(row) {}

      RowInfo(int ent, int idx, int edof, GroupId grp)
         : entity(ent), index(idx), edof(edof), group(grp) {}

      typedef std::vector<RowInfo> List;
   };

   NeighborRowMessage() : pncmesh(NULL) {}

   void AddRow(int entity, int index, int edof, GroupId group,
               const PMatrixRow &row)
   {
      rows.push_back(RowInfo(entity, index, edof, group, row));
   }

   const RowInfo::List& GetRows() const { return rows; }

   void SetNCMesh(ParNCMesh* pnc) { pncmesh = pnc; }
   void SetFEC(const FiniteElementCollection* fec) { this->fec = fec; }

   typedef std::map<int, NeighborRowMessage> Map;

protected:
   RowInfo::List rows;

   ParNCMesh *pncmesh;
   const FiniteElementCollection* fec;

   virtual void Encode(int rank);
   virtual void Decode(int);
};


void NeighborRowMessage::Encode(int rank)
{
   std::ostringstream stream;

   Array<MeshId> ent_ids[3];
   Array<GroupId> group_ids[3];
   Array<int> row_idx[3];

   // encode MeshIds and groups
   for (unsigned i = 0; i < rows.size(); i++)
   {
      const RowInfo &ri = rows[i];
      const MeshId &id = pncmesh->GetNCList(ri.entity).LookUp(ri.index);
      ent_ids[ri.entity].Append(id);
      row_idx[ri.entity].Append(i);
      group_ids[ri.entity].Append(ri.group);
   }

   Array<GroupId> all_group_ids;
   all_group_ids.Reserve(rows.size());
   for (int i = 0; i < 3; i++)
   {
      all_group_ids.Append(group_ids[i]);
   }

   pncmesh->AdjustMeshIds(ent_ids, rank);
   pncmesh->EncodeMeshIds(stream, ent_ids);
   pncmesh->EncodeGroups(stream, all_group_ids);

   // write all rows to the stream
   for (int ent = 0; ent < 3; ent++)
   {
      const Array<MeshId> &ids = ent_ids[ent];
      for (int i = 0; i < ids.Size(); i++)
      {
         const MeshId &id = ids[i];
         const RowInfo &ri = rows[row_idx[ent][i]];
         MFEM_ASSERT(ent == ri.entity, "");

#ifdef MFEM_DEBUG_PMATRIX
         mfem::out << "Rank " << pncmesh->MyRank << " sending to " << rank
                   << ": ent " << ri.entity << ", index " << ri.index
                   << ", edof " << ri.edof << " (id " << id.element << "/"
                   << id.local << ")" << std::endl;
#endif

         // handle orientation and sign change
         int edof = ri.edof;
         double s = 1.0;
         if (ent == 1)
         {
            int eo = pncmesh->GetEdgeNCOrientation(id);
            const int* ind = fec->DofOrderForOrientation(Geometry::SEGMENT, eo);
            if ((edof = ind[edof]) < 0)
            {
               edof = -1 - edof;
               s = -1;
            }
         }

         bin_io::write<int>(stream, edof);
         ri.row.write(stream, s);
      }
   }

   rows.clear();
   stream.str().swap(data);
}

void NeighborRowMessage::Decode(int rank)
{
   std::istringstream stream(data);

   Array<MeshId> ent_ids[3];
   Array<GroupId> group_ids;

   // decode vertex/edge/face IDs and groups
   pncmesh->DecodeMeshIds(stream, ent_ids);
   pncmesh->DecodeGroups(stream, group_ids);

   int nrows = ent_ids[0].Size() + ent_ids[1].Size() + ent_ids[2].Size();
   MFEM_ASSERT(nrows == group_ids.Size(), "");

   rows.clear();
   rows.reserve(nrows);

   Geometry::Type fgeom = pncmesh->GetFaceGeometry();

   // read rows
   for (int ent = 0, gi = 0; ent < 3; ent++)
   {
      const Array<MeshId> &ids = ent_ids[ent];
      for (int i = 0; i < ids.Size(); i++)
      {
         const MeshId &id = ids[i];
         int edof = bin_io::read<int>(stream);

         // handle orientation and sign change
         const int *ind = NULL;
         if (ent == 1)
         {
            int eo = pncmesh->GetEdgeNCOrientation(id);
            ind = fec->DofOrderForOrientation(Geometry::SEGMENT, eo);
         }
         else if (ent == 2)
         {
            int fo = pncmesh->GetFaceOrientation(id.index);
            ind = fec->DofOrderForOrientation(fgeom, fo);
         }

         double s = 1.0;
         if (ind && (edof = ind[edof]) < 0)
         {
            edof = -1 - edof;
            s = -1.0;
         }

         rows.push_back(RowInfo(ent, id.index, edof, group_ids[gi++]));
         rows.back().row.read(stream, s);

#ifdef MFEM_DEBUG_PMATRIX
         mfem::out << "Rank " << pncmesh->MyRank << " receiving from " << rank
                   << ": ent " << rows.back().entity << ", index "
                   << rows.back().index << ", edof " << rows.back().edof
                   << std::endl;
#endif
      }
   }
}

void
ParFiniteElementSpace::ScheduleSendRow(const PMatrixRow &row, int dof,
                                       GroupId group_id,
                                       NeighborRowMessage::Map &send_msg) const
{
   int ent, idx, edof;
   UnpackDof(dof, ent, idx, edof);

   const ParNCMesh::CommGroup &group = pncmesh->GetGroup(group_id);
   for (unsigned i = 0; i < group.size(); i++)
   {
      int rank = group[i];
      if (rank != MyRank)
      {
         NeighborRowMessage &msg = send_msg[rank];
         msg.AddRow(ent, idx, edof, group_id, row);
         msg.SetNCMesh(pncmesh);
         msg.SetFEC(fec);
#ifdef MFEM_PMATRIX_STATS
         n_rows_sent++;
#endif
      }
   }
}

void ParFiniteElementSpace::ForwardRow(const PMatrixRow &row, int dof,
                                       GroupId group_sent_id, GroupId group_id,
                                       NeighborRowMessage::Map &send_msg) const
{
   int ent, idx, edof;
   UnpackDof(dof, ent, idx, edof);

   const ParNCMesh::CommGroup &group = pncmesh->GetGroup(group_id);
   for (unsigned i = 0; i < group.size(); i++)
   {
      int rank = group[i];
      if (rank != MyRank && !pncmesh->GroupContains(group_sent_id, rank))
      {
         NeighborRowMessage &msg = send_msg[rank];
         GroupId invalid = -1; // to prevent forwarding again
         msg.AddRow(ent, idx, edof, invalid, row);
         msg.SetNCMesh(pncmesh);
         msg.SetFEC(fec);
#ifdef MFEM_PMATRIX_STATS
         n_rows_fwd++;
#endif
#ifdef MFEM_DEBUG_PMATRIX
         mfem::out << "Rank " << pncmesh->GetMyRank() << " forwarding to "
                   << rank << ": ent " << ent << ", index" << idx
                   << ", edof " << edof << std::endl;
#endif
      }
   }
}

#ifdef MFEM_DEBUG_PMATRIX
void ParFiniteElementSpace
::DebugDumpDOFs(std::ostream &os,
                const SparseMatrix &deps,
                const Array<GroupId> &dof_group,
                const Array<GroupId> &dof_owner,
                const Array<bool> &finalized) const
{
   for (int i = 0; i < dof_group.Size(); i++)
   {
      os << i << ": ";
      if (i < (nvdofs + nedofs + nfdofs) || i > ndofs)
      {
         int ent, idx, edof;
         UnpackDof(i, ent, idx, edof);

         os << edof << " @ ";
         if (i > ndofs) { os << "ghost "; }
         switch (ent)
         {
            case 0: os << "vertex "; break;
            case 1: os << "edge "; break;
            default: os << "face "; break;
         }
         os << idx << "; ";

         if (i < deps.Height() && deps.RowSize(i))
         {
            os << "depends on ";
            for (int j = 0; j < deps.RowSize(i); j++)
            {
               os << deps.GetRowColumns(i)[j] << " ("
                  << deps.GetRowEntries(i)[j] << ")";
               if (j < deps.RowSize(i)-1) { os << ", "; }
            }
            os << "; ";
         }
         else
         {
            os << "no deps; ";
         }

         os << "group " << dof_group[i] << " (";
         const ParNCMesh::CommGroup &g = pncmesh->GetGroup(dof_group[i]);
         for (unsigned j = 0; j < g.size(); j++)
         {
            if (j) { os << ", "; }
            os << g[j];
         }

         os << "), owner " << dof_owner[i] << " (rank "
            << pncmesh->GetGroup(dof_owner[i])[0] << "); "
            << (finalized[i] ? "finalized" : "NOT finalized");
      }
      else
      {
         os << "internal";
      }
      os << "\n";
   }
}
#endif

int ParFiniteElementSpace
::BuildParallelConformingInterpolation(HypreParMatrix **P, SparseMatrix **R,
                                       Array<HYPRE_Int> &dof_offs,
                                       Array<HYPRE_Int> &tdof_offs,
                                       Array<int> *dof_tdof,
                                       bool partial) const
{
   bool dg = (nvdofs == 0 && nedofs == 0 && nfdofs == 0);

#ifdef MFEM_PMATRIX_STATS
   n_msgs_sent = n_msgs_recv = 0;
   n_rows_sent = n_rows_recv = n_rows_fwd = 0;
#endif

   // *** STEP 1: build master-slave dependency lists ***

   int total_dofs = ndofs + ngdofs;
   SparseMatrix deps(ndofs, total_dofs);

   if (!dg && !partial)
   {
      Array<int> master_dofs, slave_dofs;

      // loop through *all* master edges/faces, constrain their slaves
      for (int entity = 0; entity <= 2; entity++)
      {
         const NCMesh::NCList &list = pncmesh->GetNCList(entity);
         if (!list.masters.size()) { continue; }

         IsoparametricTransformation T;
         if (entity > 1) { T.SetFE(&QuadrilateralFE); }
         else { T.SetFE(&SegmentFE); }

         Geometry::Type geom = (entity > 1) ?
                               Geometry::SQUARE : Geometry::SEGMENT;
         const FiniteElement* fe = fec->FiniteElementForGeometry(geom);
         if (!fe) { continue; }

         DenseMatrix I(fe->GetDof());

         // process masters that we own or that affect our edges/faces
         for (unsigned mi = 0; mi < list.masters.size(); mi++)
         {
            const NCMesh::Master &mf = list.masters[mi];

            // get master DOFs
            pncmesh->IsGhost(entity, mf.index)
            ? GetGhostDofs(entity, mf, master_dofs)
            : GetEntityDofs(entity, mf.index, master_dofs);

            if (!master_dofs.Size()) { continue; }

            // constrain slaves that exist in our mesh
            for (int si = mf.slaves_begin; si < mf.slaves_end; si++)
            {
               const NCMesh::Slave &sf = list.slaves[si];
               if (pncmesh->IsGhost(entity, sf.index)) { continue; }

               GetEntityDofs(entity, sf.index, slave_dofs);
               if (!slave_dofs.Size()) { continue; }

               sf.OrientedPointMatrix(T.GetPointMat());
               T.FinalizeTransformation();
               fe->GetLocalInterpolation(T, I);

               // make each slave DOF dependent on all master DOFs
               AddDependencies(deps, master_dofs, slave_dofs, I);
            }
         }
      }

      deps.Finalize();
   }

   // *** STEP 2: initialize group and owner ID for each DOF ***

   Array<GroupId> dof_group(total_dofs);
   Array<GroupId> dof_owner(total_dofs);
   dof_group = 0;
   dof_owner = 0;

   if (!dg)
   {
      Array<int> dofs;

      // initialize dof_group[], dof_owner[]
      for (int entity = 0; entity <= 2; entity++)
      {
         const NCMesh::NCList &list = pncmesh->GetNCList(entity);

         std::size_t lsize[3] =
         { list.conforming.size(), list.masters.size(), list.slaves.size() };

         for (int l = 0; l < 3; l++)
         {
            for (std::size_t i = 0; i < lsize[l]; i++)
            {
               const MeshId &id =
                  (l == 0) ? list.conforming[i] :
                  (l == 1) ? (const MeshId&) list.masters[i]
                  /*    */ : (const MeshId&) list.slaves[i];

               GroupId owner = pncmesh->GetEntityOwnerId(entity, id.index);
               GroupId group = pncmesh->GetEntityGroupId(entity, id.index);

               GetBareDofs(entity, id.index, dofs);

               for (int j = 0; j < dofs.Size(); j++)
               {
                  int dof = dofs[j];
                  dof_owner[dof] = owner;
                  dof_group[dof] = group;
               }
            }
         }
      }
   }

   // *** STEP 3: count true DOFs and calculate P row/column partitions ***

   Array<bool> finalized(total_dofs);
   finalized = false;

   // DOFs that stayed independent and are ours are true DOFs
   int num_true_dofs = 0;
   for (int i = 0; i < ndofs; i++)
   {
      if (dof_owner[i] == 0 && deps.RowSize(i) == 0)
      {
         num_true_dofs++;
         finalized[i] = true;
      }
   }

   // calculate global offsets
   HYPRE_Int loc_sizes[2] = { ndofs*vdim, num_true_dofs*vdim };
   Array<HYPRE_Int>* offsets[2] = { &dof_offs, &tdof_offs };
   pmesh->GenerateOffsets(2, loc_sizes, offsets); // calls MPI_Scan, MPI_Bcast

   HYPRE_Int my_tdof_offset =
      tdof_offs[HYPRE_AssumedPartitionCheck() ? 0 : MyRank];

   if (R)
   {
      // initialize the restriction matrix (also parallel but block-diagonal)
      *R = new SparseMatrix(num_true_dofs*vdim, ndofs*vdim);
   }
   if (dof_tdof)
   {
      dof_tdof->SetSize(ndofs*vdim);
      *dof_tdof = -1;
   }

   std::vector<PMatrixRow> pmatrix(total_dofs);

   bool bynodes = (ordering == Ordering::byNODES);
   int vdim_factor = bynodes ? 1 : vdim;
   int dof_stride = bynodes ? ndofs : 1;
   int tdof_stride = bynodes ? num_true_dofs : 1;

   // big container for all messages we send (the list is for iterations)
   std::list<NeighborRowMessage::Map> send_msg;
   send_msg.push_back(NeighborRowMessage::Map());

   // put identity in P and R for true DOFs, set ldof_ltdof
   for (int dof = 0, tdof = 0; dof < ndofs; dof++)
   {
      if (finalized[dof])
      {
         pmatrix[dof].elems.push_back(
            PMatrixElement(my_tdof_offset + vdim_factor*tdof, tdof_stride, 1.));

         // prepare messages to neighbors with identity rows
         if (dof_group[dof] != 0)
         {
            ScheduleSendRow(pmatrix[dof], dof, dof_group[dof], send_msg.back());
         }

         for (int vd = 0; vd < vdim; vd++)
         {
            int vdof = dof*vdim_factor + vd*dof_stride;
            int vtdof = tdof*vdim_factor + vd*tdof_stride;

            if (R) { (*R)->Add(vtdof, vdof, 1.0); }
            if (dof_tdof) { (*dof_tdof)[vdof] = vtdof; }
         }
         tdof++;
      }
   }

   // send identity rows
   NeighborRowMessage::IsendAll(send_msg.back(), MyComm);
#ifdef MFEM_PMATRIX_STATS
   n_msgs_sent += send_msg.back().size();
#endif

   if (R) { (*R)->Finalize(); }

   // *** STEP 4: main loop ***

   // a single instance (recv_msg) is reused for all incoming messages
   NeighborRowMessage recv_msg;
   recv_msg.SetNCMesh(pncmesh);
   recv_msg.SetFEC(fec);

   int num_finalized = num_true_dofs;
   PMatrixRow buffer;
   buffer.elems.reserve(1024);

   while (num_finalized < ndofs)
   {
      // prepare a new round of send buffers
      if (send_msg.back().size())
      {
         send_msg.push_back(NeighborRowMessage::Map());
      }

      // check for incoming messages, receive PMatrixRows
      int rank, size;
      while (NeighborRowMessage::IProbe(rank, size, MyComm))
      {
         recv_msg.Recv(rank, size, MyComm);
#ifdef MFEM_PMATRIX_STATS
         n_msgs_recv++;
         n_rows_recv += recv_msg.GetRows().size();
#endif

         const NeighborRowMessage::RowInfo::List &rows = recv_msg.GetRows();
         for (unsigned i = 0; i < rows.size(); i++)
         {
            const NeighborRowMessage::RowInfo &ri = rows[i];
            int dof = PackDof(ri.entity, ri.index, ri.edof);
            pmatrix[dof] = ri.row;

            if (dof < ndofs && !finalized[dof]) { num_finalized++; }
            finalized[dof] = true;

            if (ri.group >= 0 && dof_group[dof] != ri.group)
            {
               // the sender didn't see the complete group, forward the message
               ForwardRow(ri.row, dof, ri.group, dof_group[dof], send_msg.back());
            }
         }
      }

      // finalize all rows that can currently be finalized
      bool done = false;
      while (!done)
      {
         done = true;
         for (int dof = 0; dof < ndofs; dof++)
         {
            if (finalized[dof]) { continue; }

            bool owned = (dof_owner[dof] == 0);
            bool shared = (dof_group[dof] != 0);

            if (owned && DofFinalizable(dof, finalized, deps))
            {
               const int* dep_col = deps.GetRowColumns(dof);
               const double* dep_coef = deps.GetRowEntries(dof);
               int num_dep = deps.RowSize(dof);

               // form linear combination of rows
               buffer.elems.clear();
               for (int j = 0; j < num_dep; j++)
               {
                  buffer.AddRow(pmatrix[dep_col[j]], dep_coef[j]);
               }
               buffer.Collapse();
               pmatrix[dof] = buffer;

               finalized[dof] = true;
               num_finalized++;
               done = false;

               // send row to neighbors who need it
               if (shared)
               {
                  ScheduleSendRow(pmatrix[dof], dof, dof_group[dof],
                                  send_msg.back());
               }
            }
         }
      }

#ifdef MFEM_DEBUG_PMATRIX
      /*static int dump = 0;
      if (dump < 10)
      {
         char fname[100];
         sprintf(fname, "dofs%02d.txt", MyRank);
         std::ofstream f(fname);
         DebugDumpDOFs(f, deps, dof_group, dof_owner, finalized);
         dump++;
      }*/
#endif

      // send current batch of messages
      NeighborRowMessage::IsendAll(send_msg.back(), MyComm);
#ifdef MFEM_PMATRIX_STATS
      n_msgs_sent += send_msg.back().size();
#endif
   }

   if (P)
   {
      *P = MakeVDimHypreMatrix(pmatrix, ndofs, num_true_dofs,
                               dof_offs, tdof_offs);
   }

   // clean up possible remaining messages in the queue to avoid receiving
   // them erroneously in the next run
   int rank, size;
   while (NeighborRowMessage::IProbe(rank, size, MyComm))
   {
      recv_msg.RecvDrop(rank, size, MyComm);
   }

   // make sure we can discard all send buffers
   for (std::list<NeighborRowMessage::Map>::iterator
        it = send_msg.begin(); it != send_msg.end(); ++it)
   {
      NeighborRowMessage::WaitAllSent(*it);
   }

#ifdef MFEM_PMATRIX_STATS
   int n_rounds = send_msg.size();
   int glob_rounds, glob_msgs_sent, glob_msgs_recv;
   int glob_rows_sent, glob_rows_recv, glob_rows_fwd;

   MPI_Reduce(&n_rounds,    &glob_rounds,    1, MPI_INT, MPI_SUM, 0, MyComm);
   MPI_Reduce(&n_msgs_sent, &glob_msgs_sent, 1, MPI_INT, MPI_SUM, 0, MyComm);
   MPI_Reduce(&n_msgs_recv, &glob_msgs_recv, 1, MPI_INT, MPI_SUM, 0, MyComm);
   MPI_Reduce(&n_rows_sent, &glob_rows_sent, 1, MPI_INT, MPI_SUM, 0, MyComm);
   MPI_Reduce(&n_rows_recv, &glob_rows_recv, 1, MPI_INT, MPI_SUM, 0, MyComm);
   MPI_Reduce(&n_rows_fwd,  &glob_rows_fwd,  1, MPI_INT, MPI_SUM, 0, MyComm);

   if (MyRank == 0)
   {
      mfem::out << "P matrix stats (avg per rank): "
                << double(glob_rounds)/NRanks << " rounds, "
                << double(glob_msgs_sent)/NRanks << " msgs sent, "
                << double(glob_msgs_recv)/NRanks << " msgs recv, "
                << double(glob_rows_sent)/NRanks << " rows sent, "
                << double(glob_rows_recv)/NRanks << " rows recv, "
                << double(glob_rows_fwd)/NRanks << " rows forwarded."
                << std::endl;
   }
#endif

   return num_true_dofs*vdim;
}


HypreParMatrix* ParFiniteElementSpace
::MakeVDimHypreMatrix(const std::vector<PMatrixRow> &rows,
                      int local_rows, int local_cols,
                      Array<HYPRE_Int> &row_starts,
                      Array<HYPRE_Int> &col_starts) const
{
   bool assumed = HYPRE_AssumedPartitionCheck();
   bool bynodes = (ordering == Ordering::byNODES);

   HYPRE_Int first_col = col_starts[assumed ? 0 : MyRank];
   HYPRE_Int next_col = col_starts[assumed ? 1 : MyRank+1];

   // count nonzeros in diagonal/offdiagonal parts
   HYPRE_Int nnz_diag = 0, nnz_offd = 0;
   std::map<HYPRE_Int, int> col_map;
   for (int i = 0; i < local_rows; i++)
   {
      for (unsigned j = 0; j < rows[i].elems.size(); j++)
      {
         const PMatrixElement &elem = rows[i].elems[j];
         HYPRE_Int col = elem.column;
         if (col >= first_col && col < next_col)
         {
            nnz_diag += vdim;
         }
         else
         {
            nnz_offd += vdim;
            for (int vd = 0; vd < vdim; vd++)
            {
               col_map[col] = -1;
               col += elem.stride;
            }
         }
      }
   }

   // create offd column mapping
   HYPRE_Int *cmap = new HYPRE_Int[col_map.size()];
   int offd_col = 0;
   for (std::map<HYPRE_Int, int>::iterator
        it = col_map.begin(); it != col_map.end(); ++it)
   {
      cmap[offd_col] = it->first;
      it->second = offd_col++;
   }

   HYPRE_Int *I_diag = new HYPRE_Int[vdim*local_rows + 1];
   HYPRE_Int *I_offd = new HYPRE_Int[vdim*local_rows + 1];

   HYPRE_Int *J_diag = new HYPRE_Int[nnz_diag];
   HYPRE_Int *J_offd = new HYPRE_Int[nnz_offd];

   double *A_diag = new double[nnz_diag];
   double *A_offd = new double[nnz_offd];

   int vdim1 = bynodes ? vdim : 1;
   int vdim2 = bynodes ? 1 : vdim;
   int vdim_offset = bynodes ? local_cols : 1;

   // copy the diag/offd elements
   nnz_diag = nnz_offd = 0;
   int vrow = 0;
   for (int vd1 = 0; vd1 < vdim1; vd1++)
   {
      for (int i = 0; i < local_rows; i++)
      {
         for (int vd2 = 0; vd2 < vdim2; vd2++)
         {
            I_diag[vrow] = nnz_diag;
            I_offd[vrow++] = nnz_offd;

            int vd = bynodes ? vd1 : vd2;
            for (unsigned j = 0; j < rows[i].elems.size(); j++)
            {
               const PMatrixElement &elem = rows[i].elems[j];
               if (elem.column >= first_col && elem.column < next_col)
               {
                  J_diag[nnz_diag] = elem.column + vd*vdim_offset - first_col;
                  A_diag[nnz_diag++] = elem.value;
               }
               else
               {
                  J_offd[nnz_offd] = col_map[elem.column + vd*elem.stride];
                  A_offd[nnz_offd++] = elem.value;
               }
            }
         }
      }
   }
   MFEM_ASSERT(vrow == vdim*local_rows, "");
   I_diag[vrow] = nnz_diag;
   I_offd[vrow] = nnz_offd;

   return new HypreParMatrix(MyComm,
                             row_starts.Last(), col_starts.Last(),
                             row_starts.GetData(), col_starts.GetData(),
                             I_diag, J_diag, A_diag,
                             I_offd, J_offd, A_offd,
                             col_map.size(), cmap);
}


static HYPRE_Int* make_i_array(int nrows)
{
   HYPRE_Int *I = new HYPRE_Int[nrows+1];
   for (int i = 0; i <= nrows; i++) { I[i] = -1; }
   return I;
}

static HYPRE_Int* make_j_array(HYPRE_Int* I, int nrows)
{
   int nnz = 0;
   for (int i = 0; i < nrows; i++)
   {
      if (I[i] >= 0) { nnz++; }
   }
   HYPRE_Int *J = new HYPRE_Int[nnz];

   I[nrows] = -1;
   for (int i = 0, k = 0; i <= nrows; i++)
   {
      HYPRE_Int col = I[i];
      I[i] = k;
      if (col >= 0) { J[k++] = col; }
   }
   return J;
}

HypreParMatrix*
ParFiniteElementSpace::RebalanceMatrix(int old_ndofs,
                                       const Table* old_elem_dof)
{
   MFEM_VERIFY(Nonconforming(), "Only supported for nonconforming meshes.");
   MFEM_VERIFY(old_dof_offsets.Size(), "ParFiniteElementSpace::Update needs to "
               "be called before ParFiniteElementSpace::RebalanceMatrix");

   HYPRE_Int old_offset = HYPRE_AssumedPartitionCheck()
                          ? old_dof_offsets[0] : old_dof_offsets[MyRank];

   // send old DOFs of elements we used to own
   ParNCMesh* pncmesh = pmesh->pncmesh;
   pncmesh->SendRebalanceDofs(old_ndofs, *old_elem_dof, old_offset, this);

   Array<int> dofs;
   int vsize = GetVSize();

   const Array<int> &old_index = pncmesh->GetRebalanceOldIndex();
   MFEM_VERIFY(old_index.Size() == pmesh->GetNE(),
               "Mesh::Rebalance was not called before "
               "ParFiniteElementSpace::RebalanceMatrix");

   // prepare the local (diagonal) part of the matrix
   HYPRE_Int* i_diag = make_i_array(vsize);
   for (int i = 0; i < pmesh->GetNE(); i++)
   {
      if (old_index[i] >= 0) // we had this element before
      {
         const int* old_dofs = old_elem_dof->GetRow(old_index[i]);
         GetElementDofs(i, dofs);

         for (int vd = 0; vd < vdim; vd++)
         {
            for (int j = 0; j < dofs.Size(); j++)
            {
               int row = DofToVDof(dofs[j], vd);
               if (row < 0) { row = -1 - row; }

               int col = DofToVDof(old_dofs[j], vd, old_ndofs);
               if (col < 0) { col = -1 - col; }

               i_diag[row] = col;
            }
         }
      }
   }
   HYPRE_Int* j_diag = make_j_array(i_diag, vsize);

   // receive old DOFs for elements we obtained from others in Rebalance
   Array<int> new_elements;
   Array<long> old_remote_dofs;
   pncmesh->RecvRebalanceDofs(new_elements, old_remote_dofs);

   // create the offdiagonal part of the matrix
   HYPRE_Int* i_offd = make_i_array(vsize);
   for (int i = 0; i < new_elements.Size(); i++)
   {
      GetElementDofs(new_elements[i], dofs);
      const long* old_dofs = &old_remote_dofs[i * dofs.Size() * vdim];

      for (int vd = 0; vd < vdim; vd++)
      {
         for (int j = 0; j < dofs.Size(); j++)
         {
            int row = DofToVDof(dofs[j], vd);
            if (row < 0) { row = -1 - row; }

            if (i_diag[row] == i_diag[row+1]) // diag row empty?
            {
               i_offd[row] = old_dofs[j + vd * dofs.Size()];
            }
         }
      }
   }
   HYPRE_Int* j_offd = make_j_array(i_offd, vsize);

   // create the offd column map
   int offd_cols = i_offd[vsize];
   Array<Pair<HYPRE_Int, int> > cmap_offd(offd_cols);
   for (int i = 0; i < offd_cols; i++)
   {
      cmap_offd[i].one = j_offd[i];
      cmap_offd[i].two = i;
   }
   SortPairs<HYPRE_Int, int>(cmap_offd, offd_cols);

   HYPRE_Int* cmap = new HYPRE_Int[offd_cols];
   for (int i = 0; i < offd_cols; i++)
   {
      cmap[i] = cmap_offd[i].one;
      j_offd[cmap_offd[i].two] = i;
   }

   HypreParMatrix *M;
   M = new HypreParMatrix(MyComm, MyRank, NRanks, dof_offsets, old_dof_offsets,
                          i_diag, j_diag, i_offd, j_offd, cmap, offd_cols);
   return M;
}


struct DerefDofMessage
{
   std::vector<HYPRE_Int> dofs;
   MPI_Request request;
};

HypreParMatrix*
ParFiniteElementSpace::ParallelDerefinementMatrix(int old_ndofs,
                                                  const Table* old_elem_dof)
{
   int nrk = HYPRE_AssumedPartitionCheck() ? 2 : NRanks;

   MFEM_VERIFY(Nonconforming(), "Not implemented for conforming meshes.");
   MFEM_VERIFY(old_dof_offsets[nrk], "Missing previous (finer) space.");
   MFEM_VERIFY(dof_offsets[nrk] <= old_dof_offsets[nrk],
               "Previous space is not finer.");

   // Note to the reader: please make sure you first read
   // FiniteElementSpace::RefinementMatrix, then
   // FiniteElementSpace::DerefinementMatrix, and only then this function.
   // You have been warned! :-)

   Array<int> dofs, old_dofs, old_vdofs;
   Vector row;

   ParNCMesh* pncmesh = pmesh->pncmesh;
   Geometry::Type geom = pncmesh->GetElementGeometry();
   int ldof = fec->FiniteElementForGeometry(geom)->GetDof();

   const CoarseFineTransformations &dtrans = pncmesh->GetDerefinementTransforms();
   const Array<int> &old_ranks = pncmesh->GetDerefineOldRanks();

   std::map<int, DerefDofMessage> messages;

   HYPRE_Int old_offset = HYPRE_AssumedPartitionCheck()
                          ? old_dof_offsets[0] : old_dof_offsets[MyRank];

   // communicate DOFs for derefinements that straddle processor boundaries,
   // note that this is infrequent due to the way elements are ordered
   for (int k = 0; k < dtrans.embeddings.Size(); k++)
   {
      const Embedding &emb = dtrans.embeddings[k];

      int fine_rank = old_ranks[k];
      int coarse_rank = (emb.parent < 0) ? (-1 - emb.parent)
                        : pncmesh->ElementRank(emb.parent);

      if (coarse_rank != MyRank && fine_rank == MyRank)
      {
         old_elem_dof->GetRow(k, dofs);
         DofsToVDofs(dofs, old_ndofs);

         DerefDofMessage &msg = messages[k];
         msg.dofs.resize(dofs.Size());
         for (int i = 0; i < dofs.Size(); i++)
         {
            msg.dofs[i] = old_offset + dofs[i];
         }

         MPI_Isend(&msg.dofs[0], msg.dofs.size(), HYPRE_MPI_INT,
                   coarse_rank, 291, MyComm, &msg.request);
      }
      else if (coarse_rank == MyRank && fine_rank != MyRank)
      {
         DerefDofMessage &msg = messages[k];
         msg.dofs.resize(ldof*vdim);

         MPI_Irecv(&msg.dofs[0], ldof*vdim, HYPRE_MPI_INT,
                   fine_rank, 291, MyComm, &msg.request);
      }
      // TODO: coalesce Isends/Irecvs to the same rank. Typically, on uniform
      // derefinement, there should be just one send to MyRank-1 and one recv
      // from MyRank+1
   }

   DenseTensor localR;
   GetLocalDerefinementMatrices(geom, localR);

   // create the diagonal part of the derefinement matrix
   SparseMatrix *diag = new SparseMatrix(ndofs*vdim, old_ndofs*vdim);

   Array<char> mark(diag->Height());
   mark = 0;
   for (int k = 0; k < dtrans.embeddings.Size(); k++)
   {
      const Embedding &emb = dtrans.embeddings[k];
      if (emb.parent < 0) { continue; }

      int coarse_rank = pncmesh->ElementRank(emb.parent);
      int fine_rank = old_ranks[k];

      if (coarse_rank == MyRank && fine_rank == MyRank)
      {
         DenseMatrix &lR = localR(emb.matrix);

         elem_dof->GetRow(emb.parent, dofs);
         old_elem_dof->GetRow(k, old_dofs);

         for (int vd = 0; vd < vdim; vd++)
         {
            old_dofs.Copy(old_vdofs);
            DofsToVDofs(vd, old_vdofs, old_ndofs);

            for (int i = 0; i < lR.Height(); i++)
            {
               if (lR(i, 0) == infinity()) { continue; }

               int r = DofToVDof(dofs[i], vd);
               int m = (r >= 0) ? r : (-1 - r);

               if (!mark[m])
               {
                  lR.GetRow(i, row);
                  diag->SetRow(r, old_vdofs, row);
                  mark[m] = 1;
               }
            }
         }
      }
   }
   diag->Finalize();

   // wait for all sends/receives to complete
   for (std::map<int, DerefDofMessage>::iterator
        it = messages.begin(); it != messages.end(); ++it)
   {
      MPI_Wait(&it->second.request, MPI_STATUS_IGNORE);
   }

   // create the offdiagonal part of the derefinement matrix
   SparseMatrix *offd = new SparseMatrix(ndofs*vdim, 1);

   std::map<HYPRE_Int, int> col_map;
   for (int k = 0; k < dtrans.embeddings.Size(); k++)
   {
      const Embedding &emb = dtrans.embeddings[k];
      if (emb.parent < 0) { continue; }

      int coarse_rank = pncmesh->ElementRank(emb.parent);
      int fine_rank = old_ranks[k];

      if (coarse_rank == MyRank && fine_rank != MyRank)
      {
         DenseMatrix &lR = localR(emb.matrix);

         elem_dof->GetRow(emb.parent, dofs);

         DerefDofMessage &msg = messages[k];
         MFEM_ASSERT(msg.dofs.size(), "");

         for (int vd = 0; vd < vdim; vd++)
         {
            HYPRE_Int* remote_dofs = &msg.dofs[vd*ldof];

            for (int i = 0; i < lR.Height(); i++)
            {
               if (lR(i, 0) == infinity()) { continue; }

               int r = DofToVDof(dofs[i], vd);
               int m = (r >= 0) ? r : (-1 - r);

               if (!mark[m])
               {
                  lR.GetRow(i, row);
                  for (int j = 0; j < ldof; j++)
                  {
                     if (row[j] == 0.0) { continue; } // NOTE: lR thresholded
                     int &lcol = col_map[remote_dofs[j]];
                     if (!lcol) { lcol = col_map.size(); }
                     offd->_Set_(m, lcol-1, row[j]);
                  }
                  mark[m] = 1;
               }
            }
         }
      }
   }
   messages.clear();
   offd->Finalize(0);
   offd->SetWidth(col_map.size());

   // create offd column mapping for use by hypre
   HYPRE_Int *cmap = new HYPRE_Int[offd->Width()];
   for (std::map<HYPRE_Int, int>::iterator
        it = col_map.begin(); it != col_map.end(); ++it)
   {
      cmap[it->second-1] = it->first;
   }

   // reorder offd columns so that 'cmap' is monotonic
   // NOTE: this is easier and probably faster (offd is small) than making
   // sure cmap is determined and sorted before the offd matrix is created
   {
      int width = offd->Width();
      Array<Pair<int, int> > reorder(width);
      for (int i = 0; i < width; i++)
      {
         reorder[i].one = cmap[i];
         reorder[i].two = i;
      }
      reorder.Sort();

      Array<int> reindex(width);
      for (int i = 0; i < width; i++)
      {
         reindex[reorder[i].two] = i;
         cmap[i] = reorder[i].one;
      }

      int *J = offd->GetJ();
      for (int i = 0; i < offd->NumNonZeroElems(); i++)
      {
         J[i] = reindex[J[i]];
      }
      offd->SortColumnIndices();
   }

   HypreParMatrix* R;
   R = new HypreParMatrix(MyComm, dof_offsets[nrk], old_dof_offsets[nrk],
                          dof_offsets, old_dof_offsets, diag, offd, cmap);

#ifndef HYPRE_BIGINT
   diag->LoseData();
   offd->LoseData();
#else
   diag->SetDataOwner(false);
   offd->SetDataOwner(false);
#endif
   delete diag;
   delete offd;

   R->SetOwnerFlags(3, 3, 1);

   return R;
}

void ParFiniteElementSpace::Destroy()
{
   ldof_group.DeleteAll();
   ldof_ltdof.DeleteAll();
   dof_offsets.DeleteAll();
   tdof_offsets.DeleteAll();
   tdof_nb_offsets.DeleteAll();
   // preserve old_dof_offsets
   ldof_sign.DeleteAll();

   delete P; P = NULL;
   delete Pconf; Pconf = NULL;
   delete R; R = NULL;

   delete gcomm; gcomm = NULL;

   num_face_nbr_dofs = -1;
   face_nbr_element_dof.Clear();
   face_nbr_ldof.Clear();
   face_nbr_glob_dof_map.DeleteAll();
   send_face_nbr_ldof.Clear();
}

void ParFiniteElementSpace::GetTrueTransferOperator(
   const FiniteElementSpace &coarse_fes, OperatorHandle &T) const
{
   OperatorHandle Tgf(T.Type() == Operator::Hypre_ParCSR ?
                      Operator::MFEM_SPARSEMAT : Operator::ANY_TYPE);
   GetTransferOperator(coarse_fes, Tgf);
   Dof_TrueDof_Matrix(); // Make sure R is built - we need R in all cases.
   if (T.Type() == Operator::Hypre_ParCSR)
   {
      const ParFiniteElementSpace *c_pfes =
         dynamic_cast<const ParFiniteElementSpace *>(&coarse_fes);
      MFEM_ASSERT(c_pfes != NULL, "coarse_fes must be a parallel space");
      SparseMatrix *RA = mfem::Mult(*R, *Tgf.As<SparseMatrix>());
      Tgf.Clear();
      T.Reset(c_pfes->Dof_TrueDof_Matrix()->
              LeftDiagMult(*RA, GetTrueDofOffsets()));
      delete RA;
   }
   else
   {
      T.Reset(new TripleProductOperator(R, Tgf.Ptr(),
                                        coarse_fes.GetProlongationMatrix(),
                                        false, Tgf.OwnsOperator(), false));
      Tgf.SetOperatorOwner(false);
   }
}

void ParFiniteElementSpace::Update(bool want_transform)
{
   if (mesh->GetSequence() == sequence)
   {
      return; // no need to update, no-op
   }
   if (want_transform && mesh->GetSequence() != sequence + 1)
   {
      MFEM_ABORT("Error in update sequence. Space needs to be updated after "
                 "each mesh modification.");
   }
   sequence = mesh->GetSequence();

   if (NURBSext)
   {
      UpdateNURBS();
      return;
   }

   Table* old_elem_dof = NULL;
   int old_ndofs;

   // save old DOF table
   if (want_transform)
   {
      old_elem_dof = elem_dof;
      elem_dof = NULL;
      old_ndofs = ndofs;
      Swap(dof_offsets, old_dof_offsets);
   }

   Destroy();
   FiniteElementSpace::Destroy(); // calls Th.Clear()

   FiniteElementSpace::Construct();
   Construct();

   BuildElementToDofTable();

   if (want_transform)
   {
      // calculate appropriate GridFunction transformation
      switch (mesh->GetLastOperation())
      {
         case Mesh::REFINE:
         {
            if (Th.Type() != Operator::MFEM_SPARSEMAT)
            {
               Th.Reset(new RefinementOperator(this, old_elem_dof, old_ndofs));
               // The RefinementOperator takes ownership of 'old_elem_dofs', so
               // we no longer own it:
               old_elem_dof = NULL;
            }
            else
            {
               // calculate fully assembled matrix
               Th.Reset(RefinementMatrix(old_ndofs, old_elem_dof));
            }
            break;
         }

         case Mesh::DEREFINE:
         {
            Th.Reset(ParallelDerefinementMatrix(old_ndofs, old_elem_dof));
            if (Nonconforming())
            {
               Th.SetOperatorOwner(false);
               Th.Reset(new TripleProductOperator(P, R, Th.Ptr(),
                                                  false, false, true));
            }
            break;
         }

         case Mesh::REBALANCE:
         {
            Th.Reset(RebalanceMatrix(old_ndofs, old_elem_dof));
            break;
         }

         default:
            break;
      }

      delete old_elem_dof;
   }
}


ConformingProlongationOperator::ConformingProlongationOperator(
   const ParFiniteElementSpace &pfes)
   : Operator(pfes.GetVSize(), pfes.GetTrueVSize()),
     external_ldofs(),
     gc(pfes.GroupComm())
{
   MFEM_VERIFY(pfes.Conforming(), "");
   const Table &group_ldof = gc.GroupLDofTable();
   external_ldofs.Reserve(Height()-Width());
   for (int gr = 1; gr < group_ldof.Size(); gr++)
   {
      if (!gc.GetGroupTopology().IAmMaster(gr))
      {
         external_ldofs.Append(group_ldof.GetRow(gr), group_ldof.RowSize(gr));
      }
   }
   external_ldofs.Sort();
   MFEM_ASSERT(external_ldofs.Size() == Height()-Width(), "");
#ifdef MFEM_DEBUG
   for (int j = 1; j < external_ldofs.Size(); j++)
   {
      // Check for repeated ldofs.
      MFEM_VERIFY(external_ldofs[j-1] < external_ldofs[j], "");
   }
   int j = 0;
   for (int i = 0; i < external_ldofs.Size(); i++)
   {
      const int end = external_ldofs[i];
      for ( ; j < end; j++)
      {
         MFEM_VERIFY(j-i == pfes.GetLocalTDofNumber(j), "");
      }
      j = end+1;
   }
   for ( ; j < Height(); j++)
   {
      MFEM_VERIFY(j-external_ldofs.Size() == pfes.GetLocalTDofNumber(j), "");
   }
   // gc.PrintInfo();
   // pfes.Dof_TrueDof_Matrix()->PrintCommPkg();
#endif
}

void ConformingProlongationOperator::Mult(const Vector &x, Vector &y) const
{
   MFEM_ASSERT(x.Size() == Width(), "");
   MFEM_ASSERT(y.Size() == Height(), "");

   const double *xdata = x.HostRead();
   double *ydata = y.HostWrite();
   const int m = external_ldofs.Size();

   const int in_layout = 2; // 2 - input is ltdofs array
   gc.BcastBegin(const_cast<double*>(xdata), in_layout);

   int j = 0;
   for (int i = 0; i < m; i++)
   {
      const int end = external_ldofs[i];
      std::copy(xdata+j-i, xdata+end-i, ydata+j);
      j = end+1;
   }
   std::copy(xdata+j-m, xdata+Width(), ydata+j);

   const int out_layout = 0; // 0 - output is ldofs array
   gc.BcastEnd(ydata, out_layout);
}

void ConformingProlongationOperator::MultTranspose(
   const Vector &x, Vector &y) const
{
   MFEM_ASSERT(x.Size() == Height(), "");
   MFEM_ASSERT(y.Size() == Width(), "");

   const double *xdata = x.HostRead();
   double *ydata = y.HostWrite();
   const int m = external_ldofs.Size();

   gc.ReduceBegin(xdata);

   int j = 0;
   for (int i = 0; i < m; i++)
   {
      const int end = external_ldofs[i];
      std::copy(xdata+j, xdata+end, ydata+j-i);
      j = end+1;
   }
   std::copy(xdata+j, xdata+Height(), ydata+j-m);

   const int out_layout = 2; // 2 - output is an array on all ltdofs
   gc.ReduceEnd<double>(ydata, out_layout, GroupCommunicator::Sum);
}

DeviceConformingProlongationOperator::DeviceConformingProlongationOperator(
   const ParFiniteElementSpace &pfes) :
   ConformingProlongationOperator(pfes),
   mpi_gpu_aware(Device::GetGPUAwareMPI())
{
   MFEM_ASSERT(pfes.Conforming(), "internal error");
   const SparseMatrix *R = pfes.GetRestrictionMatrix();
   MFEM_ASSERT(R->Finalized(), "");
   const int tdofs = R->Height();
   MFEM_ASSERT(tdofs == pfes.GetTrueVSize(), "");
   MFEM_ASSERT(tdofs == R->GetI()[tdofs], "");
   ltdof_ldof = Array<int>(const_cast<int*>(R->GetJ()), tdofs);
   ltdof_ldof.UseDevice();
   {
      Table nbr_ltdof;
      gc.GetNeighborLTDofTable(nbr_ltdof);
      const int nb_connections = nbr_ltdof.Size_of_connections();
      shr_ltdof.SetSize(nb_connections);
      shr_ltdof.CopyFrom(nbr_ltdof.GetJ());
      shr_buf.SetSize(nb_connections);
      shr_buf.UseDevice(true);
      shr_buf_offsets = nbr_ltdof.GetI();
      {
         Array<int> shr_ltdof(nbr_ltdof.GetJ(), nb_connections);
         Array<int> unique_ltdof(shr_ltdof);
         unique_ltdof.Sort();
         unique_ltdof.Unique();
         // Note: the next loop modifies the J array of nbr_ltdof
         for (int i = 0; i < shr_ltdof.Size(); i++)
         {
            shr_ltdof[i] = unique_ltdof.FindSorted(shr_ltdof[i]);
            MFEM_ASSERT(shr_ltdof[i] != -1, "internal error");
         }
         Table unique_shr;
         Transpose(shr_ltdof, unique_shr, unique_ltdof.Size());
         unq_ltdof = Array<int>(unique_ltdof, unique_ltdof.Size());
         unq_shr_i = Array<int>(unique_shr.GetI(), unique_shr.Size()+1);
         unq_shr_j = Array<int>(unique_shr.GetJ(), unique_shr.Size_of_connections());
      }
      delete [] nbr_ltdof.GetJ();
      nbr_ltdof.LoseData();
   }
   {
      Table nbr_ldof;
      gc.GetNeighborLDofTable(nbr_ldof);
      const int nb_connections = nbr_ldof.Size_of_connections();
      ext_ldof.SetSize(nb_connections);
      ext_ldof.CopyFrom(nbr_ldof.GetJ());
      ext_buf.SetSize(nb_connections);
      ext_buf.UseDevice(true);
      ext_buf_offsets = nbr_ldof.GetI();
      delete [] nbr_ldof.GetJ();
      nbr_ldof.LoseData();
   }
   const GroupTopology &gtopo = gc.GetGroupTopology();
   int req_counter = 0;
   for (int nbr = 1; nbr < gtopo.GetNumNeighbors(); nbr++)
   {
      const int send_offset = shr_buf_offsets[nbr];
      const int send_size = shr_buf_offsets[nbr+1] - send_offset;
      if (send_size > 0) { req_counter++; }

      const int recv_offset = ext_buf_offsets[nbr];
      const int recv_size = ext_buf_offsets[nbr+1] - recv_offset;
      if (recv_size > 0) { req_counter++; }
   }
   requests = new MPI_Request[req_counter];
}

static void ExtractSubVector(const int N,
                             const Array<int> &indices,
                             const Vector &in, Vector &out)
{
   auto y = out.Write();
   const auto x = in.Read();
   const auto I = indices.Read();
   MFEM_FORALL(i, N, y[i] = x[I[i]];); // indices can be repeated
}

void DeviceConformingProlongationOperator::BcastBeginCopy(
   const Vector &x) const
{
   // shr_buf[i] = src[shr_ltdof[i]]
   if (shr_ltdof.Size() == 0) { return; }
   ExtractSubVector(shr_ltdof.Size(), shr_ltdof, x, shr_buf);
   // If the above kernel is executed asynchronously, we should wait for it to
   // complete
   if (mpi_gpu_aware) { Device::Synchronize(); }
}

static void SetSubVector(const int N,
                         const Array<int> &indices,
                         const Vector &in, Vector &out)
{
   auto y = out.Write();
   const auto x = in.Read();
   const auto I = indices.Read();
   MFEM_FORALL(i, N, y[I[i]] = x[i];);
}

void DeviceConformingProlongationOperator::BcastLocalCopy(
   const Vector &x, Vector &y) const
{
   // dst[ltdof_ldof[i]] = src[i]
   if (ltdof_ldof.Size() == 0) { return; }
   SetSubVector(ltdof_ldof.Size(), ltdof_ldof, x, y);
}

void DeviceConformingProlongationOperator::BcastEndCopy(
   Vector &y) const
{
   // dst[ext_ldof[i]] = ext_buf[i]
   if (ext_ldof.Size() == 0) { return; }
   SetSubVector(ext_ldof.Size(), ext_ldof, ext_buf, y);
}

void DeviceConformingProlongationOperator::Mult(const Vector &x,
                                                Vector &y) const
{
   const GroupTopology &gtopo = gc.GetGroupTopology();
   BcastBeginCopy(x); // copy to 'shr_buf'
   int req_counter = 0;
   for (int nbr = 1; nbr < gtopo.GetNumNeighbors(); nbr++)
   {
      const int send_offset = shr_buf_offsets[nbr];
      const int send_size = shr_buf_offsets[nbr+1] - send_offset;
      if (send_size > 0)
      {
         auto send_buf = mpi_gpu_aware ? shr_buf.Read() : shr_buf.HostRead();
         MPI_Isend(send_buf + send_offset, send_size, MPI_DOUBLE,
                   gtopo.GetNeighborRank(nbr), 41822,
                   gtopo.GetComm(), &requests[req_counter++]);
      }
      const int recv_offset = ext_buf_offsets[nbr];
      const int recv_size = ext_buf_offsets[nbr+1] - recv_offset;
      if (recv_size > 0)
      {
         auto recv_buf = mpi_gpu_aware ? ext_buf.Write() : ext_buf.HostWrite();
         MPI_Irecv(recv_buf + recv_offset, recv_size, MPI_DOUBLE,
                   gtopo.GetNeighborRank(nbr), 41822,
                   gtopo.GetComm(), &requests[req_counter++]);
      }
   }
   BcastLocalCopy(x, y);
   MPI_Waitall(req_counter, requests, MPI_STATUSES_IGNORE);
   BcastEndCopy(y); // copy from 'ext_buf'
}

DeviceConformingProlongationOperator::~DeviceConformingProlongationOperator()
{
   delete [] requests;
   delete [] ext_buf_offsets;
   delete [] shr_buf_offsets;
}

void DeviceConformingProlongationOperator::ReduceBeginCopy(
   const Vector &x) const
{
   // ext_buf[i] = src[ext_ldof[i]]
   if (ext_ldof.Size() == 0) { return; }
   ExtractSubVector(ext_ldof.Size(), ext_ldof, x, ext_buf);
   // If the above kernel is executed asynchronously, we should wait for it to
   // complete
   if (mpi_gpu_aware) { Device::Synchronize(); }
}

void DeviceConformingProlongationOperator::ReduceLocalCopy(
   const Vector &x, Vector &y) const
{
   // dst[i] = src[ltdof_ldof[i]]
   if (ltdof_ldof.Size() == 0) { return; }
   ExtractSubVector(ltdof_ldof.Size(), ltdof_ldof, x, y);
}

static void AddSubVector(const int num_unique_dst_indices,
                         const Array<int> &unique_dst_indices,
                         const Array<int> &unique_to_src_offsets,
                         const Array<int> &unique_to_src_indices,
                         const Vector &src,
                         Vector &dst)
{
   auto y = dst.Write();
   const auto x = src.Read();
   const auto DST_I = unique_dst_indices.Read();
   const auto SRC_O = unique_to_src_offsets.Read();
   const auto SRC_I = unique_to_src_indices.Read();
   MFEM_FORALL(i, num_unique_dst_indices,
   {
      const int dst_idx = DST_I[i];
      double sum = y[dst_idx];
      const int end = SRC_O[i+1];
      for (int j = SRC_O[i]; j != end; ++j) { sum += x[SRC_I[j]]; }
      y[dst_idx] = sum;
   });
}

void DeviceConformingProlongationOperator::ReduceEndAssemble(Vector &y) const
{
   // dst[shr_ltdof[i]] += shr_buf[i]
   const int unq_ltdof_size = unq_ltdof.Size();
   if (unq_ltdof_size == 0) { return; }
   AddSubVector(unq_ltdof_size, unq_ltdof, unq_shr_i, unq_shr_j, shr_buf, y);
}

void DeviceConformingProlongationOperator::MultTranspose(const Vector &x,
                                                         Vector &y) const
{
   const GroupTopology &gtopo = gc.GetGroupTopology();
   ReduceBeginCopy(x); // copy to 'ext_buf'
   int req_counter = 0;
   for (int nbr = 1; nbr < gtopo.GetNumNeighbors(); nbr++)
   {
      const int send_offset = ext_buf_offsets[nbr];
      const int send_size = ext_buf_offsets[nbr+1] - send_offset;
      if (send_size > 0)
      {
         auto send_buf = mpi_gpu_aware ? ext_buf.Read() : ext_buf.HostRead();
         MPI_Isend(send_buf + send_offset, send_size, MPI_DOUBLE,
                   gtopo.GetNeighborRank(nbr), 41823,
                   gtopo.GetComm(), &requests[req_counter++]);
      }
      const int recv_offset = shr_buf_offsets[nbr];
      const int recv_size = shr_buf_offsets[nbr+1] - recv_offset;
      if (recv_size > 0)
      {
         auto recv_buf = mpi_gpu_aware ? shr_buf.Write() : shr_buf.HostWrite();
         MPI_Irecv(recv_buf + recv_offset, recv_size, MPI_DOUBLE,
                   gtopo.GetNeighborRank(nbr), 41823,
                   gtopo.GetComm(), &requests[req_counter++]);
      }
   }
   ReduceLocalCopy(x, y);
   MPI_Waitall(req_counter, requests, MPI_STATUSES_IGNORE);
   ReduceEndAssemble(y); // assemble from 'shr_buf'
}

} // namespace mfem

#endif<|MERGE_RESOLUTION|>--- conflicted
+++ resolved
@@ -14,11 +14,8 @@
 #ifdef MFEM_USE_MPI
 
 #include "pfespace.hpp"
-<<<<<<< HEAD
 #include "../general/device.hpp"
-=======
 #include "../general/forall.hpp"
->>>>>>> 632857c1
 #include "../general/sort_pairs.hpp"
 #include "../mesh/mesh_headers.hpp"
 #include "../general/binaryio.hpp"
@@ -748,8 +745,8 @@
 
    GetEssentialVDofs(bdr_attr_is_ess, ess_dofs, component);
    GetRestrictionMatrix()->BooleanMult(ess_dofs, true_ess_dofs);
-   ess_dofs.Pull();
-   true_ess_dofs.Pull();
+   //ess_dofs.Pull();
+   //true_ess_dofs.Pull();
 #ifdef MFEM_DEBUG
    // Verify that in boolean arithmetic: P^T ess_dofs = R ess_dofs.
    Array<int> true_ess_dofs2(true_ess_dofs.Size());
