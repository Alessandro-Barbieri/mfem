--- conflicted
+++ resolved
@@ -303,11 +303,9 @@
        @param Do   Number of degrees of freedom in the FiniteElement
        @param O    Order/degree of the FiniteElement
        @param F    FunctionSpace type of the FiniteElement
-       @param VD   Vector dimension for vector-valued bases
-       @param CD   Curl dimension for vector-valued bases
     */
    FiniteElement(int D, Geometry::Type G, int Do, int O,
-                 int F = FunctionSpace::Pk, int VD = 0, int CD = 0);
+                 int F = FunctionSpace::Pk);
 
    /// Returns the reference space dimension for the finite element
    int GetDim() const { return dim; }
@@ -370,8 +368,7 @@
    /** @brief Evaluate the values of all shape functions of a scalar finite
        element in physical space at the point described by @a Trans. */
    /** The size (#dof) of the result Vector @a shape must be set in advance. */
-   virtual void CalcPhysShape(ElementTransformation &Trans,
-                              Vector &shape) const;
+   void CalcPhysShape(ElementTransformation &Trans, Vector &shape) const;
 
    /** @brief Evaluate the gradients of all shape functions of a scalar finite
        element in reference space at the given point @a ip. */
@@ -954,15 +951,8 @@
    }
 
 public:
-<<<<<<< HEAD
-   VectorFiniteElement (int D, int VD, int CD, Geometry::Type G, int Do,
-                        int O, int M, int F = FunctionSpace::Pk) :
-      FiniteElement(D, G, Do, O, F, VD, CD)
-   { range_type = VECTOR; map_type = M; SetDerivMembers(); is_nodal = true; }
-=======
    VectorFiniteElement (int D, Geometry::Type G, int Do, int O, int M,
                         int F = FunctionSpace::Pk);
->>>>>>> d6f752e6
 };
 
 
@@ -1258,14 +1248,12 @@
    Poly_1D::Basis &cbasis1d, &obasis1d;
 
 public:
-   VectorTensorFiniteElement(const int dims, const int dimv, const int dimc,
-                             const int d, const int p,
+   VectorTensorFiniteElement(const int dims, const int d, const int p,
                              const int cbtype, const int obtype,
                              const int M, const DofMapType dmtype);
 
    // For 1D elements: there is only an "open basis", no "closed basis"
-   VectorTensorFiniteElement(const int dims, const int dimv, const int dimc,
-                             const int d, const int p,
+   VectorTensorFiniteElement(const int dims, const int d, const int p,
                              const int obtype, const int M,
                              const DofMapType dmtype);
 
