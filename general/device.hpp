// Copyright (c) 2010-2020, Lawrence Livermore National Security, LLC. Produced
// at the Lawrence Livermore National Laboratory. All Rights reserved. See files
// LICENSE and NOTICE for details. LLNL-CODE-806117.
//
// This file is part of the MFEM library. For more information and source code
// availability visit https://mfem.org.
//
// MFEM is free software; you can redistribute it and/or modify it under the
// terms of the BSD-3 license. We welcome feedback and contributions, see file
// CONTRIBUTING.md for details.

#ifndef MFEM_DEVICE_HPP
#define MFEM_DEVICE_HPP

#include "globals.hpp"
#include "mem_manager.hpp"

namespace mfem
{

/// MFEM backends.
/** Individual backends will generally implement only a subset of the kernels
    implemented by the default CPU backend. The goal of the backends is to
    accelerate data-parallel portions of the code and they can use a device
    memory space (e.g. GPUs) or share the memory space of the host (OpenMP). */
struct Backend
{
   /** @brief In the documentation below, we use square brackets to indicate the
       type of the backend: host or device. */
   enum Id: unsigned long
   {
      /// [host] Default CPU backend: sequential execution on each MPI rank.
      CPU = 1 << 0,
      /// [host] OpenMP backend. Enabled when MFEM_USE_OPENMP = YES.
      OMP = 1 << 1,
      /// [device] CUDA backend. Enabled when MFEM_USE_CUDA = YES.
      CUDA = 1 << 2,
      /// [device] HIP backend. Enabled when MFEM_USE_HIP = YES.
      HIP = 1 << 3,
      /** @brief [host] RAJA CPU backend: sequential execution on each MPI rank.
          Enabled when MFEM_USE_RAJA = YES. */
      RAJA_CPU = 1 << 4,
      /** @brief [host] RAJA OpenMP backend. Enabled when MFEM_USE_RAJA = YES
          and MFEM_USE_OPENMP = YES. */
      RAJA_OMP = 1 << 5,
      /** @brief [device] RAJA CUDA backend. Enabled when MFEM_USE_RAJA = YES
          and MFEM_USE_CUDA = YES. */
      RAJA_CUDA = 1 << 6,
      /** @brief [device] RAJA HIP backend. Enabled when MFEM_USE_RAJA = YES
          and MFEM_USE_HIP = YES. */
      RAJA_HIP = 1 << 7,
      /** @brief [host] OCCA CPU backend: sequential execution on each MPI rank.
          Enabled when MFEM_USE_OCCA = YES. */
      OCCA_CPU = 1 << 8,
      /// [host] OCCA OpenMP backend. Enabled when MFEM_USE_OCCA = YES.
      OCCA_OMP = 1 << 9,
      /** @brief [device] OCCA CUDA backend. Enabled when MFEM_USE_OCCA = YES
          and MFEM_USE_CUDA = YES. */
      OCCA_CUDA = 1 << 10,
      /** @brief [host] CEED CPU backend. GPU backends can still be used, but
          with expensive memory transfers. Enabled when MFEM_USE_CEED = YES. */
      CEED_CPU  = 1 << 11,
      /** @brief [device] CEED CUDA backend working together with the CUDA
          backend. Enabled when MFEM_USE_CEED = YES and MFEM_USE_CUDA = YES.
          NOTE: The current default libCEED CUDA backend is non-deterministic! */
<<<<<<< HEAD
      CEED_CUDA = 1 << 11,
      /** @brief [device] CEED HIP backend working together with the HIP
          backend. Enabled when MFEM_USE_CEED = YES and MFEM_USE_HIP = YES. */
      CEED_HIP = 1 << 12,
=======
      CEED_CUDA = 1 << 12,
      /** @brief [device] CEED HIP backend working together with the HIP
          backend. Enabled when MFEM_USE_CEED = YES and MFEM_USE_HIP = YES. */
      CEED_HIP = 1 << 13,
>>>>>>> 1155c003
      /** @brief [device] Debug backend: host memory is READ/WRITE protected
          while a device is in use. It allows to test the "device" code-path
          (using separate host/device memory pools and host <-> device
          transfers) without any GPU hardware. As 'DEBUG' is sometimes used
          as a macro, `_DEVICE` has been added to avoid conflicts. */
<<<<<<< HEAD
      DEBUG_DEVICE = 1 << 13
=======
      DEBUG_DEVICE = 1 << 14
>>>>>>> 1155c003
   };

   /** @brief Additional useful constants. For example, the *_MASK constants can
       be used with Device::Allows(). */
   enum
   {
      /// Number of backends: from (1 << 0) to (1 << (NUM_BACKENDS-1)).
<<<<<<< HEAD
      NUM_BACKENDS = 14,
=======
      NUM_BACKENDS = 15,
>>>>>>> 1155c003

      /// Biwise-OR of all CPU backends
      CPU_MASK = CPU | RAJA_CPU | OCCA_CPU | CEED_CPU,
      /// Biwise-OR of all CUDA backends
      CUDA_MASK = CUDA | RAJA_CUDA | OCCA_CUDA | CEED_CUDA,
      /// Biwise-OR of all HIP backends
<<<<<<< HEAD
      HIP_MASK = HIP | CEED_HIP,
=======
      HIP_MASK = HIP | RAJA_HIP | CEED_HIP,
>>>>>>> 1155c003
      /// Biwise-OR of all OpenMP backends
      OMP_MASK = OMP | RAJA_OMP | OCCA_OMP,
      /// Bitwise-OR of all CEED backends
      CEED_MASK = CEED_CPU | CEED_CUDA | CEED_HIP,
      /// Biwise-OR of all device backends
      DEVICE_MASK = CUDA_MASK | HIP_MASK | DEBUG_DEVICE,

      /// Biwise-OR of all RAJA backends
      RAJA_MASK = RAJA_CPU | RAJA_OMP | RAJA_CUDA | RAJA_HIP,
      /// Biwise-OR of all OCCA backends
      OCCA_MASK = OCCA_CPU | OCCA_OMP | OCCA_CUDA
   };
};


/** @brief The MFEM Device class abstracts hardware devices such as GPUs, as
    well as programming models such as CUDA, OCCA, RAJA and OpenMP. */
/** This class represents a "virtual device" with the following properties:
    - At most one object of this class can be constructed and that object is
      controlled by its static methods.
    - If no Device object is constructed, the static methods will use a default
      global object which is never configured and always uses Backend::CPU.
    - Once configured, the object cannot be re-configured during the program
      lifetime.
    - MFEM classes use this object to determine where (host or device) to
      perform an operation and which backend implementation to use.
    - Multiple backends can be configured at the same time; currently, a fixed
      priority order is used to select a specific backend from the list of
      configured backends. See the Backend class and the Configure() method in
      this class for details. */
class Device
{
private:
   friend class MemoryManager;
   enum MODES {SEQUENTIAL, ACCELERATED};

   static bool device_env, mem_host_env, mem_device_env;
   static Device device_singleton;

   MODES mode;
   int dev = 0; ///< Device ID of the configured device.
   int ngpu = -1; ///< Number of detected devices; -1: not initialized.
   unsigned long backends; ///< Bitwise-OR of all configured backends.
   /// Set to true during configuration, except in 'device_singleton'.
   bool destroy_mm;
   bool mpi_gpu_aware;

   MemoryType host_mem_type;      ///< Current Host MemoryType
   MemoryClass host_mem_class;    ///< Current Host MemoryClass

   MemoryType device_mem_type;    ///< Current Device MemoryType
   MemoryClass device_mem_class;  ///< Current Device MemoryClass

   char *device_option = NULL;
   Device(Device const&);
   void operator=(Device const&);
   static Device& Get() { return device_singleton; }

   /// Setup switcher based on configuration settings
   void Setup(const int dev = 0);

   void MarkBackend(Backend::Id b) { backends |= b; }

   void UpdateMemoryTypeAndClass();

   /// Enable the use of the configured device in the code that follows.
   /** After this call MFEM classes will use the backend kernels whenever
       possible, transferring data automatically to the device, if necessary.

       If the only configured backend is the default host CPU one, the device
       will remain disabled.

       If the device is actually enabled, this method will also update the
       current host/device MemoryType and MemoryClass. */
   static void Enable();

public:
   /** @brief Default constructor. Unless Configure() is called later, the
       default Backend::CPU will be used. */
   /** @note At most one Device object can be constructed during the lifetime of
       a program.
       @note This object should be destroyed after all other MFEM objects that
       use the Device are destroyed. */
   Device();

   /** @brief Construct a Device and configure it based on the @a device string.
       See Configure() for more details. */
   /** @note At most one Device object can be constructed during the lifetime of
       a program.
       @note This object should be destroyed after all other MFEM objects that
       use the Device are destroyed. */
   Device(const std::string &device, const int dev = 0)
      : mode(Device::SEQUENTIAL),
        backends(Backend::CPU),
        destroy_mm(false),
        mpi_gpu_aware(false),
        host_mem_type(MemoryType::HOST),
        host_mem_class(MemoryClass::HOST),
        device_mem_type(MemoryType::HOST),
        device_mem_class(MemoryClass::HOST)
   { Configure(device, dev); }

   /// Destructor.
   ~Device();

   /// Configure the Device backends.
   /** The string parameter @a device must be a comma-separated list of backend
       string names (see below). The @a dev argument specifies the ID of the
       actual devices (e.g. GPU) to use.
       * The available backends are described by the Backend class.
       * The string name of a backend is the lowercase version of the
         Backend::Id enumeration constant with '_' replaced by '-', e.g. the
         string name of 'RAJA_CPU' is 'raja-cpu'. The string name of the debug
         backend (Backend::Id 'DEBUG_DEVICE') is exceptionally set to 'debug'.
       * The 'cpu' backend is always enabled with lowest priority.
       * The current backend priority from highest to lowest is:
         'ceed-cuda', 'occa-cuda', 'raja-cuda', 'cuda',
         'ceed-hip', 'hip', 'debug',
         'occa-omp', 'raja-omp', 'omp',
         'ceed-cpu', 'occa-cpu', 'raja-cpu', 'cpu'.
       * Multiple backends can be configured at the same time.
       * Only one 'occa-*' backend can be configured at a time.
       * The backend 'occa-cuda' enables the 'cuda' backend unless 'raja-cuda'
         is already enabled.
       * The backend 'occa-omp' enables the 'omp' backend (if MFEM was built
         with MFEM_USE_OPENMP=YES) unless 'raja-omp' is already enabled.
       * Only one 'ceed-*' backend can be configured at a time.
       * The backend 'ceed-cpu' delegates to a libCEED CPU backend the setup and
         evaluation of the operator.
       * The backend 'ceed-cuda' delegates to a libCEED CUDA backend the setup
         and evaluation of operators and enables the 'cuda' backend to avoid
         transfers between host and device.
       * The backend 'ceed-hip' delegates to a libCEED HIP backend the setup
         and evaluation of operators and enables the 'hip' backend to avoid
         transfers between host and device.
       * The 'debug' backend should not be combined with other device backends.
   */
   void Configure(const std::string &device, const int dev = 0);

   /// Print the configuration of the MFEM virtual device object.
   void Print(std::ostream &out = mfem::out);

   /// Return true if Configure() has been called previously.
   static inline bool IsConfigured() { return Get().ngpu >= 0; }

   /// Return true if an actual device (e.g. GPU) has been configured.
   static inline bool IsAvailable() { return Get().ngpu > 0; }

   /// Return true if any backend other than Backend::CPU is enabled.
   static inline bool IsEnabled() { return Get().mode == ACCELERATED; }

   /// The opposite of IsEnabled().
   static inline bool IsDisabled() { return !IsEnabled(); }

   /** @brief Return true if any of the backends in the backend mask, @a b_mask,
       are allowed. */
   /** This method can be used with any of the Backend::Id constants, the
       Backend::*_MASK, or combinations of those. */
   static inline bool Allows(unsigned long b_mask)
   { return Get().backends & b_mask; }

   /** @brief Get the current Host MemoryType. This is the MemoryType used by
       most MFEM classes when allocating memory used on the host.
   */
   static inline MemoryType GetHostMemoryType() { return Get().host_mem_type; }

   /** @brief Get the current Host MemoryClass. This is the MemoryClass used
       by most MFEM host Memory objects. */
   static inline MemoryClass GetHostMemoryClass() { return Get().host_mem_class; }

   /** @brief Get the current Device MemoryType. This is the MemoryType used by
       most MFEM classes when allocating memory to be used with device kernels.
   */
   static inline MemoryType GetDeviceMemoryType() { return Get().device_mem_type; }

   /// (DEPRECATED) Equivalent to GetDeviceMemoryType().
   /** @deprecated Use GetDeviceMemoryType() instead. */
   static inline MemoryType GetMemoryType() { return Get().device_mem_type; }

   /** @brief Get the current Device MemoryClass. This is the MemoryClass used
       by most MFEM device kernels to access Memory objects. */
   static inline MemoryClass GetDeviceMemoryClass() { return Get().device_mem_class; }

   /// (DEPRECATED) Equivalent to GetDeviceMemoryClass().
   /** @deprecated Use GetDeviceMemoryClass() instead. */
   static inline MemoryClass GetMemoryClass() { return Get().device_mem_class; }

   static void SetGPUAwareMPI(const bool force = true)
   { Get().mpi_gpu_aware = force; }

   static bool GetGPUAwareMPI() { return Get().mpi_gpu_aware; }
};


// Inline Memory access functions using the mfem::Device DeviceMemoryClass or
// the mfem::Device HostMemoryClass.

/** @brief Return the memory class to be used by the functions Read(), Write(),
    and ReadWrite(), while setting the device use flag in @a mem, if @a on_dev
    is true. */
template <typename T>
MemoryClass GetMemoryClass(const Memory<T> &mem, bool on_dev)
{
   if (!on_dev)
   {
      return Device::GetHostMemoryClass();
   }
   else
   {
      mem.UseDevice(true);
      return Device::GetDeviceMemoryClass();
   }
}

/** @brief Get a pointer for read access to @a mem with the mfem::Device's
    DeviceMemoryClass, if @a on_dev = true, or the mfem::Device's
    HostMemoryClass, otherwise. */
/** Also, if @a on_dev = true, the device flag of @a mem will be set. */
template <typename T>
inline const T *Read(const Memory<T> &mem, int size, bool on_dev = true)
{
   return mem.Read(GetMemoryClass(mem, on_dev), size);
}

/** @brief Shortcut to Read(const Memory<T> &mem, int size, false) */
template <typename T>
inline const T *HostRead(const Memory<T> &mem, int size)
{
   return mfem::Read(mem, size, false);
}

/** @brief Get a pointer for write access to @a mem with the mfem::Device's
    DeviceMemoryClass, if @a on_dev = true, or the mfem::Device's
    HostMemoryClass, otherwise. */
/** Also, if @a on_dev = true, the device flag of @a mem will be set. */
template <typename T>
inline T *Write(Memory<T> &mem, int size, bool on_dev = true)
{
   return mem.Write(GetMemoryClass(mem, on_dev), size);
}

/** @brief Shortcut to Write(const Memory<T> &mem, int size, false) */
template <typename T>
inline T *HostWrite(Memory<T> &mem, int size)
{
   return mfem::Write(mem, size, false);
}

/** @brief Get a pointer for read+write access to @a mem with the mfem::Device's
    DeviceMemoryClass, if @a on_dev = true, or the mfem::Device's
    HostMemoryClass, otherwise. */
/** Also, if @a on_dev = true, the device flag of @a mem will be set. */
template <typename T>
inline T *ReadWrite(Memory<T> &mem, int size, bool on_dev = true)
{
   return mem.ReadWrite(GetMemoryClass(mem, on_dev), size);
}

/** @brief Shortcut to ReadWrite(Memory<T> &mem, int size, false) */
template <typename T>
inline T *HostReadWrite(Memory<T> &mem, int size)
{
   return mfem::ReadWrite(mem, size, false);
}

} // mfem

#endif // MFEM_DEVICE_HPP<|MERGE_RESOLUTION|>--- conflicted
+++ resolved
@@ -63,27 +63,16 @@
       /** @brief [device] CEED CUDA backend working together with the CUDA
           backend. Enabled when MFEM_USE_CEED = YES and MFEM_USE_CUDA = YES.
           NOTE: The current default libCEED CUDA backend is non-deterministic! */
-<<<<<<< HEAD
-      CEED_CUDA = 1 << 11,
-      /** @brief [device] CEED HIP backend working together with the HIP
-          backend. Enabled when MFEM_USE_CEED = YES and MFEM_USE_HIP = YES. */
-      CEED_HIP = 1 << 12,
-=======
       CEED_CUDA = 1 << 12,
       /** @brief [device] CEED HIP backend working together with the HIP
           backend. Enabled when MFEM_USE_CEED = YES and MFEM_USE_HIP = YES. */
       CEED_HIP = 1 << 13,
->>>>>>> 1155c003
       /** @brief [device] Debug backend: host memory is READ/WRITE protected
           while a device is in use. It allows to test the "device" code-path
           (using separate host/device memory pools and host <-> device
           transfers) without any GPU hardware. As 'DEBUG' is sometimes used
           as a macro, `_DEVICE` has been added to avoid conflicts. */
-<<<<<<< HEAD
-      DEBUG_DEVICE = 1 << 13
-=======
       DEBUG_DEVICE = 1 << 14
->>>>>>> 1155c003
    };
 
    /** @brief Additional useful constants. For example, the *_MASK constants can
@@ -91,22 +80,14 @@
    enum
    {
       /// Number of backends: from (1 << 0) to (1 << (NUM_BACKENDS-1)).
-<<<<<<< HEAD
-      NUM_BACKENDS = 14,
-=======
       NUM_BACKENDS = 15,
->>>>>>> 1155c003
 
       /// Biwise-OR of all CPU backends
       CPU_MASK = CPU | RAJA_CPU | OCCA_CPU | CEED_CPU,
       /// Biwise-OR of all CUDA backends
       CUDA_MASK = CUDA | RAJA_CUDA | OCCA_CUDA | CEED_CUDA,
       /// Biwise-OR of all HIP backends
-<<<<<<< HEAD
-      HIP_MASK = HIP | CEED_HIP,
-=======
       HIP_MASK = HIP | RAJA_HIP | CEED_HIP,
->>>>>>> 1155c003
       /// Biwise-OR of all OpenMP backends
       OMP_MASK = OMP | RAJA_OMP | OCCA_OMP,
       /// Bitwise-OR of all CEED backends
