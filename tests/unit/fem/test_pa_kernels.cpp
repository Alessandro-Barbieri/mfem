// Copyright (c) 2010-2021, Lawrence Livermore National Security, LLC. Produced
// at the Lawrence Livermore National Laboratory. All Rights reserved. See files
// LICENSE and NOTICE for details. LLNL-CODE-806117.
//
// This file is part of the MFEM library. For more information and source code
// availability visit https://mfem.org.
//
// MFEM is free software; you can redistribute it and/or modify it under the
// terms of the BSD-3 license. We welcome feedback and contributions, see file
// CONTRIBUTING.md for details.

#include "unit_tests.hpp"
#include "mfem.hpp"
#include <fstream>
#include <iostream>

using namespace mfem;

namespace pa_kernels
{

double zero_field(const Vector &x)
{
   return 0.0;
}

void solenoidal_field2d(const Vector &x, Vector &u)
{
   u(0) = x(1);
   u(1) = -x(0);
}

void non_solenoidal_field2d(const Vector &x, Vector &u)
{
   u(0) = x(0) * x(1);
   u(1) = -x(0) + x(1);
}

double div_non_solenoidal_field2d(const Vector &x)
{
   return 1.0 + x(1);
}

void solenoidal_field3d(const Vector &x, Vector &u)
{
   u(0) = -x(0)*x(0);
   u(1) = x(0)*x(1);
   u(2) = x(0)*x(2);
}

void non_solenoidal_field3d(const Vector &x, Vector &u)
{
   u(0) = x(0)*x(0);
   u(1) = x(1)*x(1);
   u(2) = x(2)*x(2);
}

double div_non_solenoidal_field3d(const Vector &x)
{
   return 2*(x(0) + x(1) + x(2));
}

double pa_divergence_testnd(int dim,
                            void (*f1)(const Vector &, Vector &),
                            double (*divf1)(const Vector &))
{
   Mesh mesh;
   if (dim == 2)
   {
      mesh = Mesh::MakeCartesian2D(2, 2, Element::QUADRILATERAL, 0, 1.0, 1.0);
   }
   if (dim == 3)
   {
      mesh = Mesh::MakeCartesian3D(2, 2, 2, Element::HEXAHEDRON, 1.0, 1.0, 1.0);
   }

   int order = 4;

   // Vector valued
   H1_FECollection fec1(order, dim);
   FiniteElementSpace fes1(&mesh, &fec1, dim);

   // Scalar
   H1_FECollection fec2(order, dim);
   FiniteElementSpace fes2(&mesh, &fec2);

   GridFunction field(&fes1), field2(&fes2);

   MixedBilinearForm dform(&fes1, &fes2);
   dform.SetAssemblyLevel(AssemblyLevel::PARTIAL);
   dform.AddDomainIntegrator(new VectorDivergenceIntegrator);
   dform.Assemble();

   // Project u = f1
   VectorFunctionCoefficient fcoeff1(dim, f1);
   field.ProjectCoefficient(fcoeff1);

   // Check if div(u) = divf1
   dform.Mult(field, field2);
   FunctionCoefficient fcoeff2(divf1);
   LinearForm lf(&fes2);
   lf.AddDomainIntegrator(new DomainLFIntegrator(fcoeff2));
   lf.Assemble();
   field2 -= lf;

   return field2.Norml2();
}

TEST_CASE("PA VectorDivergence", "[PartialAssembly]")
{
   SECTION("2D")
   {
      // Check if div([y, -x]) == 0
      REQUIRE(pa_divergence_testnd(2, solenoidal_field2d, zero_field)
              == MFEM_Approx(0.0));

      // Check if div([x*y, -x+y]) == 1 + y
      REQUIRE(pa_divergence_testnd(2,
                                   non_solenoidal_field2d,
                                   div_non_solenoidal_field2d)
              == MFEM_Approx(0.0));
   }

   SECTION("3D")
   {
      // Check if
      // div([-x^2, xy, xz]) == 0
      REQUIRE(pa_divergence_testnd(3, solenoidal_field3d, zero_field)
              == MFEM_Approx(0.0));

      // Check if
      // div([x^2, y^2, z^2]) == 2(x + y + z)
      REQUIRE(pa_divergence_testnd(3,
                                   non_solenoidal_field3d,
                                   div_non_solenoidal_field3d)
              == MFEM_Approx(0.0));
   }
}

double f1(const Vector &x)
{
   double r = pow(x(0),2);
   if (x.Size() >= 2) { r += pow(x(1), 3); }
   if (x.Size() >= 3) { r += pow(x(2), 4); }
   return r;
}

void gradf1(const Vector &x, Vector &u)
{
   u(0) = 2*x(0);
   if (x.Size() >= 2) { u(1) = 3*pow(x(1), 2); }
   if (x.Size() >= 3) { u(2) = 4*pow(x(2), 3); }
}

double pa_gradient_testnd(int dim,
                          double (*f1)(const Vector &),
                          void (*gradf1)(const Vector &, Vector &))
{
   Mesh mesh;
   if (dim == 2)
   {
      mesh = Mesh::MakeCartesian2D(2, 2, Element::QUADRILATERAL, 0, 1.0, 1.0);
   }
   if (dim == 3)
   {
      mesh = Mesh::MakeCartesian3D(2, 2, 2, Element::HEXAHEDRON, 1.0, 1.0, 1.0);
   }

   int order = 4;

   // Scalar
   H1_FECollection fec1(order, dim);
   FiniteElementSpace fes1(&mesh, &fec1);

   // Vector valued
   H1_FECollection fec2(order, dim);
   FiniteElementSpace fes2(&mesh, &fec2, dim);

   GridFunction field(&fes1), field2(&fes2);

   MixedBilinearForm gform(&fes1, &fes2);
   gform.SetAssemblyLevel(AssemblyLevel::PARTIAL);
   gform.AddDomainIntegrator(new GradientIntegrator);
   gform.Assemble();

   // Project u = f1
   FunctionCoefficient fcoeff1(f1);
   field.ProjectCoefficient(fcoeff1);

   // Check if grad(u) = gradf1
   gform.Mult(field, field2);
   VectorFunctionCoefficient fcoeff2(dim, gradf1);
   LinearForm lf(&fes2);
   lf.AddDomainIntegrator(new VectorDomainLFIntegrator(fcoeff2));
   lf.Assemble();
   field2 -= lf;

   return field2.Norml2();
}

TEST_CASE("PA Gradient", "[PartialAssembly]")
{
   SECTION("2D")
   {
      // Check if grad(x^2 + y^3) == [2x, 3y^2]
      REQUIRE(pa_gradient_testnd(2, f1, gradf1) == MFEM_Approx(0.0));
   }

   SECTION("3D")
   {
      // Check if grad(x^2 + y^3 + z^4) == [2x, 3y^2, 4z^3]
      REQUIRE(pa_gradient_testnd(3, f1, gradf1) == MFEM_Approx(0.0));
   }
}

double test_nl_convection_nd(int dim)
{
   Mesh mesh;

   if (dim == 2)
   {
      mesh = Mesh::MakeCartesian2D(2, 2, Element::QUADRILATERAL, 0, 1.0, 1.0);
   }
   if (dim == 3)
   {
      mesh = Mesh::MakeCartesian3D(2, 2, 2, Element::HEXAHEDRON, 1.0, 1.0, 1.0);
   }

   int order = 2;
   H1_FECollection fec(order, dim);
   FiniteElementSpace fes(&mesh, &fec, dim);

   GridFunction x(&fes), y_fa(&fes), y_pa(&fes);
   x.Randomize(3);

   NonlinearForm nlf_fa(&fes);
   nlf_fa.AddDomainIntegrator(new VectorConvectionNLFIntegrator);
   nlf_fa.Mult(x, y_fa);

   NonlinearForm nlf_pa(&fes);
   nlf_pa.SetAssemblyLevel(AssemblyLevel::PARTIAL);
   nlf_pa.AddDomainIntegrator(new VectorConvectionNLFIntegrator);
   nlf_pa.Setup();
   nlf_pa.Mult(x, y_pa);

   y_fa -= y_pa;
   double difference = y_fa.Norml2();


   return difference;
}

TEST_CASE("Nonlinear Convection", "[PartialAssembly], [NonlinearPA]")
{
   SECTION("2D")
   {
      REQUIRE(test_nl_convection_nd(2) == MFEM_Approx(0.0));
   }

   SECTION("3D")
   {
      REQUIRE(test_nl_convection_nd(3) == MFEM_Approx(0.0));
   }
}

template <typename INTEGRATOR>
double test_vector_pa_integrator(int dim)
{
   Mesh mesh =
      (dim == 2) ?
      Mesh::MakeCartesian2D(2, 2, Element::QUADRILATERAL, 0, 1.0, 1.0):
      Mesh::MakeCartesian3D(2, 2, 2, Element::HEXAHEDRON, 1.0, 1.0, 1.0);

   int order = 2;
   H1_FECollection fec(order, dim);
   FiniteElementSpace fes(&mesh, &fec, dim);

   GridFunction x(&fes), y_fa(&fes), y_pa(&fes);
   x.Randomize(1);

   BilinearForm blf_fa(&fes);
   blf_fa.AddDomainIntegrator(new INTEGRATOR);
   blf_fa.Assemble();
   blf_fa.Finalize();
   blf_fa.Mult(x, y_fa);

   BilinearForm blf_pa(&fes);
   blf_pa.SetAssemblyLevel(AssemblyLevel::PARTIAL);
   blf_pa.AddDomainIntegrator(new INTEGRATOR);
   blf_pa.Assemble();
   blf_pa.Mult(x, y_pa);

   y_fa -= y_pa;
   double difference = y_fa.Norml2();

   return difference;
}

TEST_CASE("PA Vector Mass", "[PartialAssembly], [VectorPA]")
{
   SECTION("2D")
   {
      REQUIRE(test_vector_pa_integrator<VectorMassIntegrator>(2) == MFEM_Approx(0.0));
   }

   SECTION("3D")
   {
      REQUIRE(test_vector_pa_integrator<VectorMassIntegrator>(3) == MFEM_Approx(0.0));
   }
}

TEST_CASE("PA Vector Diffusion", "[PartialAssembly], [VectorPA]")
{
   SECTION("2D")
   {
      REQUIRE(test_vector_pa_integrator<VectorDiffusionIntegrator>(2)
              == MFEM_Approx(0.0));
   }

   SECTION("3D")
   {
      REQUIRE(test_vector_pa_integrator<VectorDiffusionIntegrator>(3)
              == MFEM_Approx(0.0));
   }
}

void velocity_function(const Vector &x, Vector &v)
{
   int dim = x.Size();
   switch (dim)
   {
      case 1: v(0) = 1.0; break;
      case 2: v(0) = x(1); v(1) = -x(0); break;
      case 3: v(0) = x(1); v(1) = -x(0); v(2) = x(0); break;
   }
}

void AddConvectionIntegrators(BilinearForm &k, Coefficient &rho,
                              VectorCoefficient &velocity, bool dg)
{
   k.AddDomainIntegrator(new ConvectionIntegrator(velocity, -1.0));

   if (dg)
   {
      k.AddInteriorFaceIntegrator(
         new TransposeIntegrator(new DGTraceIntegrator(rho, velocity, 1.0, -0.5)));
      k.AddBdrFaceIntegrator(
         new TransposeIntegrator(new DGTraceIntegrator(rho, velocity, 1.0, -0.5)));
   }
}

void test_pa_convection(const std::string &meshname, int order, int prob,
                        int refinement)
{
   INFO("mesh=" << meshname << ", order=" << order << ", prob=" << prob
        << ", refinement=" << refinement );
   Mesh mesh(meshname.c_str(), 1, 1);
   mesh.EnsureNodes();
   mesh.SetCurvature(mesh.GetNodalFESpace()->GetElementOrder(0));
   for (int r = 0; r < refinement; r++)
   {
      mesh.RandomRefinement(0.6,false,1,4);
   }
   int dim = mesh.Dimension();

   FiniteElementCollection *fec;
   if (prob)
   {
      auto basis = prob==3 ? BasisType::Positive : BasisType::GaussLobatto;
      fec = new L2_FECollection(order, dim, basis);
   }
   else
   {
      fec = new H1_FECollection(order, dim);
   }
   FiniteElementSpace fespace(&mesh, fec);

   L2_FECollection vel_fec(order, dim, BasisType::GaussLobatto);
   FiniteElementSpace vel_fespace(&mesh, &vel_fec, dim);
   GridFunction vel_gf(&vel_fespace);
   GridFunction rho_gf(&fespace);

   BilinearForm k_pa(&fespace);
   BilinearForm k_fa(&fespace);

   VectorCoefficient *vel_coeff;
   Coefficient *rho;

   // prob: 0: CG, 1: DG continuous coeff, 2: DG discontinuous coeff
   if (prob >= 2)
   {
      vel_gf.Randomize(1);
      vel_coeff = new VectorGridFunctionCoefficient(&vel_gf);
      rho_gf.Randomize(1);
      rho = new GridFunctionCoefficient(&rho_gf);
   }
   else
   {
      vel_coeff = new VectorFunctionCoefficient(dim, velocity_function);
      rho = new ConstantCoefficient(1.0);
   }


   AddConvectionIntegrators(k_fa, *rho, *vel_coeff, prob > 0);
   AddConvectionIntegrators(k_pa, *rho, *vel_coeff, prob > 0);

   k_fa.Assemble();
   k_fa.Finalize();

   k_pa.SetAssemblyLevel(AssemblyLevel::PARTIAL);
   k_pa.Assemble();

   GridFunction x(&fespace), y_fa(&fespace), y_pa(&fespace);

   x.Randomize(1);

   k_fa.Mult(x,y_fa);
   k_pa.Mult(x,y_pa);

   y_pa -= y_fa;

   REQUIRE(y_pa.Norml2() < 1.e-12);

   delete vel_coeff;
   delete rho;
   delete fec;
}

// Basic unit test for convection
TEST_CASE("PA Convection", "[PartialAssembly][MFEMData]")
{
   // prob:
   // - 0: CG,
   // - 1: DG continuous coeff,
   // - 2: DG discontinuous coeff,
   // - 3: DG Bernstein discontinuous coeff.
   auto prob = GENERATE(0, 1, 2, 3);
<<<<<<< HEAD
   auto order_2d = GENERATE(2, 3, 4);
   auto order_3d = GENERATE(2);
   // refinement > 0 => Non-conforming mesh
   auto refinement_2d = GENERATE(0,1,2);
=======
   auto order_2d = GENERATE(2);
   auto order_3d = GENERATE(2);
   // refinement > 0 => Non-conforming mesh
   auto refinement_2d = GENERATE(0,1);
>>>>>>> e08b2beb
   auto refinement_3d = GENERATE(0,1);

   SECTION("2D")
   {
      test_pa_convection("../../data/periodic-square.mesh", order_2d, prob,
                         refinement_2d);
<<<<<<< HEAD
      test_pa_convection("../../data/periodic-hexagon.mesh", order_2d, prob,
                         refinement_2d);
      test_pa_convection("../../data/star-q3.mesh", order_2d, prob,
                         refinement_2d);
      test_pa_convection(mfem_data_dir+"/gmsh/v22/unstructured_quad.v22.msh",
                         order_2d, prob, refinement_2d);
=======
      if (launch_all_non_regression_tests)
      {
         test_pa_convection("../../data/periodic-hexagon.mesh", order_2d, prob,
                            refinement_2d);
         test_pa_convection("../../data/star-q3.mesh", order_2d, prob,
                            refinement_2d);
         test_pa_convection(mfem_data_dir+"/gmsh/v22/unstructured_quad.v22.msh",
                            order_2d, prob, refinement_2d);
      }
>>>>>>> e08b2beb
   }

   SECTION("3D")
   {
      test_pa_convection("../../data/periodic-cube.mesh", order_3d, prob,
                         refinement_3d);
<<<<<<< HEAD
      test_pa_convection("../../data/fichera-q3.mesh", order_3d, prob,
                         refinement_3d);
      test_pa_convection(mfem_data_dir+"/gmsh/v22/unstructured_hex.v22.msh",
                         order_3d, prob, refinement_3d);
=======
      if (launch_all_non_regression_tests)
      {
         test_pa_convection("../../data/fichera-q3.mesh", order_3d, prob,
                            refinement_3d);
         test_pa_convection(mfem_data_dir+"/gmsh/v22/unstructured_hex.v22.msh",
                            order_3d, prob, refinement_3d);
      }
>>>>>>> e08b2beb
   }

} // test case

TEST_CASE("PA Mass", "[PartialAssembly]")
{
   auto fname = GENERATE("../../data/star.mesh", "../../data/star-q3.mesh",
                         "../../data/fichera.mesh", "../../data/fichera-q3.mesh");
   auto map_type = GENERATE(FiniteElement::VALUE, FiniteElement::INTEGRAL);
   int order = 2;

   Mesh mesh(fname);
   int dim = mesh.Dimension();
   L2_FECollection fec(order, dim, BasisType::GaussLobatto, map_type);
   FiniteElementSpace fes(&mesh, &fec);

   GridFunction x(&fes), y_fa(&fes), y_pa(&fes);
   x.Randomize(1);

   BilinearForm blf_fa(&fes);
   blf_fa.AddDomainIntegrator(new MassIntegrator);
   blf_fa.Assemble();
   blf_fa.Finalize();
   blf_fa.Mult(x, y_fa);

   BilinearForm blf_pa(&fes);
   blf_pa.SetAssemblyLevel(AssemblyLevel::PARTIAL);
   blf_pa.AddDomainIntegrator(new MassIntegrator);
   blf_pa.Assemble();
   blf_pa.Mult(x, y_pa);

   y_fa -= y_pa;

   REQUIRE(y_fa.Normlinf() == MFEM_Approx(0.0));
} // test case

} // namespace pa_kernels<|MERGE_RESOLUTION|>--- conflicted
+++ resolved
@@ -435,31 +435,16 @@
    // - 2: DG discontinuous coeff,
    // - 3: DG Bernstein discontinuous coeff.
    auto prob = GENERATE(0, 1, 2, 3);
-<<<<<<< HEAD
-   auto order_2d = GENERATE(2, 3, 4);
-   auto order_3d = GENERATE(2);
-   // refinement > 0 => Non-conforming mesh
-   auto refinement_2d = GENERATE(0,1,2);
-=======
    auto order_2d = GENERATE(2);
    auto order_3d = GENERATE(2);
    // refinement > 0 => Non-conforming mesh
    auto refinement_2d = GENERATE(0,1);
->>>>>>> e08b2beb
    auto refinement_3d = GENERATE(0,1);
 
    SECTION("2D")
    {
       test_pa_convection("../../data/periodic-square.mesh", order_2d, prob,
                          refinement_2d);
-<<<<<<< HEAD
-      test_pa_convection("../../data/periodic-hexagon.mesh", order_2d, prob,
-                         refinement_2d);
-      test_pa_convection("../../data/star-q3.mesh", order_2d, prob,
-                         refinement_2d);
-      test_pa_convection(mfem_data_dir+"/gmsh/v22/unstructured_quad.v22.msh",
-                         order_2d, prob, refinement_2d);
-=======
       if (launch_all_non_regression_tests)
       {
          test_pa_convection("../../data/periodic-hexagon.mesh", order_2d, prob,
@@ -469,19 +454,12 @@
          test_pa_convection(mfem_data_dir+"/gmsh/v22/unstructured_quad.v22.msh",
                             order_2d, prob, refinement_2d);
       }
->>>>>>> e08b2beb
    }
 
    SECTION("3D")
    {
       test_pa_convection("../../data/periodic-cube.mesh", order_3d, prob,
                          refinement_3d);
-<<<<<<< HEAD
-      test_pa_convection("../../data/fichera-q3.mesh", order_3d, prob,
-                         refinement_3d);
-      test_pa_convection(mfem_data_dir+"/gmsh/v22/unstructured_hex.v22.msh",
-                         order_3d, prob, refinement_3d);
-=======
       if (launch_all_non_regression_tests)
       {
          test_pa_convection("../../data/fichera-q3.mesh", order_3d, prob,
@@ -489,7 +467,6 @@
          test_pa_convection(mfem_data_dir+"/gmsh/v22/unstructured_hex.v22.msh",
                             order_3d, prob, refinement_3d);
       }
->>>>>>> e08b2beb
    }
 
 } // test case
