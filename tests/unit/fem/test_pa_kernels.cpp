--- conflicted
+++ resolved
@@ -435,11 +435,7 @@
 }
 
 // Basic unit tests for convection
-<<<<<<< HEAD
-TEST_CASE("PA Convection", "[PartialAssembly]")
-=======
 TEST_CASE("PA Convection", "[PartialAssembly][CUDA]")
->>>>>>> ec5ce4b5
 {
    // prob:
    // - 0: CG,
@@ -465,11 +461,7 @@
 } // test case
 
 // Advanced unit tests for convection
-<<<<<<< HEAD
-TEST_CASE("PA Convection advanced", "[PartialAssembly][MFEMData]")
-=======
 TEST_CASE("PA Convection advanced", "[PartialAssembly][MFEMData][CUDA]")
->>>>>>> ec5ce4b5
 {
    if (launch_all_non_regression_tests)
    {
