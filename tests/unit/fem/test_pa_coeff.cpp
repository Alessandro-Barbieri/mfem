--- conflicted
+++ resolved
@@ -291,19 +291,12 @@
                                                     &asymmetricMatrixCoeffFunction);
             coeff2 = new FunctionCoefficient(&linearFunction);
          }
-<<<<<<< HEAD
-=======
 
          enum MixedSpaces {Hcurl, Hdiv, HcurlHdiv, HdivHcurl, NumSpaceTypes};
->>>>>>> b3beafe9
 
          for (int spaceType = 0; spaceType < NumSpaceTypes; ++spaceType)
          {
-<<<<<<< HEAD
-            if (spaceType == 1 && coeffType >= 2)
-=======
             if (spaceType == Hdiv && coeffType >= 2)
->>>>>>> b3beafe9
             {
                continue;   // Case not implemented yet
             }
@@ -325,16 +318,12 @@
                             << integrator << std::endl;
                else if (spaceType == HcurlHdiv)
                   std::cout << "Testing " << dimension
-<<<<<<< HEAD
-                            << "D RT partial assembly with coeffType "
-=======
                             << "D ND x RT partial assembly with coeffType "
                             << coeffType << " and integrator "
                             << integrator << std::endl;
                else  // HdivHcurl
                   std::cout << "Testing " << dimension
                             << "D RT x ND partial assembly with coeffType "
->>>>>>> b3beafe9
                             << coeffType << " and integrator "
                             << integrator << std::endl;
 
@@ -398,13 +387,6 @@
 
                   if (spaceType >= HcurlHdiv)
                   {
-<<<<<<< HEAD
-                     if (coeffType >= 3)
-                     {
-                        paform.AddDomainIntegrator(new VectorFEMassIntegrator(*smcoeff));
-                        assemblyform.AddDomainIntegrator(
-                           new VectorFEMassIntegrator(*mcoeff));
-=======
                      FiniteElementCollection* fecTest = nullptr;
                      if (spaceType == HcurlHdiv)
                      {
@@ -433,7 +415,6 @@
                      {
                         paform.AddDomainIntegrator(new VectorFEMassIntegrator(*smcoeff));
                         assemblyform.AddDomainIntegrator(new VectorFEMassIntegrator(*mcoeff));
->>>>>>> b3beafe9
                      }
                      else if (coeffType == 2)
                      {
@@ -520,30 +501,6 @@
                      assemblyform.Mult(xin, y_assembly);
                      A_explicit.Mult(xin, y_mat);
                   }
-<<<<<<< HEAD
-                  paform.Assemble();
-                  OperatorHandle paopr;
-                  paform.FormSystemMatrix(ess_tdof_list, paopr);
-
-                  assemblyform.SetDiagonalPolicy(Matrix::DIAG_ONE);
-                  assemblyform.Assemble();
-                  SparseMatrix A_explicit;
-                  assemblyform.FormSystemMatrix(ess_tdof_list, A_explicit);
-
-                  Vector xin(fespace.GetTrueVSize());
-                  xin.Randomize();
-                  Vector y_mat(xin);
-                  y_mat = 0.0;
-                  Vector y_assembly(xin);
-                  y_assembly = 0.0;
-                  Vector y_pa(xin);
-                  y_pa = 0.0;
-
-                  paopr->Mult(xin, y_pa);
-                  assemblyform.Mult(xin, y_assembly);
-                  A_explicit.Mult(xin, y_mat);
-=======
->>>>>>> b3beafe9
 
                   y_pa -= y_mat;
                   double pa_error = y_pa.Norml2();
