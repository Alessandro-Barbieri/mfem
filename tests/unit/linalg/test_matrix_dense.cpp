// Copyright (c) 2010-2021, Lawrence Livermore National Security, LLC. Produced
// at the Lawrence Livermore National Laboratory. All Rights reserved. See files
// LICENSE and NOTICE for details. LLNL-CODE-806117.
//
// This file is part of the MFEM library. For more information and source code
// availability visit https://mfem.org.
//
// MFEM is free software; you can redistribute it and/or modify it under the
// terms of the BSD-3 license. We welcome feedback and contributions, see file
// CONTRIBUTING.md for details.

#include "mfem.hpp"
#include "unit_tests.hpp"
#include "linalg/dtensor.hpp"

using namespace mfem;

TEST_CASE("DenseMatrix init-list construction", "[DenseMatrix]")
{
   double ContigData[6] = {6.0, 5.0, 4.0, 3.0, 2.0, 1.0};
   DenseMatrix Contiguous(ContigData, 2, 3);

   DenseMatrix Nested(
   {
      {6.0, 4.0, 2.0},
      {5.0, 3.0, 1.0}
   });

   for (int i = 0; i < Contiguous.Height(); i++)
   {
      for (int j = 0; j < Contiguous.Width(); j++)
      {
         REQUIRE(Nested(i,j) == Contiguous(i,j));
      }
   }
}

TEST_CASE("DenseMatrix LinearSolve methods",
          "[DenseMatrix]")
{
   SECTION("singular_system")
   {
      constexpr int N = 3;

      DenseMatrix A(N);
      A.SetRow(0, 0.0);
      A.SetRow(1, 0.0);
      A.SetRow(2, 0.0);

      double X[3];

      REQUIRE_FALSE(LinearSolve(A,X));
   }

   SECTION("1x1_system")
   {
      constexpr int N = 1;
      DenseMatrix A(N);
      A(0,0) = 2;

      double X[1] = { 12 };

      REQUIRE(LinearSolve(A,X));
      REQUIRE(X[0] == MFEM_Approx(6));
   }

   SECTION("2x2_system")
   {
      constexpr int N = 2;

      DenseMatrix A(N);
      A(0,0) = 2.0; A(0,1) = 1.0;
      A(1,0) = 3.0; A(1,1) = 4.0;

      double X[2] = { 1, 14 };

      REQUIRE(LinearSolve(A,X));
      REQUIRE(X[0] == MFEM_Approx(-2));
      REQUIRE(X[1] == MFEM_Approx(5));
   }

   SECTION("3x3_system")
   {
      constexpr int N = 3;

      DenseMatrix A(N);
      A(0,0) = 4; A(0,1) =  5; A(0,2) = -2;
      A(1,0) = 7; A(1,1) = -1; A(1,2) =  2;
      A(2,0) = 3; A(2,1) =  1; A(2,2) =  4;

      double X[3] = { -14, 42, 28 };

      REQUIRE(LinearSolve(A,X));
      REQUIRE(X[0] == MFEM_Approx(4));
      REQUIRE(X[1] == MFEM_Approx(-4));
      REQUIRE(X[2] == MFEM_Approx(5));
   }

}

TEST_CASE("DenseMatrix A*B^T methods",
          "[DenseMatrix]")
{
   double tol = 1e-12;

   double AtData[6] = {6.0, 5.0,
                       4.0, 3.0,
                       2.0, 1.0
                      };
   double BtData[12] = {1.0, 3.0, 5.0, 7.0,
                        2.0, 4.0, 6.0, 8.0,
                        1.0, 2.0, 3.0, 5.0
                       };

   DenseMatrix A(AtData, 2, 3);
   DenseMatrix B(BtData, 4, 3);
   DenseMatrix C(2,4);

   SECTION("MultABt")
   {
      double BData[12] = {1.0, 2.0, 1.0,
                          3.0, 4.0, 2.0,
                          5.0, 6.0, 3.0,
                          7.0, 8.0, 5.0
                         };
      DenseMatrix Bt(BData, 3, 4);

      double CtData[8] = {16.0, 12.0,
                          38.0, 29.0,
                          60.0, 46.0,
                          84.0, 64.0
                         };
      DenseMatrix Cexact(CtData, 2, 4);

      MultABt(A, B, C);
      C.Add(-1.0, Cexact);

      REQUIRE(C.MaxMaxNorm() < tol);

      Mult(A, Bt, Cexact);
      MultABt(A, B, C);
      C.Add(-1.0, Cexact);

      REQUIRE(C.MaxMaxNorm() < tol);
   }
   SECTION("MultADBt")
   {
      double DData[3] = {11.0, 7.0, 5.0};
      Vector D(DData, 3);

      double CtData[8] = {132.0, 102.0,
                          330.0, 259.0,
                          528.0, 416.0,
                          736.0, 578.0
                         };
      DenseMatrix Cexact(CtData, 2, 4);

      MultADBt(A, D, B, C);
      C.Add(-1.0, Cexact);

      REQUIRE(C.MaxMaxNorm() < tol);
   }
   SECTION("AddMultABt")
   {
      double CtData[8] = {17.0, 17.0,
                          40.0, 35.0,
                          63.0, 53.0,
                          88.0, 72.0
                         };
      DenseMatrix Cexact(CtData, 2, 4);

      C(0, 0) = 1.0; C(0, 1) = 2.0; C(0, 2) = 3.0; C(0, 3) = 4.0;
      C(1, 0) = 5.0; C(1, 1) = 6.0; C(1, 2) = 7.0; C(1, 3) = 8.0;

      AddMultABt(A, B, C);
      C.Add(-1.0, Cexact);

      REQUIRE(C.MaxMaxNorm() < tol);

      MultABt(A, B, C);
      C *= -1.0;
      AddMultABt(A, B, C);
      REQUIRE(C.MaxMaxNorm() < tol);
   }
   SECTION("AddMultADBt")
   {
      double DData[3] = {11.0, 7.0, 5.0};
      Vector D(DData, 3);

      double CtData[8] = {133.0, 107.0,
                          332.0, 265.0,
                          531.0, 423.0,
                          740.0, 586.0
                         };
      DenseMatrix Cexact(CtData, 2, 4);

      C(0, 0) = 1.0; C(0, 1) = 2.0; C(0, 2) = 3.0; C(0, 3) = 4.0;
      C(1, 0) = 5.0; C(1, 1) = 6.0; C(1, 2) = 7.0; C(1, 3) = 8.0;

      AddMultADBt(A, D, B, C);
      C.Add(-1.0, Cexact);

      REQUIRE(C.MaxMaxNorm() < tol);

      MultADBt(A, D, B, C);
      C *= -1.0;
      AddMultADBt(A, D, B, C);
      REQUIRE(C.MaxMaxNorm() < tol);

      DData[0] = 1.0; DData[1] = 1.0; DData[2] = 1.0;
      MultABt(A, B, C);
      C *= -1.0;
      AddMultADBt(A, D, B, C);
      REQUIRE(C.MaxMaxNorm() < tol);
   }
   SECTION("AddMult_a_ABt")
   {
      double a = 3.0;

      double CtData[8] = { 49.0,  41.0,
                           116.0,  93.0,
                           183.0, 145.0,
                           256.0, 200.0
                         };
      DenseMatrix Cexact(CtData, 2, 4);

      C(0, 0) = 1.0; C(0, 1) = 2.0; C(0, 2) = 3.0; C(0, 3) = 4.0;
      C(1, 0) = 5.0; C(1, 1) = 6.0; C(1, 2) = 7.0; C(1, 3) = 8.0;

      AddMult_a_ABt(a, A, B, C);
      C.Add(-1.0, Cexact);

      REQUIRE(C.MaxMaxNorm() < tol);

      MultABt(A, B, C);
      AddMult_a_ABt(-1.0, A, B, C);

      REQUIRE(C.MaxMaxNorm() < tol);
   }
}


TEST_CASE("LUFactors RightSolve", "[DenseMatrix]")
{
   double tol = 1e-12;

   // Zero on diagonal forces non-trivial pivot
   double AData[9] = { 0.0, 0.0, 3.0, 2.0, 2.0, 2.0, 2.0, 0.0, 4.0 };
   double BData[6] = { 1.0, 2.0, 3.0, 4.0, 5.0, 6.0 };
   int ipiv[3];

   DenseMatrix A(AData, 3, 3);
   DenseMatrix B(BData, 2, 3);

   DenseMatrixInverse Af1(A);
   DenseMatrix Ainv;
   Af1.GetInverseMatrix(Ainv);

   LUFactors Af2(AData, ipiv);
   Af2.Factor(3);

   DenseMatrix C(2,3);
   Mult(B, Ainv, C);
   Af2.RightSolve(3, 2, B.GetData());
   C -= B;

   REQUIRE(C.MaxMaxNorm() < tol);
}

TEST_CASE("DenseMatrix CalcAdjugateRevDiff", "[DenseMatrix]")
{
   constexpr double eps_fd = 1e-5; // 2nd-order finite-difference step size

   SECTION("1x1 matrix")
   {
      double A_data[1] = { 3.1415926};
      double adjA_bar_data[1] = {-2.0};

      DenseMatrix A(A_data, 1, 1);
      DenseMatrix adjA_bar(adjA_bar_data, 1, 1);
      DenseMatrix A_bar(1, 1), adjA_fd(1, 1);
      DenseMatrix A_pert(1, 1), adjA_pert(1, 1);

      // Compute the derivative using reverse mode
      CalcAdjugateRevDiff(A, adjA_bar, A_bar);

      // Compute the derivative using central finite-difference approximation
      A_pert = A;
      A_pert(0, 0) += eps_fd;
      CalcAdjugate(A_pert, adjA_fd);
      A_pert(0, 0) -= 2.0 * eps_fd;
      CalcAdjugate(A_pert, adjA_pert);
      adjA_fd -= adjA_pert;
      adjA_fd *= 1/(2.0 * eps_fd);
      // sum up derivative with weights
      double A_bar_fd = adjA_fd(0, 0) * adjA_bar(0, 0);
      REQUIRE(A_bar(0, 0) == Approx(A_bar_fd));
   }

   SECTION("2x1 matrix")
   {
      double A_data[2] = {2.0, -3.0};
      double adjA_bar_data[2] = {-1.5, 4.0};

      DenseMatrix A(A_data, 2, 1);
      DenseMatrix adjA_bar(adjA_bar_data, 1, 2);
      DenseMatrix A_bar(2,1), adjA_fd(1,2);
      DenseMatrix A_pert(2,1), adjA_pert(1,2);

      // Compute the derivatives using reverse mode
      CalcAdjugateRevDiff(A, adjA_bar, A_bar);

      // Compute the derivatives using central finite-difference approximation
      for (int i = 0; i < 2; ++i)
      {
         // Pertrub A(i,0) and evaluate derivative of adjugate
         A_pert = A;
         A_pert(i, 0) += eps_fd;
         CalcAdjugate(A_pert, adjA_fd);
         A_pert(i, 0) -= 2.0 * eps_fd;
         CalcAdjugate(A_pert, adjA_pert);
         adjA_fd -= adjA_pert;
         adjA_fd *= 1 / (2.0 * eps_fd);
         // sum up derivative with weights
         double A_bar_fd = 0.0;
         for (int k = 0; k < 2; ++k)
         {
            A_bar_fd += adjA_fd(0, k) * adjA_bar(0, k);
         }
         REQUIRE(A_bar(i, 0) == Approx(A_bar_fd));
      }
   }

   SECTION("2x2 matrix")
   {
      double A_data[4] = {2.0, -3.0, 4.0, -1.0};
      double adjA_bar_data[4] = {1.0, 4.0, 2.0, -3.0};

      DenseMatrix A(A_data, 2, 2);
      DenseMatrix adjA_bar(adjA_bar_data, 2, 2);
      DenseMatrix A_bar(2,2), adjA_fd(2,2);
      DenseMatrix A_pert(2,2), adjA_pert(2,2);

      // Compute the derivatives using reverse mode
      CalcAdjugateRevDiff(A, adjA_bar, A_bar);

      // Compute the derivatives using central finite-difference approximation
      for (int i = 0; i < 2; ++i)
      {
         for (int j = 0; j < 2; ++j)
         {
            // Pertrub A(i,j) and evaluate derivative of adjugate
            A_pert = A;
            A_pert(i,j) += eps_fd;
            CalcAdjugate(A_pert, adjA_fd);
            A_pert(i,j) -= 2.0*eps_fd;
            CalcAdjugate(A_pert, adjA_pert);
            adjA_fd -= adjA_pert;
            adjA_fd *= 1/(2.0*eps_fd);
            // sum up derivative with weights
            double A_bar_fd = 0.0;
            for (int k = 0; k < 2; ++k)
            {
               for (int l = 0; l < 2; ++l)
               {
                  A_bar_fd += adjA_fd(k,l)*adjA_bar(k,l);
               }
            }
            REQUIRE(A_bar(i,j) == Approx(A_bar_fd));
         }
      }
   }

   SECTION("3x1 matrix")
   {
      double A_data[3] = {2.0, -3.0, 3.1415926};
      double adjA_bar_data[3] = {-1.5, 4.0, 2.71828};

      DenseMatrix A(A_data, 3, 1);
      DenseMatrix adjA_bar(adjA_bar_data, 1, 3);
      DenseMatrix A_bar(3, 1), adjA_fd(1, 3);
      DenseMatrix A_pert(3, 1), adjA_pert(1, 3);

      // Compute the derivatives using reverse mode
      CalcAdjugateRevDiff(A, adjA_bar, A_bar);

      // Compute the derivatives using central finite-difference approximation
      for (int i = 0; i < 3; ++i)
      {
         // Pertrub A(i,0) and evaluate derivative of adjugate
         A_pert = A;
         A_pert(i, 0) += eps_fd;
         CalcAdjugate(A_pert, adjA_fd);
         A_pert(i, 0) -= 2.0 * eps_fd;
         CalcAdjugate(A_pert, adjA_pert);
         adjA_fd -= adjA_pert;
         adjA_fd *= 1 / (2.0 * eps_fd);
         // sum up derivative with weights
         double A_bar_fd = 0.0;
         for (int k = 0; k < 3; ++k)
         {
            A_bar_fd += adjA_fd(0, k) * adjA_bar(0, k);
         }
         REQUIRE(A_bar(i, 0) == Approx(A_bar_fd));
      }
   }

   SECTION("3x3 matrix")
   {
      double A_data[9] = {1.0, 5.0, 3.0, -2.0, 6.0, -9.0, 4.0, -7.0, 8.0};
      double adjA_bar_data[9] = {3.0, 6.0, -8.0, 1.0, -7.0, 5.0, 2.0, 4.0, -9.0};

      DenseMatrix A(A_data, 3, 3);
      DenseMatrix adjA_bar(adjA_bar_data, 3, 3);
      DenseMatrix A_bar(3,3), adjA_fd(3,3);
      DenseMatrix A_pert(3,3), adjA_pert(3,3);

      // Compute the derivatives using reverse mode
      CalcAdjugateRevDiff(A, adjA_bar, A_bar);

      // Compute the derivatives using central finite-difference approximation
      for (int i = 0; i < 3; ++i)
      {
         for (int j = 0; j < 3; ++j)
         {
            // Pertrub A(i,j) and evaluate derivative of adjugate
            A_pert = A;
            A_pert(i,j) += eps_fd;
            CalcAdjugate(A_pert, adjA_fd);
            A_pert(i,j) -= 2.0*eps_fd;
            CalcAdjugate(A_pert, adjA_pert);
            adjA_fd -= adjA_pert;
            adjA_fd *= 1/(2.0*eps_fd);
            // sum up derivative with weights
            double A_bar_fd = 0.0;
            for (int k = 0; k < 3; ++k)
            {
               for (int l = 0; l < 3; ++l)
               {
                  A_bar_fd += adjA_fd(k,l)*adjA_bar(k,l);
               }
            }
            REQUIRE(A_bar(i,j) == Approx(A_bar_fd));
         }
      }
   }
}

TEST_CASE("DenseMatrix WeightRevDiff", "[DenseMatrix]")
{
   // This also tests DenseMatrix::DetRevDiff indirectly
   constexpr double eps_fd = 1e-5; // 2nd-order finite-difference step size
   double A_data[9] = {1.0, 5.0, 3.0, -2.0, 6.0, -9.0, 4.0, -7.0, 8.0};

   for (int height = 1; height <= 3; ++height)
   {
      for (int width = 1; width <= height; ++width)
      {
         DenseMatrix A(A_data, height, width);
         DenseMatrix weight_bar(height, width);
         DenseMatrix A_pert(height, width);

         // Compute the gradient of A.Weight() using reverse mode AD
         A.WeightRevDiff(weight_bar);

         // Compute the gradient of A.Weight using 2nd order finite-difference
         for (int i = 0; i < height; ++i)
         {
            for (int j = 0; j < width; ++j)
            {
               // Perturb A(i,j) in + and - directions and evaluate Weight()
               A_pert = A;
               A_pert(i,j) += eps_fd;
               double dweight = A_pert.Weight();
               A_pert(i,j) -= 2.0*eps_fd;
               dweight -= A_pert.Weight();
               dweight /= (2.0*eps_fd);
               REQUIRE(weight_bar(i,j) == Approx(dweight));
            }
         }
      }
   }
}

TEST_CASE("DenseMatrix CalcOrthoRevDiff", "[DenseMatrix]")
{
   constexpr double eps_fd = 1e-5; // 2nd-order finite-difference step size

   SECTION("2x1 matrix")
   {
      double A_data[2] = {2.0, -3.0};
      double n_bar_data[2] = {-1.5, 4.0};
      Vector n_bar(n_bar_data, 2);
      Vector n_pert(2), n_fd(2);
      DenseMatrix A(A_data, 2, 1);
      DenseMatrix A_bar(2,1), A_pert(2,1);

      // Compute the derivatives using reverse mode
      CalcOrthoRevDiff(A, n_bar, A_bar);

      // Compute the derivatives using central finite-difference approximation
      for (int i = 0; i < 2; ++i)
      {
         // Pertrub A(i,0) and evaluate derivative of adjugate
         A_pert = A;
         A_pert(i, 0) += eps_fd;
         CalcOrtho(A_pert, n_fd);
         A_pert(i, 0) -= 2.0 * eps_fd;
         CalcOrtho(A_pert, n_pert);
         n_fd -= n_pert;
         n_fd *= 1 / (2.0 * eps_fd);
         // sum up derivative with weights
         double A_bar_fd = 0.0;
         for (int k = 0; k < 2; ++k)
         {
            A_bar_fd += n_fd(k) * n_bar(k);
         }
         REQUIRE(A_bar(i, 0) == Approx(A_bar_fd));
      }
   }

   SECTION("3x2 matrix")
   {
      double A_data[6] = {1.0, 5.0, 3.0, -2.0, 6.0, -9.0};
      double n_bar_data[3] = {1.0, 4.0, -3.0};
      Vector n_bar(n_bar_data, 3);
      Vector n_pert(3), n_fd(3);
      DenseMatrix A(A_data, 3, 2);
      DenseMatrix A_bar(3,2), A_pert(3,2);

      // Compute the derivatives using reverse mode
      CalcOrthoRevDiff(A, n_bar, A_bar);

      // Compute the derivatives using central finite-difference approximation
      for (int i = 0; i < 3; ++i)
      {
         for (int j = 0; j < 2; ++j)
         {
            // Pertrub A(i,j) and evaluate derivative of adjugate
            A_pert = A;
            A_pert(i,j) += eps_fd;
            CalcOrtho(A_pert, n_fd);
            A_pert(i,j) -= 2.0*eps_fd;
            CalcOrtho(A_pert, n_pert);
            n_fd -= n_pert;
            n_fd *= 1/(2.0*eps_fd);
            // sum up derivative with weights
            double A_bar_fd = 0.0;
            for (int k = 0; k < 3; ++k)
            {
               A_bar_fd += n_fd(k)*n_bar(k);
            }
            REQUIRE(A_bar(i,j) == Approx(A_bar_fd));
         }
      }
   }
}
TEST_CASE("DenseTensor LinearSolve methods",
          "[DenseMatrix]")
{

   int N = 3;
   DenseMatrix A(N);
   A(0,0) = 4; A(0,1) =  5; A(0,2) = -2;
   A(1,0) = 7; A(1,1) = -1; A(1,2) =  2;
   A(2,0) = 3; A(2,1) =  1; A(2,2) =  4;

   double X[3] = { -14, 42, 28 };

   int NE = 10;
   Vector X_batch(N*NE);
   DenseTensor A_batch(N,N,NE);

   auto a_batch = mfem::Reshape(A_batch.HostWrite(),N,N,NE);
   auto x_batch = mfem::Reshape(X_batch.HostWrite(),N,NE);
   // Column major
   for (int e=0; e<NE; ++e)
   {

      for (int r=0; r<N; ++r)
      {
         for (int c=0; c<N; ++c)
         {
            a_batch(c, r, e) = A.GetData()[c+r*N];
         }
         x_batch(r,e) = X[r];
      }
   }

   Array<int> P;
   BatchLUFactor(A_batch, P);
   BatchLUSolve(A_batch, P, X_batch);

   auto xans_batch = mfem::Reshape(X_batch.HostRead(),N,NE);
   REQUIRE(LinearSolve(A,X));
   for (int e=0; e<NE; ++e)
   {
      for (int r=0; r<N; ++r)
      {
         REQUIRE(xans_batch(r,e) == MFEM_Approx(X[r]));
      }
   }
}

<<<<<<< HEAD
TEST_CASE("DenseTensor copy", "[DenseMatrix][DenseTensor]")
{
   DenseTensor t1(2,3,4);
   for (int i=0; i<t1.TotalSize(); ++i)
   {
      t1.Data()[i] = i;
   }
   DenseTensor t2(t1);
   DenseTensor t3;
   t3 = t1;
   REQUIRE(t2.SizeI() == t1.SizeI());
   REQUIRE(t2.SizeJ() == t1.SizeJ());
   REQUIRE(t2.SizeK() == t1.SizeK());

   REQUIRE(t3.SizeI() == t1.SizeI());
   REQUIRE(t3.SizeJ() == t1.SizeJ());
   REQUIRE(t3.SizeK() == t1.SizeK());

   REQUIRE(t2.Data() != t1.Data());
   REQUIRE(t3.Data() != t1.Data());

   for (int i=0; i<t1.TotalSize(); ++i)
   {
      REQUIRE(t2.Data()[i] == t1.Data()[i]);
      REQUIRE(t3.Data()[i] == t1.Data()[i]);
=======
TEST_CASE("DenseMatrix CalcAdjugateRevDiff", "[DenseMatrix]")
{
   constexpr double eps_fd = 1e-5; // 2nd-order finite-difference step size

   SECTION("1x1 matrix")
   {
      double A_data[1] = { 3.1415926};
      double adjA_bar_data[1] = {-2.0};

      DenseMatrix A(A_data, 1, 1);
      DenseMatrix adjA_bar(adjA_bar_data, 1, 1);
      DenseMatrix A_bar(1, 1), adjA_fd(1, 1);
      DenseMatrix A_pert(1, 1), adjA_pert(1, 1);

      // Compute the derivative using reverse mode
      CalcAdjugateRevDiff(A, adjA_bar, A_bar);

      // Compute the derivative using central finite-difference approximation
      A_pert = A;
      A_pert(0, 0) += eps_fd;
      CalcAdjugate(A_pert, adjA_fd);
      A_pert(0, 0) -= 2.0 * eps_fd;
      CalcAdjugate(A_pert, adjA_pert);
      adjA_fd -= adjA_pert;
      adjA_fd *= 1/(2.0 * eps_fd);
      // sum up derivative with weights
      double A_bar_fd = adjA_fd(0, 0) * adjA_bar(0, 0);
      REQUIRE(A_bar(0, 0) == Approx(A_bar_fd));
   }

   SECTION("2x1 matrix")
   {
      double A_data[2] = {2.0, -3.0};
      double adjA_bar_data[2] = {-1.5, 4.0};

      DenseMatrix A(A_data, 2, 1);
      DenseMatrix adjA_bar(adjA_bar_data, 1, 2);
      DenseMatrix A_bar(2,1), adjA_fd(1,2);
      DenseMatrix A_pert(2,1), adjA_pert(1,2);

      // Compute the derivatives using reverse mode
      CalcAdjugateRevDiff(A, adjA_bar, A_bar);

      // Compute the derivatives using central finite-difference approximation
      for (int i = 0; i < 2; ++i)
      {
         // Pertrub A(i,0) and evaluate derivative of adjugate
         A_pert = A;
         A_pert(i, 0) += eps_fd;
         CalcAdjugate(A_pert, adjA_fd);
         A_pert(i, 0) -= 2.0 * eps_fd;
         CalcAdjugate(A_pert, adjA_pert);
         adjA_fd -= adjA_pert;
         adjA_fd *= 1 / (2.0 * eps_fd);
         // sum up derivative with weights
         double A_bar_fd = 0.0;
         for (int k = 0; k < 2; ++k)
         {
            A_bar_fd += adjA_fd(0, k) * adjA_bar(0, k);
         }
         REQUIRE(A_bar(i, 0) == Approx(A_bar_fd));
      }
   }

   SECTION("2x2 matrix")
   {
      double A_data[4] = {2.0, -3.0, 4.0, -1.0};
      double adjA_bar_data[4] = {1.0, 4.0, 2.0, -3.0};

      DenseMatrix A(A_data, 2, 2);
      DenseMatrix adjA_bar(adjA_bar_data, 2, 2);
      DenseMatrix A_bar(2,2), adjA_fd(2,2);
      DenseMatrix A_pert(2,2), adjA_pert(2,2);

      // Compute the derivatives using reverse mode
      CalcAdjugateRevDiff(A, adjA_bar, A_bar);

      // Compute the derivatives using central finite-difference approximation
      for (int i = 0; i < 2; ++i)
      {
         for (int j = 0; j < 2; ++j)
         {
            // Pertrub A(i,j) and evaluate derivative of adjugate 
            A_pert = A;
            A_pert(i,j) += eps_fd;
            CalcAdjugate(A_pert, adjA_fd);
            A_pert(i,j) -= 2.0*eps_fd;
            CalcAdjugate(A_pert, adjA_pert);
            adjA_fd -= adjA_pert;
            adjA_fd *= 1/(2.0*eps_fd);
            // sum up derivative with weights 
            double A_bar_fd = 0.0;
            for (int k = 0; k < 2; ++k)
            {
               for (int l = 0; l < 2; ++l)
               {
                  A_bar_fd += adjA_fd(k,l)*adjA_bar(k,l);
               }
            }
            REQUIRE(A_bar(i,j) == Approx(A_bar_fd));
         }
      }
   }

   SECTION("3x1 matrix")
   {
      double A_data[3] = {2.0, -3.0, 3.1415926};
      double adjA_bar_data[3] = {-1.5, 4.0, 2.71828};

      DenseMatrix A(A_data, 3, 1);
      DenseMatrix adjA_bar(adjA_bar_data, 1, 3);
      DenseMatrix A_bar(3, 1), adjA_fd(1, 3);
      DenseMatrix A_pert(3, 1), adjA_pert(1, 3);

      // Compute the derivatives using reverse mode
      CalcAdjugateRevDiff(A, adjA_bar, A_bar);

      // Compute the derivatives using central finite-difference approximation
      for (int i = 0; i < 3; ++i)
      {
         // Pertrub A(i,0) and evaluate derivative of adjugate
         A_pert = A;
         A_pert(i, 0) += eps_fd;
         CalcAdjugate(A_pert, adjA_fd);
         A_pert(i, 0) -= 2.0 * eps_fd;
         CalcAdjugate(A_pert, adjA_pert);
         adjA_fd -= adjA_pert;
         adjA_fd *= 1 / (2.0 * eps_fd);
         // sum up derivative with weights
         double A_bar_fd = 0.0;
         for (int k = 0; k < 3; ++k)
         {
            A_bar_fd += adjA_fd(0, k) * adjA_bar(0, k);
         }
         REQUIRE(A_bar(i, 0) == Approx(A_bar_fd));
      }
   }

   SECTION("3x3 matrix")
   {
      double A_data[9] = {1.0, 5.0, 3.0, -2.0, 6.0, -9.0, 4.0, -7.0, 8.0};
      double adjA_bar_data[9] = {3.0, 6.0, -8.0, 1.0, -7.0, 5.0, 2.0, 4.0, -9.0};

      DenseMatrix A(A_data, 3, 3);
      DenseMatrix adjA_bar(adjA_bar_data, 3, 3);
      DenseMatrix A_bar(3,3), adjA_fd(3,3);
      DenseMatrix A_pert(3,3), adjA_pert(3,3);

      // Compute the derivatives using reverse mode
      CalcAdjugateRevDiff(A, adjA_bar, A_bar);

      // Compute the derivatives using central finite-difference approximation
      for (int i = 0; i < 3; ++i)
      {
         for (int j = 0; j < 3; ++j)
         {
            // Pertrub A(i,j) and evaluate derivative of adjugate 
            A_pert = A;
            A_pert(i,j) += eps_fd;
            CalcAdjugate(A_pert, adjA_fd);
            A_pert(i,j) -= 2.0*eps_fd;
            CalcAdjugate(A_pert, adjA_pert);
            adjA_fd -= adjA_pert;
            adjA_fd *= 1/(2.0*eps_fd);
            // sum up derivative with weights 
            double A_bar_fd = 0.0;
            for (int k = 0; k < 3; ++k)
            {
               for (int l = 0; l < 3; ++l)
               {
                  A_bar_fd += adjA_fd(k,l)*adjA_bar(k,l);
               }
            }
            REQUIRE(A_bar(i,j) == Approx(A_bar_fd));
         }
      }
   }
}

TEST_CASE("DenseMatrix WeightRevDiff", "[DenseMatrix]")
{
   // This also tests DenseMatrix::DetRevDiff indirectly
   constexpr double eps_fd = 1e-5; // 2nd-order finite-difference step size
   double A_data[9] = {1.0, 5.0, 3.0, -2.0, 6.0, -9.0, 4.0, -7.0, 8.0};

   for (int height = 1; height <= 3; ++height)
   {
      for (int width = 1; width <= height; ++width)
      {
         DenseMatrix A(A_data, height, width);
         DenseMatrix weight_bar(height, width);
         DenseMatrix A_pert(height, width);

         // Compute the gradient of A.Weight() using reverse mode AD
         A.WeightRevDiff(weight_bar);

         // Compute the gradient of A.Weight using 2nd order finite-difference
         for (int i = 0; i < height; ++i)
         {
            for (int j = 0; j < width; ++j)
            {
               // Perturb A(i,j) in + and - directions and evaluate Weight()
               A_pert = A;
               A_pert(i,j) += eps_fd;
               double dweight = A_pert.Weight();
               A_pert(i,j) -= 2.0*eps_fd;
               dweight -= A_pert.Weight();
               dweight /= (2.0*eps_fd);
               REQUIRE(weight_bar(i,j) == Approx(dweight));
            }
         }
      }
   }
}

TEST_CASE("DenseMatrix CalcOrthoRevDiff", "[DenseMatrix]")
{
   constexpr double eps_fd = 1e-5; // 2nd-order finite-difference step size

   SECTION("2x1 matrix")
   {
      double A_data[2] = {2.0, -3.0};
      double n_bar_data[2] = {-1.5, 4.0};
      Vector n_bar(n_bar_data, 2);
      Vector n_pert(2), n_fd(2);
      DenseMatrix A(A_data, 2, 1);
      DenseMatrix A_bar(2,1), A_pert(2,1);

      // Compute the derivatives using reverse mode
      CalcOrthoRevDiff(A, n_bar, A_bar);

      // Compute the derivatives using central finite-difference approximation
      for (int i = 0; i < 2; ++i)
      {
         // Pertrub A(i,0) and evaluate derivative of adjugate
         A_pert = A;
         A_pert(i, 0) += eps_fd;
         CalcOrtho(A_pert, n_fd);
         A_pert(i, 0) -= 2.0 * eps_fd;
         CalcOrtho(A_pert, n_pert);
         n_fd -= n_pert;
         n_fd *= 1 / (2.0 * eps_fd);
         // sum up derivative with weights
         double A_bar_fd = 0.0;
         for (int k = 0; k < 2; ++k)
         {
            A_bar_fd += n_fd(k) * n_bar(k);
         }
         REQUIRE(A_bar(i, 0) == Approx(A_bar_fd));
      }
   }

   SECTION("3x2 matrix")
   {
      double A_data[6] = {1.0, 5.0, 3.0, -2.0, 6.0, -9.0};
      double n_bar_data[3] = {1.0, 4.0, -3.0};
      Vector n_bar(n_bar_data, 3);
      Vector n_pert(3), n_fd(3);
      DenseMatrix A(A_data, 3, 2);
      DenseMatrix A_bar(3,2), A_pert(3,2);

      // Compute the derivatives using reverse mode
      CalcOrthoRevDiff(A, n_bar, A_bar);

      // Compute the derivatives using central finite-difference approximation
      for (int i = 0; i < 3; ++i)
      {
         for (int j = 0; j < 2; ++j)
         {
            // Pertrub A(i,j) and evaluate derivative of adjugate 
            A_pert = A;
            A_pert(i,j) += eps_fd;
            CalcOrtho(A_pert, n_fd);
            A_pert(i,j) -= 2.0*eps_fd;
            CalcOrtho(A_pert, n_pert);
            n_fd -= n_pert;
            n_fd *= 1/(2.0*eps_fd);
            // sum up derivative with weights 
            double A_bar_fd = 0.0;
            for (int k = 0; k < 3; ++k)
            {
               A_bar_fd += n_fd(k)*n_bar(k);
            }
            REQUIRE(A_bar(i,j) == Approx(A_bar_fd));
         }
      }
>>>>>>> 601d14c6
   }
}<|MERGE_RESOLUTION|>--- conflicted
+++ resolved
@@ -265,6 +265,53 @@
    C -= B;
 
    REQUIRE(C.MaxMaxNorm() < tol);
+}
+
+TEST_CASE("DenseTensor LinearSolve methods",
+          "[DenseMatrix]")
+{
+
+   int N = 3;
+   DenseMatrix A(N);
+   A(0,0) = 4; A(0,1) =  5; A(0,2) = -2;
+   A(1,0) = 7; A(1,1) = -1; A(1,2) =  2;
+   A(2,0) = 3; A(2,1) =  1; A(2,2) =  4;
+
+   double X[3] = { -14, 42, 28 };
+
+   int NE = 10;
+   Vector X_batch(N*NE);
+   DenseTensor A_batch(N,N,NE);
+
+   auto a_batch = mfem::Reshape(A_batch.HostWrite(),N,N,NE);
+   auto x_batch = mfem::Reshape(X_batch.HostWrite(),N,NE);
+   // Column major
+   for (int e=0; e<NE; ++e)
+   {
+
+      for (int r=0; r<N; ++r)
+      {
+         for (int c=0; c<N; ++c)
+         {
+            a_batch(c, r, e) = A.GetData()[c+r*N];
+         }
+         x_batch(r,e) = X[r];
+      }
+   }
+
+   Array<int> P;
+   BatchLUFactor(A_batch, P);
+   BatchLUSolve(A_batch, P, X_batch);
+
+   auto xans_batch = mfem::Reshape(X_batch.HostRead(),N,NE);
+   REQUIRE(LinearSolve(A,X));
+   for (int e=0; e<NE; ++e)
+   {
+      for (int r=0; r<N; ++r)
+      {
+         REQUIRE(xans_batch(r,e) == MFEM_Approx(X[r]));
+      }
+   }
 }
 
 TEST_CASE("DenseMatrix CalcAdjugateRevDiff", "[DenseMatrix]")
@@ -554,367 +601,4 @@
          }
       }
    }
-}
-TEST_CASE("DenseTensor LinearSolve methods",
-          "[DenseMatrix]")
-{
-
-   int N = 3;
-   DenseMatrix A(N);
-   A(0,0) = 4; A(0,1) =  5; A(0,2) = -2;
-   A(1,0) = 7; A(1,1) = -1; A(1,2) =  2;
-   A(2,0) = 3; A(2,1) =  1; A(2,2) =  4;
-
-   double X[3] = { -14, 42, 28 };
-
-   int NE = 10;
-   Vector X_batch(N*NE);
-   DenseTensor A_batch(N,N,NE);
-
-   auto a_batch = mfem::Reshape(A_batch.HostWrite(),N,N,NE);
-   auto x_batch = mfem::Reshape(X_batch.HostWrite(),N,NE);
-   // Column major
-   for (int e=0; e<NE; ++e)
-   {
-
-      for (int r=0; r<N; ++r)
-      {
-         for (int c=0; c<N; ++c)
-         {
-            a_batch(c, r, e) = A.GetData()[c+r*N];
-         }
-         x_batch(r,e) = X[r];
-      }
-   }
-
-   Array<int> P;
-   BatchLUFactor(A_batch, P);
-   BatchLUSolve(A_batch, P, X_batch);
-
-   auto xans_batch = mfem::Reshape(X_batch.HostRead(),N,NE);
-   REQUIRE(LinearSolve(A,X));
-   for (int e=0; e<NE; ++e)
-   {
-      for (int r=0; r<N; ++r)
-      {
-         REQUIRE(xans_batch(r,e) == MFEM_Approx(X[r]));
-      }
-   }
-}
-
-<<<<<<< HEAD
-TEST_CASE("DenseTensor copy", "[DenseMatrix][DenseTensor]")
-{
-   DenseTensor t1(2,3,4);
-   for (int i=0; i<t1.TotalSize(); ++i)
-   {
-      t1.Data()[i] = i;
-   }
-   DenseTensor t2(t1);
-   DenseTensor t3;
-   t3 = t1;
-   REQUIRE(t2.SizeI() == t1.SizeI());
-   REQUIRE(t2.SizeJ() == t1.SizeJ());
-   REQUIRE(t2.SizeK() == t1.SizeK());
-
-   REQUIRE(t3.SizeI() == t1.SizeI());
-   REQUIRE(t3.SizeJ() == t1.SizeJ());
-   REQUIRE(t3.SizeK() == t1.SizeK());
-
-   REQUIRE(t2.Data() != t1.Data());
-   REQUIRE(t3.Data() != t1.Data());
-
-   for (int i=0; i<t1.TotalSize(); ++i)
-   {
-      REQUIRE(t2.Data()[i] == t1.Data()[i]);
-      REQUIRE(t3.Data()[i] == t1.Data()[i]);
-=======
-TEST_CASE("DenseMatrix CalcAdjugateRevDiff", "[DenseMatrix]")
-{
-   constexpr double eps_fd = 1e-5; // 2nd-order finite-difference step size
-
-   SECTION("1x1 matrix")
-   {
-      double A_data[1] = { 3.1415926};
-      double adjA_bar_data[1] = {-2.0};
-
-      DenseMatrix A(A_data, 1, 1);
-      DenseMatrix adjA_bar(adjA_bar_data, 1, 1);
-      DenseMatrix A_bar(1, 1), adjA_fd(1, 1);
-      DenseMatrix A_pert(1, 1), adjA_pert(1, 1);
-
-      // Compute the derivative using reverse mode
-      CalcAdjugateRevDiff(A, adjA_bar, A_bar);
-
-      // Compute the derivative using central finite-difference approximation
-      A_pert = A;
-      A_pert(0, 0) += eps_fd;
-      CalcAdjugate(A_pert, adjA_fd);
-      A_pert(0, 0) -= 2.0 * eps_fd;
-      CalcAdjugate(A_pert, adjA_pert);
-      adjA_fd -= adjA_pert;
-      adjA_fd *= 1/(2.0 * eps_fd);
-      // sum up derivative with weights
-      double A_bar_fd = adjA_fd(0, 0) * adjA_bar(0, 0);
-      REQUIRE(A_bar(0, 0) == Approx(A_bar_fd));
-   }
-
-   SECTION("2x1 matrix")
-   {
-      double A_data[2] = {2.0, -3.0};
-      double adjA_bar_data[2] = {-1.5, 4.0};
-
-      DenseMatrix A(A_data, 2, 1);
-      DenseMatrix adjA_bar(adjA_bar_data, 1, 2);
-      DenseMatrix A_bar(2,1), adjA_fd(1,2);
-      DenseMatrix A_pert(2,1), adjA_pert(1,2);
-
-      // Compute the derivatives using reverse mode
-      CalcAdjugateRevDiff(A, adjA_bar, A_bar);
-
-      // Compute the derivatives using central finite-difference approximation
-      for (int i = 0; i < 2; ++i)
-      {
-         // Pertrub A(i,0) and evaluate derivative of adjugate
-         A_pert = A;
-         A_pert(i, 0) += eps_fd;
-         CalcAdjugate(A_pert, adjA_fd);
-         A_pert(i, 0) -= 2.0 * eps_fd;
-         CalcAdjugate(A_pert, adjA_pert);
-         adjA_fd -= adjA_pert;
-         adjA_fd *= 1 / (2.0 * eps_fd);
-         // sum up derivative with weights
-         double A_bar_fd = 0.0;
-         for (int k = 0; k < 2; ++k)
-         {
-            A_bar_fd += adjA_fd(0, k) * adjA_bar(0, k);
-         }
-         REQUIRE(A_bar(i, 0) == Approx(A_bar_fd));
-      }
-   }
-
-   SECTION("2x2 matrix")
-   {
-      double A_data[4] = {2.0, -3.0, 4.0, -1.0};
-      double adjA_bar_data[4] = {1.0, 4.0, 2.0, -3.0};
-
-      DenseMatrix A(A_data, 2, 2);
-      DenseMatrix adjA_bar(adjA_bar_data, 2, 2);
-      DenseMatrix A_bar(2,2), adjA_fd(2,2);
-      DenseMatrix A_pert(2,2), adjA_pert(2,2);
-
-      // Compute the derivatives using reverse mode
-      CalcAdjugateRevDiff(A, adjA_bar, A_bar);
-
-      // Compute the derivatives using central finite-difference approximation
-      for (int i = 0; i < 2; ++i)
-      {
-         for (int j = 0; j < 2; ++j)
-         {
-            // Pertrub A(i,j) and evaluate derivative of adjugate 
-            A_pert = A;
-            A_pert(i,j) += eps_fd;
-            CalcAdjugate(A_pert, adjA_fd);
-            A_pert(i,j) -= 2.0*eps_fd;
-            CalcAdjugate(A_pert, adjA_pert);
-            adjA_fd -= adjA_pert;
-            adjA_fd *= 1/(2.0*eps_fd);
-            // sum up derivative with weights 
-            double A_bar_fd = 0.0;
-            for (int k = 0; k < 2; ++k)
-            {
-               for (int l = 0; l < 2; ++l)
-               {
-                  A_bar_fd += adjA_fd(k,l)*adjA_bar(k,l);
-               }
-            }
-            REQUIRE(A_bar(i,j) == Approx(A_bar_fd));
-         }
-      }
-   }
-
-   SECTION("3x1 matrix")
-   {
-      double A_data[3] = {2.0, -3.0, 3.1415926};
-      double adjA_bar_data[3] = {-1.5, 4.0, 2.71828};
-
-      DenseMatrix A(A_data, 3, 1);
-      DenseMatrix adjA_bar(adjA_bar_data, 1, 3);
-      DenseMatrix A_bar(3, 1), adjA_fd(1, 3);
-      DenseMatrix A_pert(3, 1), adjA_pert(1, 3);
-
-      // Compute the derivatives using reverse mode
-      CalcAdjugateRevDiff(A, adjA_bar, A_bar);
-
-      // Compute the derivatives using central finite-difference approximation
-      for (int i = 0; i < 3; ++i)
-      {
-         // Pertrub A(i,0) and evaluate derivative of adjugate
-         A_pert = A;
-         A_pert(i, 0) += eps_fd;
-         CalcAdjugate(A_pert, adjA_fd);
-         A_pert(i, 0) -= 2.0 * eps_fd;
-         CalcAdjugate(A_pert, adjA_pert);
-         adjA_fd -= adjA_pert;
-         adjA_fd *= 1 / (2.0 * eps_fd);
-         // sum up derivative with weights
-         double A_bar_fd = 0.0;
-         for (int k = 0; k < 3; ++k)
-         {
-            A_bar_fd += adjA_fd(0, k) * adjA_bar(0, k);
-         }
-         REQUIRE(A_bar(i, 0) == Approx(A_bar_fd));
-      }
-   }
-
-   SECTION("3x3 matrix")
-   {
-      double A_data[9] = {1.0, 5.0, 3.0, -2.0, 6.0, -9.0, 4.0, -7.0, 8.0};
-      double adjA_bar_data[9] = {3.0, 6.0, -8.0, 1.0, -7.0, 5.0, 2.0, 4.0, -9.0};
-
-      DenseMatrix A(A_data, 3, 3);
-      DenseMatrix adjA_bar(adjA_bar_data, 3, 3);
-      DenseMatrix A_bar(3,3), adjA_fd(3,3);
-      DenseMatrix A_pert(3,3), adjA_pert(3,3);
-
-      // Compute the derivatives using reverse mode
-      CalcAdjugateRevDiff(A, adjA_bar, A_bar);
-
-      // Compute the derivatives using central finite-difference approximation
-      for (int i = 0; i < 3; ++i)
-      {
-         for (int j = 0; j < 3; ++j)
-         {
-            // Pertrub A(i,j) and evaluate derivative of adjugate 
-            A_pert = A;
-            A_pert(i,j) += eps_fd;
-            CalcAdjugate(A_pert, adjA_fd);
-            A_pert(i,j) -= 2.0*eps_fd;
-            CalcAdjugate(A_pert, adjA_pert);
-            adjA_fd -= adjA_pert;
-            adjA_fd *= 1/(2.0*eps_fd);
-            // sum up derivative with weights 
-            double A_bar_fd = 0.0;
-            for (int k = 0; k < 3; ++k)
-            {
-               for (int l = 0; l < 3; ++l)
-               {
-                  A_bar_fd += adjA_fd(k,l)*adjA_bar(k,l);
-               }
-            }
-            REQUIRE(A_bar(i,j) == Approx(A_bar_fd));
-         }
-      }
-   }
-}
-
-TEST_CASE("DenseMatrix WeightRevDiff", "[DenseMatrix]")
-{
-   // This also tests DenseMatrix::DetRevDiff indirectly
-   constexpr double eps_fd = 1e-5; // 2nd-order finite-difference step size
-   double A_data[9] = {1.0, 5.0, 3.0, -2.0, 6.0, -9.0, 4.0, -7.0, 8.0};
-
-   for (int height = 1; height <= 3; ++height)
-   {
-      for (int width = 1; width <= height; ++width)
-      {
-         DenseMatrix A(A_data, height, width);
-         DenseMatrix weight_bar(height, width);
-         DenseMatrix A_pert(height, width);
-
-         // Compute the gradient of A.Weight() using reverse mode AD
-         A.WeightRevDiff(weight_bar);
-
-         // Compute the gradient of A.Weight using 2nd order finite-difference
-         for (int i = 0; i < height; ++i)
-         {
-            for (int j = 0; j < width; ++j)
-            {
-               // Perturb A(i,j) in + and - directions and evaluate Weight()
-               A_pert = A;
-               A_pert(i,j) += eps_fd;
-               double dweight = A_pert.Weight();
-               A_pert(i,j) -= 2.0*eps_fd;
-               dweight -= A_pert.Weight();
-               dweight /= (2.0*eps_fd);
-               REQUIRE(weight_bar(i,j) == Approx(dweight));
-            }
-         }
-      }
-   }
-}
-
-TEST_CASE("DenseMatrix CalcOrthoRevDiff", "[DenseMatrix]")
-{
-   constexpr double eps_fd = 1e-5; // 2nd-order finite-difference step size
-
-   SECTION("2x1 matrix")
-   {
-      double A_data[2] = {2.0, -3.0};
-      double n_bar_data[2] = {-1.5, 4.0};
-      Vector n_bar(n_bar_data, 2);
-      Vector n_pert(2), n_fd(2);
-      DenseMatrix A(A_data, 2, 1);
-      DenseMatrix A_bar(2,1), A_pert(2,1);
-
-      // Compute the derivatives using reverse mode
-      CalcOrthoRevDiff(A, n_bar, A_bar);
-
-      // Compute the derivatives using central finite-difference approximation
-      for (int i = 0; i < 2; ++i)
-      {
-         // Pertrub A(i,0) and evaluate derivative of adjugate
-         A_pert = A;
-         A_pert(i, 0) += eps_fd;
-         CalcOrtho(A_pert, n_fd);
-         A_pert(i, 0) -= 2.0 * eps_fd;
-         CalcOrtho(A_pert, n_pert);
-         n_fd -= n_pert;
-         n_fd *= 1 / (2.0 * eps_fd);
-         // sum up derivative with weights
-         double A_bar_fd = 0.0;
-         for (int k = 0; k < 2; ++k)
-         {
-            A_bar_fd += n_fd(k) * n_bar(k);
-         }
-         REQUIRE(A_bar(i, 0) == Approx(A_bar_fd));
-      }
-   }
-
-   SECTION("3x2 matrix")
-   {
-      double A_data[6] = {1.0, 5.0, 3.0, -2.0, 6.0, -9.0};
-      double n_bar_data[3] = {1.0, 4.0, -3.0};
-      Vector n_bar(n_bar_data, 3);
-      Vector n_pert(3), n_fd(3);
-      DenseMatrix A(A_data, 3, 2);
-      DenseMatrix A_bar(3,2), A_pert(3,2);
-
-      // Compute the derivatives using reverse mode
-      CalcOrthoRevDiff(A, n_bar, A_bar);
-
-      // Compute the derivatives using central finite-difference approximation
-      for (int i = 0; i < 3; ++i)
-      {
-         for (int j = 0; j < 2; ++j)
-         {
-            // Pertrub A(i,j) and evaluate derivative of adjugate 
-            A_pert = A;
-            A_pert(i,j) += eps_fd;
-            CalcOrtho(A_pert, n_fd);
-            A_pert(i,j) -= 2.0*eps_fd;
-            CalcOrtho(A_pert, n_pert);
-            n_fd -= n_pert;
-            n_fd *= 1/(2.0*eps_fd);
-            // sum up derivative with weights 
-            double A_bar_fd = 0.0;
-            for (int k = 0; k < 3; ++k)
-            {
-               A_bar_fd += n_fd(k)*n_bar(k);
-            }
-            REQUIRE(A_bar(i,j) == Approx(A_bar_fd));
-         }
-      }
->>>>>>> 601d14c6
-   }
 }