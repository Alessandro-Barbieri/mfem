--- conflicted
+++ resolved
@@ -54,11 +54,8 @@
   fem/test_pa_kernels.cpp
   fem/test_quadf_coef.cpp
   fem/test_quadraturefunc.cpp
-<<<<<<< HEAD
   fem/test_tet_reorder.cpp
-=======
   fem/test_blocknonlinearform.cpp
->>>>>>> ccdd4151
   miniapps/test_sedov.cpp
 )
 
