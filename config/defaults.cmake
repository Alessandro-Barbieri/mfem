# Copyright (c) 2010-2021, Lawrence Livermore National Security, LLC. Produced
# at the Lawrence Livermore National Laboratory. All Rights reserved. See files
# LICENSE and NOTICE for details. LLNL-CODE-806117.
#
# This file is part of the MFEM library. For more information and source code
# availability visit https://mfem.org.
#
# MFEM is free software; you can redistribute it and/or modify it under the
# terms of the BSD-3 license. We welcome feedback and contributions, see file
# CONTRIBUTING.md for details.

# See the file INSTALL for description of the configuration options.

# Default options. To replace these, copy this file to user.cmake and modify it.

if (NOT CMAKE_BUILD_TYPE)
  set(CMAKE_BUILD_TYPE "Release" CACHE STRING
      "Build type: Debug, Release, RelWithDebInfo, or MinSizeRel." FORCE)
endif()

# MFEM options. Set to mimic the default "defaults.mk" file.
option(MFEM_USE_MPI "Enable MPI parallel build" OFF)
option(MFEM_USE_METIS "Enable METIS usage" ${MFEM_USE_MPI})
option(MFEM_USE_EXCEPTIONS "Enable the use of exceptions" OFF)
option(MFEM_USE_ZLIB "Enable zlib for compressed data streams." OFF)
option(MFEM_USE_LIBUNWIND "Enable backtrace for errors." OFF)
option(MFEM_USE_LAPACK "Enable LAPACK usage" OFF)
option(MFEM_THREAD_SAFE "Enable thread safety" OFF)
option(MFEM_USE_OPENMP "Enable the OpenMP backend" OFF)
option(MFEM_USE_LEGACY_OPENMP "Enable legacy OpenMP usage" OFF)
option(MFEM_USE_MEMALLOC "Enable the internal MEMALLOC option." ON)
option(MFEM_USE_SUNDIALS "Enable SUNDIALS usage" OFF)
option(MFEM_USE_MESQUITE "Enable MESQUITE usage" OFF)
option(MFEM_USE_SUITESPARSE "Enable SuiteSparse usage" OFF)
option(MFEM_USE_SUPERLU "Enable SuperLU_DIST usage" OFF)
option(MFEM_USE_SUPERLU5 "Use the old SuperLU_DIST 5.1 version" OFF)
option(MFEM_USE_MUMPS "Enable MUMPS usage" OFF)
option(MFEM_USE_STRUMPACK "Enable STRUMPACK usage" OFF)
option(MFEM_USE_GINKGO "Enable Ginkgo usage" OFF)
option(MFEM_USE_AMGX "Enable AmgX usage" OFF)
option(MFEM_USE_GNUTLS "Enable GNUTLS usage" OFF)
option(MFEM_USE_GSLIB "Enable GSLIB usage" OFF)
option(MFEM_USE_NETCDF "Enable NETCDF usage" OFF)
option(MFEM_USE_PETSC "Enable PETSc support." OFF)
option(MFEM_USE_SLEPC "Enable SLEPc support." OFF)
option(MFEM_USE_MPFR "Enable MPFR usage." OFF)
option(MFEM_USE_SIDRE "Enable Axom/Sidre usage" OFF)
option(MFEM_USE_FMS "Enable FMS usage" OFF)
option(MFEM_USE_CONDUIT "Enable Conduit usage" OFF)
option(MFEM_USE_PUMI "Enable PUMI" OFF)
option(MFEM_USE_HIOP "Enable HiOp" OFF)
option(MFEM_USE_CUDA "Enable CUDA" OFF)
option(MFEM_USE_OCCA "Enable OCCA" OFF)
option(MFEM_USE_RAJA "Enable RAJA" OFF)
option(MFEM_USE_CEED "Enable CEED" OFF)
option(MFEM_USE_UMPIRE "Enable Umpire" OFF)
option(MFEM_USE_SIMD "Enable use of SIMD intrinsics" OFF)
option(MFEM_USE_ADIOS2 "Enable ADIOS2" OFF)
option(MFEM_USE_CALIPER "Enable Caliper support" OFF)
option(MFEM_USE_MKL_CPARDISO "Enable MKL CPardiso" OFF)

# Optional overrides for autodetected MPIEXEC and MPIEXEC_NUMPROC_FLAG
# set(MFEM_MPIEXEC "mpirun" CACHE STRING "Command for running MPI tests")
# set(MFEM_MPIEXEC_NP "-np" CACHE STRING
#     "Flag for setting the number of MPI tasks")

set(MFEM_MPI_NP 4 CACHE STRING "Number of processes used for MPI tests")

# Allow a user to disable testing, examples, and/or miniapps at CONFIGURE TIME
# if they don't want/need them (e.g. if MFEM is "just a dependency" and all they
# need is the library, building all that stuff adds unnecessary overhead). Note
# that the examples or miniapps can always be built using the targets 'examples'
# or 'miniapps', respectively.
option(MFEM_ENABLE_TESTING "Enable the ctest framework for testing" ON)
option(MFEM_ENABLE_EXAMPLES "Build all of the examples" OFF)
option(MFEM_ENABLE_MINIAPPS "Build all of the miniapps" OFF)

# Setting CXX/MPICXX on the command line or in user.cmake will overwrite the
# autodetected C++ compiler.
# set(CXX g++)
# set(MPICXX mpicxx)

# Set the target CUDA architecture
set(CUDA_ARCH "sm_60" CACHE STRING "Target CUDA architecture.")

# Set the target HIP architecture
set(HIP_ARCH "gfx900" CACHE STRING "Target HIP architecture.")

set(MFEM_DIR ${CMAKE_CURRENT_SOURCE_DIR})

# The *_DIR paths below will be the first place searched for the corresponding
# headers and library. If these fail, then standard cmake search is performed.
# Note: if the variables are already in the cache, they are not overwritten.

set(HYPRE_DIR "${MFEM_DIR}/../hypre/src/hypre" CACHE PATH
    "Path to the hypre library.")
# If hypre was compiled to depend on BLAS and LAPACK:
# set(HYPRE_REQUIRED_PACKAGES "BLAS" "LAPACK" CACHE STRING
#     "Packages that HYPRE depends on.")
if (MFEM_USE_CUDA)
   # This is only necessary when hypre is built with cuda:
   set(HYPRE_REQUIRED_LIBRARIES "-lcusparse" "-lcurand" CACHE STRING
       "Libraries that HYPRE depends on.")
endif()

set(METIS_DIR "${MFEM_DIR}/../metis-4.0" CACHE PATH "Path to the METIS library.")

set(LIBUNWIND_DIR "" CACHE PATH "Path to Libunwind.")

# For sundials_nvecmpiplusx and nvecparallel remember to build with MPI_ENABLE=ON
# and modify cmake variables for hypre for sundials
set(SUNDIALS_DIR "${MFEM_DIR}/../sundials-5.0.0/instdir" CACHE PATH
    "Path to the SUNDIALS library.")
# The following may be necessary, if SUNDIALS was built with KLU:
# set(SUNDIALS_REQUIRED_PACKAGES "SuiteSparse/KLU/AMD/BTF/COLAMD/config"
#     CACHE STRING "Additional packages required by SUNDIALS.")

set(MESQUITE_DIR "${MFEM_DIR}/../mesquite-2.99" CACHE PATH
    "Path to the Mesquite library.")

set(SuiteSparse_DIR "${MFEM_DIR}/../SuiteSparse" CACHE PATH
    "Path to the SuiteSparse library.")
set(SuiteSparse_REQUIRED_PACKAGES "BLAS" "METIS"
    CACHE STRING "Additional packages required by SuiteSparse.")

set(ParMETIS_DIR "${MFEM_DIR}/../parmetis-4.0.3" CACHE PATH
    "Path to the ParMETIS library.")
set(ParMETIS_REQUIRED_PACKAGES "METIS" CACHE STRING
    "Additional packages required by ParMETIS.")

set(SuperLUDist_DIR "${MFEM_DIR}/../SuperLU_DIST_6.3.1" CACHE PATH
    "Path to the SuperLU_DIST library.")
# SuperLU_DIST may also depend on "OpenMP", depending on how it was compiled.
set(SuperLUDist_REQUIRED_PACKAGES "MPI" "BLAS" "ParMETIS" CACHE STRING
    "Additional packages required by SuperLU_DIST.")

set(MUMPS_DIR "${MFEM_DIR}/../MUMPS_5.2.0" CACHE PATH
    "Path to the MUMPS library.")
# Packages required by MUMPS, depending on how it was compiled.
set(MUMPS_REQUIRED_PACKAGES "MPI" "BLAS" "METIS" "ScaLAPACK" CACHE STRING
    "Additional packages required by MUMPS.")
# If the MPI package does not find all required Fortran libraries:
# set(MUMPS_REQUIRED_LIBRARIES "gfortran" "mpi_mpifh" CACHE STRING
#     "Additional libraries required by MUMPS.")

set(STRUMPACK_DIR "${MFEM_DIR}/../STRUMPACK-build" CACHE PATH
    "Path to the STRUMPACK library.")
# STRUMPACK may also depend on "OpenMP", depending on how it was compiled.
# Starting with v2.2.0 of STRUMPACK, ParMETIS and Scotch are optional.
set(STRUMPACK_REQUIRED_PACKAGES "MPI" "MPI_Fortran" "ParMETIS" "METIS"
    "ScaLAPACK" "Scotch/ptscotch/ptscotcherr/scotch/scotcherr" CACHE STRING
    "Additional packages required by STRUMPACK.")
# If the MPI package does not find all required Fortran libraries:
# set(STRUMPACK_REQUIRED_LIBRARIES "gfortran" "mpi_mpifh" CACHE STRING
#     "Additional libraries required by STRUMPACK.")

# The Scotch library, required by STRUMPACK <= v2.1.0, optional in STRUMPACK >=
# v2.2.0.
set(Scotch_DIR "${MFEM_DIR}/../scotch_6.0.4" CACHE PATH
    "Path to the Scotch and PT-Scotch libraries.")
set(Scotch_REQUIRED_PACKAGES "Threads" CACHE STRING
    "Additional packages required by Scotch.")
# Tell the "Threads" package/module to prefer pthreads.
set(CMAKE_THREAD_PREFER_PTHREAD TRUE)
set(Threads_LIB_VARS CMAKE_THREAD_LIBS_INIT)

# The ScaLAPACK library, required by STRUMPACK
set(ScaLAPACK_DIR "${MFEM_DIR}/../scalapack-2.0.2/lib/cmake/scalapack-2.0.2"
    CACHE PATH "Path to the configuration file scalapack-config.cmake")
set(ScaLAPACK_TARGET_NAMES scalapack)
# set(ScaLAPACK_TARGET_FORCE)
# set(ScaLAPACK_IMPORT_CONFIG DEBUG)

set(Ginkgo_DIR "${MFEM_DIR}/../ginkgo" CACHE PATH "Path to the Ginkgo library.")

set(AMGX_DIR "${MFEM_DIR}/../amgx" CACHE PATH "Path to AmgX")

set(GNUTLS_DIR "" CACHE PATH "Path to the GnuTLS library.")

set(GSLIB_DIR "" CACHE PATH "Path to the GSLIB library.")

set(NETCDF_DIR "" CACHE PATH "Path to the NetCDF library.")
set(NetCDF_REQUIRED_PACKAGES "HDF5/C/HL" CACHE STRING
    "Additional packages required by NetCDF.")

set(PETSC_DIR "${MFEM_DIR}/../petsc" CACHE PATH
    "Path to the PETSc main directory.")
set(PETSC_ARCH "arch-linux2-c-debug" CACHE STRING "PETSc build architecture.")

set(SLEPC_DIR "${MFEM_DIR}/../slepc" CACHE PATH
    "Path to the SLEPc main directory.")
set(SLEPC_ARCH "arch-linux2-c-debug" CACHE STRING "SLEPC build architecture.")

set(MPFR_DIR "" CACHE PATH "Path to the MPFR library.")

set(FMS_DIR "${MFEM_DIR}/../fms" CACHE PATH
    "Path to the FMS library.")
<<<<<<< HEAD
=======
# If FMS is built with Conduit:
# set(FMS_REQUIRED_PACKAGES "Conduit/relay" CACHE STRING
#     "Additional packages required by FMS.")
>>>>>>> 9fc3eca3

set(CONDUIT_DIR "${MFEM_DIR}/../conduit" CACHE PATH
    "Path to the Conduit library.")

set(AXOM_DIR "${MFEM_DIR}/../axom" CACHE PATH "Path to the Axom library.")
# May need to add "Boost" as requirement.
set(Axom_REQUIRED_PACKAGES "Conduit/relay/blueprint" CACHE STRING
    "Additional packages required by Axom.")

set(PUMI_DIR "${MFEM_DIR}/../pumi-2.1.0" CACHE STRING
    "Directory where PUMI is installed")

set(HIOP_DIR "${MFEM_DIR}/../hiop/install" CACHE STRING
    "Directory where HiOp is installed")
set(HIOP_REQUIRED_PACKAGES "BLAS" "LAPACK" CACHE STRING
    "Packages that HiOp depends on.")

set(MKL_CPARDISO_DIR "" CACHE STRING "MKL installation path.")
set(MKL_MPI_WRAPPER_LIB "mkl_blacs_mpich_lp64" CACHE STRING "MKL MPI wrapper library")
set(MKL_LIBRARY_DIR "" CACHE STRING "Custom library subdirectory")

set(OCCA_DIR "${MFEM_DIR}/../occa" CACHE PATH "Path to OCCA")
set(RAJA_DIR "${MFEM_DIR}/../raja" CACHE PATH "Path to RAJA")
set(CEED_DIR "${MFEM_DIR}/../libCEED" CACHE PATH "Path to libCEED")
set(UMPIRE_DIR "${MFEM_DIR}/../umpire" CACHE PATH "Path to Umpire")
set(CALIPER_DIR "${MFEM_DIR}/../caliper" CACHE PATH "Path to Caliper")

set(BLAS_INCLUDE_DIRS "" CACHE STRING "Path to BLAS headers.")
set(BLAS_LIBRARIES "" CACHE STRING "The BLAS library.")
set(LAPACK_INCLUDE_DIRS "" CACHE STRING "Path to LAPACK headers.")
set(LAPACK_LIBRARIES "" CACHE STRING "The LAPACK library.")

# Some useful variables:
set(CMAKE_SKIP_PREPROCESSED_SOURCE_RULES ON) # Skip *.i rules
set(CMAKE_SKIP_ASSEMBLY_SOURCE_RULES  ON)    # Skip *.s rules
# set(CMAKE_VERBOSE_MAKEFILE ON CACHE BOOL "Verbose makefiles.")<|MERGE_RESOLUTION|>--- conflicted
+++ resolved
@@ -195,12 +195,9 @@
 
 set(FMS_DIR "${MFEM_DIR}/../fms" CACHE PATH
     "Path to the FMS library.")
-<<<<<<< HEAD
-=======
 # If FMS is built with Conduit:
 # set(FMS_REQUIRED_PACKAGES "Conduit/relay" CACHE STRING
 #     "Additional packages required by FMS.")
->>>>>>> 9fc3eca3
 
 set(CONDUIT_DIR "${MFEM_DIR}/../conduit" CACHE PATH
     "Path to the Conduit library.")
