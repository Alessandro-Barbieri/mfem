// Copyright (c) 2010-2020, Lawrence Livermore National Security, LLC. Produced
// at the Lawrence Livermore National Laboratory. All Rights reserved. See files
// LICENSE and NOTICE for details. LLNL-CODE-806117.
//
// This file is part of the MFEM library. For more information and source code
// availability visit https://mfem.org.
//
// MFEM is free software; you can redistribute it and/or modify it under the
// terms of the BSD-3 license. We welcome feedback and contributions, see file
// CONTRIBUTING.md for details.

#ifndef MFEM_HYPRE
#define MFEM_HYPRE

#include "../config/config.hpp"

#ifdef MFEM_USE_MPI

#include <mpi.h>

// Enable internal hypre timing routines
#define HYPRE_TIMING

// hypre header files
#include "seq_mv.h"
#include "_hypre_parcsr_mv.h"
#include "_hypre_parcsr_ls.h"
#include "temp_multivector.h"
#include "../general/globals.hpp"

#ifdef HYPRE_COMPLEX
#error "MFEM does not work with HYPRE's complex numbers support"
#endif

#include "sparsemat.hpp"
#include "hypre_parcsr.hpp"

namespace mfem
{

class ParFiniteElementSpace;
class HypreParMatrix;

namespace internal
{

template <typename int_type>
inline int to_int(int_type i)
{
   MFEM_ASSERT(int_type(int(i)) == i, "overflow converting int_type to int");
   return int(i);
}

// Specialization for to_int(int)
template <> inline int to_int(int i) { return i; }

// Convert a HYPRE_Int to int
#ifdef HYPRE_BIGINT
template <>
inline int to_int(HYPRE_Int i)
{
   MFEM_ASSERT(HYPRE_Int(int(i)) == i, "overflow converting HYPRE_Int to int");
   return int(i);
}
#endif

}

/// Wrapper for hypre's parallel vector class
class HypreParVector : public Vector
{
private:
   int own_ParVector;

   /// The actual object
   hypre_ParVector *x;

   friend class HypreParMatrix;

   // Set Vector::data and Vector::size from *x
   inline void _SetDataAndSize_();

public:
   /** @brief Creates vector with given global size and parallel partitioning of
       the rows/columns given by @a col. */
   /** @anchor hypre_partitioning_descr
       The partitioning is defined in one of two ways depending on the
       configuration of HYPRE:
       1. If HYPRE_AssumedPartitionCheck() returns true (the default),
          then col is of length 2 and the local processor owns columns
          [col[0],col[1]).
       2. If HYPRE_AssumedPartitionCheck() returns false, then col is of
          length (number of processors + 1) and processor P owns columns
          [col[P],col[P+1]) i.e. each processor has a copy of the same col
          array. */
   HypreParVector(MPI_Comm comm, HYPRE_Int glob_size, HYPRE_Int *col);
   /** @brief Creates vector with given global size, partitioning of the
       columns, and data. */
   /** The data must be allocated and destroyed outside. If @a _data is NULL, a
       dummy vector without a valid data array will be created. See @ref
       hypre_partitioning_descr "here" for a description of the @a col array. */
   HypreParVector(MPI_Comm comm, HYPRE_Int glob_size, double *_data,
                  HYPRE_Int *col);
   /// Creates vector compatible with y
   HypreParVector(const HypreParVector &y);
   /// Creates vector compatible with (i.e. in the domain of) A or A^T
   explicit HypreParVector(const HypreParMatrix &A, int transpose = 0);
   /// Creates vector wrapping y
   explicit HypreParVector(HYPRE_ParVector y);
   /// Create a true dof parallel vector on a given ParFiniteElementSpace
   explicit HypreParVector(ParFiniteElementSpace *pfes);

   /// MPI communicator
   MPI_Comm GetComm() { return x->comm; }

   /// Returns the parallel row/column partitioning
   /** See @ref hypre_partitioning_descr "here" for a description of the
       partitioning array. */
   inline HYPRE_Int *Partitioning() { return x->partitioning; }

   /// Returns the global number of rows
   inline HYPRE_Int GlobalSize() { return x->global_size; }

   /// Typecasting to hypre's hypre_ParVector*
   operator hypre_ParVector*() const { return x; }
#ifndef HYPRE_PAR_VECTOR_STRUCT
   /// Typecasting to hypre's HYPRE_ParVector, a.k.a. void *
   operator HYPRE_ParVector() const { return (HYPRE_ParVector) x; }
#endif
   /// Changes the ownership of the the vector
   hypre_ParVector *StealParVector() { own_ParVector = 0; return x; }

   /// Sets ownership of the internal hypre_ParVector
   void SetOwnership(int own) { own_ParVector = own; }

   /// Gets ownership of the internal hypre_ParVector
   int GetOwnership() const { return own_ParVector; }

   /// Returns the global vector in each processor
   Vector* GlobalVector() const;

   /// Set constant values
   HypreParVector& operator= (double d);
   /// Define '=' for hypre vectors.
   HypreParVector& operator= (const HypreParVector &y);

   /// Sets the data of the Vector and the hypre_ParVector to @a _data.
   /** Must be used only for HypreParVector%s that do not own the data,
       e.g. created with the constructor:
       HypreParVector(MPI_Comm, HYPRE_Int, double *, HYPRE_Int *). */
   void SetData(double *_data);

   /// Set random values
   HYPRE_Int Randomize(HYPRE_Int seed);

   /// Prints the locally owned rows in parallel
   void Print(const char *fname) const;

   /// Calls hypre's destroy function
   ~HypreParVector();

#ifdef MFEM_USE_SUNDIALS
   /// Return a new wrapper SUNDIALS N_Vector of type SUNDIALS_NVEC_PARALLEL.
   /** The returned N_Vector must be destroyed by the caller. */
   virtual N_Vector ToNVector();
#endif
};

/// Returns the inner product of x and y
double InnerProduct(HypreParVector &x, HypreParVector &y);
double InnerProduct(HypreParVector *x, HypreParVector *y);


/** @brief Compute the l_p norm of the Vector which is split without overlap
    across the given communicator. */
double ParNormlp(const Vector &vec, double p, MPI_Comm comm);


/// Wrapper for hypre's ParCSR matrix class
class HypreParMatrix : public Operator
{
private:
   /// The actual object
   hypre_ParCSRMatrix *A;

   /// Auxiliary vectors for typecasting
   mutable HypreParVector *X, *Y;

   // Flags indicating ownership of A->diag->{i,j,data}, A->offd->{i,j,data},
   // and A->col_map_offd.
   // The possible values for diagOwner are:
   //  -1: no special treatment of A->diag (default)
   //   0: prevent hypre from destroying A->diag->{i,j,data}
   //   1: same as 0, plus take ownership of A->diag->{i,j}
   //   2: same as 0, plus take ownership of A->diag->data
   //   3: same as 0, plus take ownership of A->diag->{i,j,data}
   // The same values and rules apply to offdOwner and A->offd.
   // The possible values for colMapOwner are:
   //  -1: no special treatment of A->col_map_offd (default)
   //   0: prevent hypre from destroying A->col_map_offd
   //   1: same as 0, plus take ownership of A->col_map_offd
   // All owned arrays are destroyed with 'delete []'.
   signed char diagOwner, offdOwner, colMapOwner;

   // Does the object own the pointer A?
   signed char ParCSROwner;

   // Initialize with defaults. Does not initialize inherited members.
   void Init();

   // Delete all owned data. Does not perform re-initialization with defaults.
   void Destroy();

   // Copy (shallow/deep, based on HYPRE_BIGINT) the I and J arrays from csr to
   // hypre_csr. Shallow copy the data. Return the appropriate ownership flag.
   static char CopyCSR(SparseMatrix *csr, hypre_CSRMatrix *hypre_csr);
   // Copy (shallow or deep, based on HYPRE_BIGINT) the I and J arrays from
   // bool_csr to hypre_csr. Allocate the data array and set it to all ones.
   // Return the appropriate ownership flag.
   static char CopyBoolCSR(Table *bool_csr, hypre_CSRMatrix *hypre_csr);

   // Copy the j array of a hypre_CSRMatrix to the given J array, converting
   // the indices from HYPRE_Int to int.
   static void CopyCSR_J(hypre_CSRMatrix *hypre_csr, int *J);

public:
   /// An empty matrix to be used as a reference to an existing matrix
   HypreParMatrix();

   /// Converts hypre's format to HypreParMatrix
   /** If @a owner is false, ownership of @a a is not transferred */
   explicit HypreParMatrix(hypre_ParCSRMatrix *a, bool owner = true)
   {
      Init();
      A = a;
      if (!owner) { ParCSROwner = 0; }
      height = GetNumRows();
      width = GetNumCols();
   }

   /// Creates block-diagonal square parallel matrix.
   /** Diagonal is given by @a diag which must be in CSR format (finalized). The
       new HypreParMatrix does not take ownership of any of the input arrays.
       See @ref hypre_partitioning_descr "here" for a description of the row
       partitioning array @a row_starts.

       @warning The ordering of the columns in each row in @a *diag may be
       changed by this constructor to ensure that the first entry in each row is
       the diagonal one. This is expected by most hypre functions. */
   HypreParMatrix(MPI_Comm comm, HYPRE_Int glob_size, HYPRE_Int *row_starts,
                  SparseMatrix *diag); // constructor with 4 arguments, v1

   /// Creates block-diagonal rectangular parallel matrix.
   /** Diagonal is given by @a diag which must be in CSR format (finalized). The
       new HypreParMatrix does not take ownership of any of the input arrays.
       See @ref hypre_partitioning_descr "here" for a description of the
       partitioning arrays @a row_starts and @a col_starts. */
   HypreParMatrix(MPI_Comm comm, HYPRE_Int global_num_rows,
                  HYPRE_Int global_num_cols, HYPRE_Int *row_starts,
                  HYPRE_Int *col_starts,
                  SparseMatrix *diag); // constructor with 6 arguments, v1

   /// Creates general (rectangular) parallel matrix.
   /** The new HypreParMatrix does not take ownership of any of the input
       arrays. See @ref hypre_partitioning_descr "here" for a description of the
       partitioning arrays @a row_starts and @a col_starts. */
   HypreParMatrix(MPI_Comm comm, HYPRE_Int global_num_rows,
                  HYPRE_Int global_num_cols, HYPRE_Int *row_starts,
                  HYPRE_Int *col_starts, SparseMatrix *diag, SparseMatrix *offd,
                  HYPRE_Int *cmap); // constructor with 8 arguments

   /// Creates general (rectangular) parallel matrix.
   /** The new HypreParMatrix takes ownership of all input arrays, except
       @a col_starts and @a row_starts. See @ref hypre_partitioning_descr "here"
       for a description of the partitioning arrays @a row_starts and @a
       col_starts. */
   HypreParMatrix(MPI_Comm comm,
                  HYPRE_Int global_num_rows, HYPRE_Int global_num_cols,
                  HYPRE_Int *row_starts, HYPRE_Int *col_starts,
                  HYPRE_Int *diag_i, HYPRE_Int *diag_j, double *diag_data,
                  HYPRE_Int *offd_i, HYPRE_Int *offd_j, double *offd_data,
                  HYPRE_Int offd_num_cols,
                  HYPRE_Int *offd_col_map); // constructor with 13 arguments

   /// Creates a parallel matrix from SparseMatrix on processor 0.
   /** See @ref hypre_partitioning_descr "here" for a description of the
       partitioning arrays @a row_starts and @a col_starts. */
   HypreParMatrix(MPI_Comm comm, HYPRE_Int *row_starts, HYPRE_Int *col_starts,
                  SparseMatrix *a); // constructor with 4 arguments, v2

   /// Creates boolean block-diagonal rectangular parallel matrix.
   /** The new HypreParMatrix does not take ownership of any of the input
       arrays. See @ref hypre_partitioning_descr "here" for a description of the
       partitioning arrays @a row_starts and @a col_starts. */
   HypreParMatrix(MPI_Comm comm, HYPRE_Int global_num_rows,
                  HYPRE_Int global_num_cols, HYPRE_Int *row_starts,
                  HYPRE_Int *col_starts,
                  Table *diag); // constructor with 6 arguments, v2

   /// Creates boolean rectangular parallel matrix.
   /** The new HypreParMatrix takes ownership of the arrays @a i_diag,
       @a j_diag, @a i_offd, @a j_offd, and @a cmap; does not take ownership of
       the arrays @a row and @a col. See @ref hypre_partitioning_descr "here"
       for a description of the partitioning arrays @a row and @a col. */
   HypreParMatrix(MPI_Comm comm, int id, int np, HYPRE_Int *row, HYPRE_Int *col,
                  HYPRE_Int *i_diag, HYPRE_Int *j_diag, HYPRE_Int *i_offd,
                  HYPRE_Int *j_offd, HYPRE_Int *cmap,
                  HYPRE_Int cmap_size); // constructor with 11 arguments

   /** @brief Creates a general parallel matrix from a local CSR matrix on each
       processor described by the @a I, @a J and @a data arrays. */
   /** The local matrix should be of size (local) @a nrows by (global)
       @a glob_ncols. The new parallel matrix contains copies of all input
       arrays (so they can be deleted). See @ref hypre_partitioning_descr "here"
       for a description of the partitioning arrays @a rows and @a cols. */
   HypreParMatrix(MPI_Comm comm, int nrows, HYPRE_Int glob_nrows,
                  HYPRE_Int glob_ncols, int *I, HYPRE_Int *J,
                  double *data, HYPRE_Int *rows,
                  HYPRE_Int *cols); // constructor with 9 arguments

<<<<<<< HEAD
   /** @brief Copy constructor for a CSR matrix which creates a deep copy of
=======
   /** @brief Copy constructor for a ParCSR matrix which creates a deep copy of
>>>>>>> b9a40daf
       structure and data from @a P. */
   HypreParMatrix(const HypreParMatrix &P);

   /// Make this HypreParMatrix a reference to 'master'
   void MakeRef(const HypreParMatrix &master);

   /// MPI communicator
   MPI_Comm GetComm() const { return A->comm; }

   /// Typecasting to hypre's hypre_ParCSRMatrix*
   operator hypre_ParCSRMatrix*() const { return A; }
#ifndef HYPRE_PAR_CSR_MATRIX_STRUCT
   /// Typecasting to hypre's HYPRE_ParCSRMatrix, a.k.a. void *
   operator HYPRE_ParCSRMatrix() { return (HYPRE_ParCSRMatrix) A; }
#endif
   /// Changes the ownership of the the matrix
   hypre_ParCSRMatrix* StealData();

   /// Explicitly set the three ownership flags, see docs for diagOwner etc.
   void SetOwnerFlags(signed char diag, signed char offd, signed char colmap)
   { diagOwner = diag, offdOwner = offd, colMapOwner = colmap; }

   /// Get diag ownership flag
   signed char OwnsDiag() const { return diagOwner; }
   /// Get offd ownership flag
   signed char OwnsOffd() const { return offdOwner; }
   /// Get colmap ownership flag
   signed char OwnsColMap() const { return colMapOwner; }

   /** If the HypreParMatrix does not own the row-starts array, make a copy of
       it that the HypreParMatrix will own. If the col-starts array is the same
       as the row-starts array, col-starts is also replaced. */
   void CopyRowStarts();
   /** If the HypreParMatrix does not own the col-starts array, make a copy of
       it that the HypreParMatrix will own. If the row-starts array is the same
       as the col-starts array, row-starts is also replaced. */
   void CopyColStarts();

   /// Returns the global number of nonzeros
   inline HYPRE_Int NNZ() const { return A->num_nonzeros; }
   /// Returns the row partitioning
   /** See @ref hypre_partitioning_descr "here" for a description of the
       partitioning array. */
   inline HYPRE_Int *RowPart() { return A->row_starts; }
   /// Returns the column partitioning
   /** See @ref hypre_partitioning_descr "here" for a description of the
       partitioning array. */
   inline HYPRE_Int *ColPart() { return A->col_starts; }
   /// Returns the row partitioning (const version)
   /** See @ref hypre_partitioning_descr "here" for a description of the
       partitioning array. */
   inline const HYPRE_Int *RowPart() const { return A->row_starts; }
   /// Returns the column partitioning (const version)
   /** See @ref hypre_partitioning_descr "here" for a description of the
       partitioning array. */
   inline const HYPRE_Int *ColPart() const { return A->col_starts; }
   /// Returns the global number of rows
   inline HYPRE_Int M() const { return A->global_num_rows; }
   /// Returns the global number of columns
   inline HYPRE_Int N() const { return A->global_num_cols; }

   /// Get the local diagonal of the matrix.
   void GetDiag(Vector &diag) const;
   /// Get the local diagonal block. NOTE: 'diag' will not own any data.
   void GetDiag(SparseMatrix &diag) const;
   /// Get the local off-diagonal block. NOTE: 'offd' will not own any data.
   void GetOffd(SparseMatrix &offd, HYPRE_Int* &cmap) const;

   /** Split the matrix into M x N equally sized blocks of parallel matrices.
       The size of 'blocks' must already be set to M x N. */
   void GetBlocks(Array2D<HypreParMatrix*> &blocks,
                  bool interleaved_rows = false,
                  bool interleaved_cols = false) const;

   /// Returns the transpose of *this
   HypreParMatrix * Transpose() const;

   /// Returns the number of rows in the diagonal block of the ParCSRMatrix
   int GetNumRows() const
   {
      return internal::to_int(
                hypre_CSRMatrixNumRows(hypre_ParCSRMatrixDiag(A)));
   }

   /// Returns the number of columns in the diagonal block of the ParCSRMatrix
   int GetNumCols() const
   {
      return internal::to_int(
                hypre_CSRMatrixNumCols(hypre_ParCSRMatrixDiag(A)));
   }

   /// Return the global number of rows
   HYPRE_Int GetGlobalNumRows() const
   { return hypre_ParCSRMatrixGlobalNumRows(A); }

   /// Return the global number of columns
   HYPRE_Int GetGlobalNumCols() const
   { return hypre_ParCSRMatrixGlobalNumCols(A); }

   /// Return the parallel row partitioning array.
   /** See @ref hypre_partitioning_descr "here" for a description of the
       partitioning array. */
   HYPRE_Int *GetRowStarts() const { return hypre_ParCSRMatrixRowStarts(A); }

   /// Return the parallel column partitioning array.
   /** See @ref hypre_partitioning_descr "here" for a description of the
       partitioning array. */
   HYPRE_Int *GetColStarts() const { return hypre_ParCSRMatrixColStarts(A); }

   /// Computes y = alpha * A * x + beta * y
   HYPRE_Int Mult(HypreParVector &x, HypreParVector &y,
                  double alpha = 1.0, double beta = 0.0);
   /// Computes y = alpha * A * x + beta * y
   HYPRE_Int Mult(HYPRE_ParVector x, HYPRE_ParVector y,
                  double alpha = 1.0, double beta = 0.0);
   /// Computes y = alpha * A^t * x + beta * y
   HYPRE_Int MultTranspose(HypreParVector &x, HypreParVector &y,
                           double alpha = 1.0, double beta = 0.0);

   void Mult(double a, const Vector &x, double b, Vector &y) const;
   void MultTranspose(double a, const Vector &x, double b, Vector &y) const;

   virtual void Mult(const Vector &x, Vector &y) const
   { Mult(1.0, x, 0.0, y); }
   virtual void MultTranspose(const Vector &x, Vector &y) const
   { MultTranspose(1.0, x, 0.0, y); }

   /** The "Boolean" analog of y = alpha * A * x + beta * y, where elements in
       the sparsity pattern of the matrix are treated as "true". */
   void BooleanMult(int alpha, const int *x, int beta, int *y)
   {
      internal::hypre_ParCSRMatrixBooleanMatvec(A, alpha, const_cast<int*>(x),
                                                beta, y);
   }

   /** The "Boolean" analog of y = alpha * A^T * x + beta * y, where elements in
       the sparsity pattern of the matrix are treated as "true". */
   void BooleanMultTranspose(int alpha, const int *x, int beta, int *y)
   {
      internal::hypre_ParCSRMatrixBooleanMatvecT(A, alpha, const_cast<int*>(x),
                                                 beta, y);
   }

   /// Initialize all entries with value.
   HypreParMatrix &operator=(double value)
   { internal::hypre_ParCSRMatrixSetConstantValues(A, value); return *this; }

   /** Perform the operation `*this += B`, assuming that both matrices use the
       same row and column partitions and the same col_map_offd arrays, or B has
       an empty off-diagonal block. We also assume that the sparsity pattern of
       `*this` contains that of `B`. */
   HypreParMatrix &operator+=(const HypreParMatrix &B) { return Add(1.0, B); }

   /** Perform the operation `*this += beta*B`, assuming that both matrices use
       the same row and column partitions and the same col_map_offd arrays, or
       B has an empty off-diagonal block. We also assume that the sparsity
       pattern of `*this` contains that of `B`. For a more general case consider
       the stand-alone function ParAdd described below. */
   HypreParMatrix &Add(const double beta, const HypreParMatrix &B)
   {
      MFEM_VERIFY(internal::hypre_ParCSRMatrixSum(A, beta, B.A) == 0,
                  "error in hypre_ParCSRMatrixSum");
      return *this;
   }

   /** @brief Multiply the HypreParMatrix on the left by a block-diagonal
       parallel matrix @a D and return the result as a new HypreParMatrix. */
   /** If @a D has a different number of rows than @a A (this matrix), @a D's
       row starts array needs to be given (as returned by the methods
       GetDofOffsets/GetTrueDofOffsets of ParFiniteElementSpace). The new
       matrix @a D*A uses copies of the row- and column-starts arrays, so "this"
       matrix and @a row_starts can be deleted.
       @note This operation is local and does not require communication. */
   HypreParMatrix* LeftDiagMult(const SparseMatrix &D,
                                HYPRE_Int* row_starts = NULL) const;

   /// Scale the local row i by s(i).
   void ScaleRows(const Vector & s);
   /// Scale the local row i by 1./s(i)
   void InvScaleRows(const Vector & s);
   /// Scale all entries by s: A_scaled = s*A.
   void operator*=(double s);

   /// Remove values smaller in absolute value than some threshold
   void Threshold(double threshold = 0.0);

   /// If a row contains only zeros, set its diagonal to 1.
   void EliminateZeroRows() { hypre_ParCSRMatrixFixZeroRows(A); }

   /** Eliminate rows and columns from the matrix, and rows from the vector B.
       Modify B with the BC values in X. */
   void EliminateRowsCols(const Array<int> &rows_cols, const HypreParVector &X,
                          HypreParVector &B);

   /** Eliminate rows and columns from the matrix and store the eliminated
       elements in a new matrix Ae (returned), so that the modified matrix and
       Ae sum to the original matrix. */
   HypreParMatrix* EliminateRowsCols(const Array<int> &rows_cols);

   /** Eliminate columns from the matrix and store the eliminated elements in a
       new matrix Ae (returned) so that the modified matrix and Ae sum to the
       original matrix. */
   HypreParMatrix* EliminateCols(const Array<int> &cols);

   /// Eliminate rows from the diagonal and off-diagonal blocks of the matrix.
   void EliminateRows(const Array<int> &rows);

   /// Prints the locally owned rows in parallel
   void Print(const char *fname, HYPRE_Int offi = 0, HYPRE_Int offj = 0);
   /// Reads the matrix from a file
   void Read(MPI_Comm comm, const char *fname);
   /// Read a matrix saved as a HYPRE_IJMatrix
   void Read_IJMatrix(MPI_Comm comm, const char *fname);

   /// Print information about the hypre_ParCSRCommPkg of the HypreParMatrix.
   void PrintCommPkg(std::ostream &out = mfem::out) const;

   /// Calls hypre's destroy function
   virtual ~HypreParMatrix() { Destroy(); }

   Type GetType() const { return Hypre_ParCSR; }
};

/** @brief Return a new matrix `C = alpha*A + beta*B`, assuming that both `A`
    and `B` use the same row and column partitions and the same `col_map_offd`
    arrays. */
HypreParMatrix *Add(double alpha, const HypreParMatrix &A,
                    double beta,  const HypreParMatrix &B);

/** Returns the matrix @a A * @a B. Returned matrix does not necessarily own
    row or column starts unless the bool @a own_matrix is set to true. */
HypreParMatrix * ParMult(const HypreParMatrix *A, const HypreParMatrix *B,
                         bool own_matrix = false);
/// Returns the matrix A + B
/** It is assumed that both matrices use the same row and column partitions and
    the same col_map_offd arrays. */
HypreParMatrix * ParAdd(const HypreParMatrix *A, const HypreParMatrix *B);

/// Returns the matrix P^t * A * P
HypreParMatrix * RAP(const HypreParMatrix *A, const HypreParMatrix *P);
/// Returns the matrix Rt^t * A * P
HypreParMatrix * RAP(const HypreParMatrix * Rt, const HypreParMatrix *A,
                     const HypreParMatrix *P);

/// Returns a merged hypre matrix constructed from hypre matrix blocks.
/** It is assumed that all block matrices use the same communicator, and the
    block sizes are consistent in rows and columns. Rows and columns are
    renumbered but not redistributed in parallel, e.g. the block rows owned by
    each process remain on that process in the resulting matrix. Some blocks can
    be NULL. Each block and the entire system can be rectangular. Scalability to
    extremely large processor counts is limited by global MPI communication, see
    GatherBlockOffsetData() in hypre.cpp. */
HypreParMatrix * HypreParMatrixFromBlocks(Array2D<HypreParMatrix*> &blocks,
                                          Array2D<double> *blockCoeff=NULL);

/** Eliminate essential BC specified by 'ess_dof_list' from the solution X to
    the r.h.s. B. Here A is a matrix with eliminated BC, while Ae is such that
    (A+Ae) is the original (Neumann) matrix before elimination. */
void EliminateBC(HypreParMatrix &A, HypreParMatrix &Ae,
                 const Array<int> &ess_dof_list, const Vector &X, Vector &B);


/// Parallel smoothers in hypre
class HypreSmoother : public Solver
{
protected:
   /// The linear system matrix
   HypreParMatrix *A;
   /// Right-hand side and solution vectors
   mutable HypreParVector *B, *X;
   /// Temporary vectors
   mutable HypreParVector *V, *Z;
   /// FIR Filter Temporary Vectors
   mutable HypreParVector *X0, *X1;

   /** Smoother type from hypre_ParCSRRelax() in ams.c plus extensions, see the
       enumeration Type below. */
   int type;
   /// Number of relaxation sweeps
   int relax_times;
   /// Damping coefficient (usually <= 1)
   double relax_weight;
   /// SOR parameter (usually in (0,2))
   double omega;
   /// Order of the smoothing polynomial
   int poly_order;
   /// Fraction of spectrum to smooth for polynomial relaxation
   double poly_fraction;
   /// Apply the polynomial smoother to A or D^{-1/2} A D^{-1/2}
   int poly_scale;

   /// Taubin's lambda-mu method parameters
   double lambda;
   double mu;
   int taubin_iter;

   /// l1 norms of the rows of A
   double *l1_norms;
   /// If set, take absolute values of the computed l1_norms
   bool pos_l1_norms;
   /// Number of CG iterations to determine eigenvalue estimates
   int eig_est_cg_iter;
   /// Maximal eigenvalue estimate for polynomial smoothing
   double max_eig_est;
   /// Minimal eigenvalue estimate for polynomial smoothing
   double min_eig_est;
   /// Parameters for windowing function of FIR filter
   double window_params[3];

   /// Combined coefficients for windowing and Chebyshev polynomials.
   double* fir_coeffs;

public:
   /** Hypre smoother types:
       0    = Jacobi
       1    = l1-scaled Jacobi
       2    = l1-scaled block Gauss-Seidel/SSOR
       4    = truncated l1-scaled block Gauss-Seidel/SSOR
       5    = lumped Jacobi
       6    = Gauss-Seidel
       16   = Chebyshev
       1001 = Taubin polynomial smoother
       1002 = FIR polynomial smoother. */
   enum Type { Jacobi = 0, l1Jacobi = 1, l1GS = 2, l1GStr = 4, lumpedJacobi = 5,
               GS = 6, Chebyshev = 16, Taubin = 1001, FIR = 1002
             };

   HypreSmoother();

   HypreSmoother(HypreParMatrix &_A, int type = l1GS,
                 int relax_times = 1, double relax_weight = 1.0,
                 double omega = 1.0, int poly_order = 2,
                 double poly_fraction = .3, int eig_est_cg_iter = 10);

   /// Set the relaxation type and number of sweeps
   void SetType(HypreSmoother::Type type, int relax_times = 1);
   /// Set SOR-related parameters
   void SetSOROptions(double relax_weight, double omega);
   /// Set parameters for polynomial smoothing
   /** By default, 10 iterations of CG are used to estimate the eigenvalues.
       Setting eig_est_cg_iter = 0 uses hypre's hypre_ParCSRMaxEigEstimate() instead. */
   void SetPolyOptions(int poly_order, double poly_fraction,
                       int eig_est_cg_iter = 10);
   /// Set parameters for Taubin's lambda-mu method
   void SetTaubinOptions(double lambda, double mu, int iter);

   /// Convenience function for setting canonical windowing parameters
   void SetWindowByName(const char* window_name);
   /// Set parameters for windowing function for FIR smoother.
   void SetWindowParameters(double a, double b, double c);
   /// Compute window and Chebyshev coefficients for given polynomial order.
   void SetFIRCoefficients(double max_eig);

   /// After computing l1-norms, replace them with their absolute values.
   /** By default, the l1-norms take their sign from the corresponding diagonal
       entries in the associated matrix. */
   void SetPositiveDiagonal(bool pos = true) { pos_l1_norms = pos; }

   /** Set/update the associated operator. Must be called after setting the
       HypreSmoother type and options. */
   virtual void SetOperator(const Operator &op);

   /// Relax the linear system Ax=b
   virtual void Mult(const HypreParVector &b, HypreParVector &x) const;
   virtual void Mult(const Vector &b, Vector &x) const;

   virtual ~HypreSmoother();
};


/// Abstract class for hypre's solvers and preconditioners
class HypreSolver : public Solver
{
public:
   /// How to treat errors returned by hypre function calls.
   enum ErrorMode
   {
      IGNORE_HYPRE_ERRORS, ///< Ignore hypre errors (see e.g. HypreADS)
      WARN_HYPRE_ERRORS,   ///< Issue warnings on hypre errors
      ABORT_HYPRE_ERRORS   ///< Abort on hypre errors (default in base class)
   };

protected:
   /// The linear system matrix
   HypreParMatrix *A;

   /// Right-hand side and solution vector
   mutable HypreParVector *B, *X;

   /// Was hypre's Setup function called already?
   mutable int setup_called;

   /// How to treat hypre errors.
   mutable ErrorMode error_mode;

public:
   HypreSolver();

   HypreSolver(HypreParMatrix *_A);

   /// Typecast to HYPRE_Solver -- return the solver
   virtual operator HYPRE_Solver() const = 0;

   /// hypre's internal Setup function
   virtual HYPRE_PtrToParSolverFcn SetupFcn() const = 0;
   /// hypre's internal Solve function
   virtual HYPRE_PtrToParSolverFcn SolveFcn() const = 0;

   virtual void SetOperator(const Operator &op)
   { mfem_error("HypreSolvers do not support SetOperator!"); }

   /// Solve the linear system Ax=b
   virtual void Mult(const HypreParVector &b, HypreParVector &x) const;
   virtual void Mult(const Vector &b, Vector &x) const;

   /** @brief Set the behavior for treating hypre errors, see the ErrorMode
       enum. The default mode in the base class is ABORT_HYPRE_ERRORS. */
   /** Currently, there are three cases in derived classes where the error flag
       is set to IGNORE_HYPRE_ERRORS:
       * in the method HypreBoomerAMG::SetElasticityOptions(), and
       * in the constructor of classes HypreAMS and HypreADS.
       The reason for this is that a nonzero hypre error is returned) when
       hypre_ParCSRComputeL1Norms() encounters zero row in a matrix, which is
       expected in some cases with the above solvers. */
   void SetErrorMode(ErrorMode err_mode) const { error_mode = err_mode; }

   virtual ~HypreSolver();
};

/// PCG solver in hypre
class HyprePCG : public HypreSolver
{
private:
   HYPRE_Solver pcg_solver;

   HypreSolver * precond;

public:
   HyprePCG(MPI_Comm comm);

   HyprePCG(HypreParMatrix &_A);

   virtual void SetOperator(const Operator &op);

   void SetTol(double tol);
   void SetMaxIter(int max_iter);
   void SetLogging(int logging);
   void SetPrintLevel(int print_lvl);

   /// Set the hypre solver to be used as a preconditioner
   void SetPreconditioner(HypreSolver &precond);

   /** Use the L2 norm of the residual for measuring PCG convergence, plus
       (optionally) 1) periodically recompute true residuals from scratch; and
       2) enable residual-based stopping criteria. */
   void SetResidualConvergenceOptions(int res_frequency=-1, double rtol=0.0);

   /// non-hypre setting
   void SetZeroInintialIterate() { iterative_mode = false; }

   void GetNumIterations(int &num_iterations)
   {
      HYPRE_Int num_it;
      HYPRE_ParCSRPCGGetNumIterations(pcg_solver, &num_it);
      num_iterations = internal::to_int(num_it);
   }

   /// The typecast to HYPRE_Solver returns the internal pcg_solver
   virtual operator HYPRE_Solver() const { return pcg_solver; }

   /// PCG Setup function
   virtual HYPRE_PtrToParSolverFcn SetupFcn() const
   { return (HYPRE_PtrToParSolverFcn) HYPRE_ParCSRPCGSetup; }
   /// PCG Solve function
   virtual HYPRE_PtrToParSolverFcn SolveFcn() const
   { return (HYPRE_PtrToParSolverFcn) HYPRE_ParCSRPCGSolve; }

   /// Solve Ax=b with hypre's PCG
   virtual void Mult(const HypreParVector &b, HypreParVector &x) const;
   using HypreSolver::Mult;

   virtual ~HyprePCG();
};

/// GMRES solver in hypre
class HypreGMRES : public HypreSolver
{
private:
   HYPRE_Solver gmres_solver;

   HypreSolver * precond;

   /// Default, generally robust, GMRES options
   void SetDefaultOptions();

public:
   HypreGMRES(MPI_Comm comm);

   HypreGMRES(HypreParMatrix &_A);

   virtual void SetOperator(const Operator &op);

   void SetTol(double tol);
   void SetMaxIter(int max_iter);
   void SetKDim(int dim);
   void SetLogging(int logging);
   void SetPrintLevel(int print_lvl);

   /// Set the hypre solver to be used as a preconditioner
   void SetPreconditioner(HypreSolver &precond);

   /// non-hypre setting
   void SetZeroInintialIterate() { iterative_mode = false; }

   /// The typecast to HYPRE_Solver returns the internal gmres_solver
   virtual operator HYPRE_Solver() const  { return gmres_solver; }

   /// GMRES Setup function
   virtual HYPRE_PtrToParSolverFcn SetupFcn() const
   { return (HYPRE_PtrToParSolverFcn) HYPRE_ParCSRGMRESSetup; }
   /// GMRES Solve function
   virtual HYPRE_PtrToParSolverFcn SolveFcn() const
   { return (HYPRE_PtrToParSolverFcn) HYPRE_ParCSRGMRESSolve; }

   /// Solve Ax=b with hypre's GMRES
   virtual void Mult (const HypreParVector &b, HypreParVector &x) const;
   using HypreSolver::Mult;

   virtual ~HypreGMRES();
};

/// The identity operator as a hypre solver
class HypreIdentity : public HypreSolver
{
public:
   virtual operator HYPRE_Solver() const { return NULL; }

   virtual HYPRE_PtrToParSolverFcn SetupFcn() const
   { return (HYPRE_PtrToParSolverFcn) hypre_ParKrylovIdentitySetup; }
   virtual HYPRE_PtrToParSolverFcn SolveFcn() const
   { return (HYPRE_PtrToParSolverFcn) hypre_ParKrylovIdentity; }

   virtual ~HypreIdentity() { }
};

/// Jacobi preconditioner in hypre
class HypreDiagScale : public HypreSolver
{
public:
   HypreDiagScale() : HypreSolver() { }
   explicit HypreDiagScale(HypreParMatrix &A) : HypreSolver(&A) { }
   virtual operator HYPRE_Solver() const { return NULL; }

   virtual void SetOperator(const Operator &op);

   virtual HYPRE_PtrToParSolverFcn SetupFcn() const
   { return (HYPRE_PtrToParSolverFcn) HYPRE_ParCSRDiagScaleSetup; }
   virtual HYPRE_PtrToParSolverFcn SolveFcn() const
   { return (HYPRE_PtrToParSolverFcn) HYPRE_ParCSRDiagScale; }

   HypreParMatrix* GetData() { return A; }
   virtual ~HypreDiagScale() { }
};

/// The ParaSails preconditioner in hypre
class HypreParaSails : public HypreSolver
{
private:
   HYPRE_Solver sai_precond;

   /// Default, generally robust, ParaSails options
   void SetDefaultOptions();

   // If sai_precond is NULL, this method allocates it and sets default options.
   // Otherwise the method saves the options from sai_precond, destroys it,
   // allocates a new object, and sets its options to the saved values.
   void ResetSAIPrecond(MPI_Comm comm);

public:
   HypreParaSails(MPI_Comm comm);

   HypreParaSails(HypreParMatrix &A);

   virtual void SetOperator(const Operator &op);

   void SetSymmetry(int sym);

   /// The typecast to HYPRE_Solver returns the internal sai_precond
   virtual operator HYPRE_Solver() const { return sai_precond; }

   virtual HYPRE_PtrToParSolverFcn SetupFcn() const
   { return (HYPRE_PtrToParSolverFcn) HYPRE_ParaSailsSetup; }
   virtual HYPRE_PtrToParSolverFcn SolveFcn() const
   { return (HYPRE_PtrToParSolverFcn) HYPRE_ParaSailsSolve; }

   virtual ~HypreParaSails();
};

/** The Euclid preconditioner in Hypre

    Euclid implements the Parallel Incomplete LU factorization technique. For
    more information see:

    "A Scalable Parallel Algorithm for Incomplete Factor Preconditioning" by
    David Hysom and Alex Pothen, https://doi.org/10.1137/S1064827500376193
*/
class HypreEuclid : public HypreSolver
{
private:
   HYPRE_Solver euc_precond;

   /// Default, generally robust, Euclid options
   void SetDefaultOptions();

   // If euc_precond is NULL, this method allocates it and sets default options.
   // Otherwise the method saves the options from euc_precond, destroys it,
   // allocates a new object, and sets its options to the saved values.
   void ResetEuclidPrecond(MPI_Comm comm);

public:
   HypreEuclid(MPI_Comm comm);

   HypreEuclid(HypreParMatrix &A);

   virtual void SetOperator(const Operator &op);

   /// The typecast to HYPRE_Solver returns the internal euc_precond
   virtual operator HYPRE_Solver() const { return euc_precond; }

   virtual HYPRE_PtrToParSolverFcn SetupFcn() const
   { return (HYPRE_PtrToParSolverFcn) HYPRE_EuclidSetup; }
   virtual HYPRE_PtrToParSolverFcn SolveFcn() const
   { return (HYPRE_PtrToParSolverFcn) HYPRE_EuclidSolve; }

   virtual ~HypreEuclid();
};

/// The BoomerAMG solver in hypre
class HypreBoomerAMG : public HypreSolver
{
private:
   HYPRE_Solver amg_precond;

   /// Rigid body modes
   Array<HYPRE_ParVector> rbms;

   /// Finite element space for elasticity problems, see SetElasticityOptions()
   ParFiniteElementSpace *fespace;

   /// Recompute the rigid-body modes vectors (in the rbms array)
   void RecomputeRBMs();

   /// Default, generally robust, BoomerAMG options
   void SetDefaultOptions();

   // If amg_precond is NULL, allocates it and sets default options.
   // Otherwise saves the options from amg_precond, destroys it, allocates a new
   // one, and sets its options to the saved values.
   void ResetAMGPrecond();

public:
   HypreBoomerAMG();

   HypreBoomerAMG(HypreParMatrix &A);

   virtual void SetOperator(const Operator &op);

   /** More robust options for systems, such as elasticity. Note that BoomerAMG
       assumes Ordering::byVDIM in the finite element space used to generate the
       matrix A. */
   void SetSystemsOptions(int dim);

   /** A special elasticity version of BoomerAMG that takes advantage of
       geometric rigid body modes and could perform better on some problems, see
       "Improving algebraic multigrid interpolation operators for linear
       elasticity problems", Baker, Kolev, Yang, NLAA 2009, DOI:10.1002/nla.688.
       As with SetSystemsOptions(), this solver assumes Ordering::byVDIM. */
   void SetElasticityOptions(ParFiniteElementSpace *fespace);

   void SetPrintLevel(int print_level)
   { HYPRE_BoomerAMGSetPrintLevel(amg_precond, print_level); }

   /// The typecast to HYPRE_Solver returns the internal amg_precond
   virtual operator HYPRE_Solver() const { return amg_precond; }

   virtual HYPRE_PtrToParSolverFcn SetupFcn() const
   { return (HYPRE_PtrToParSolverFcn) HYPRE_BoomerAMGSetup; }
   virtual HYPRE_PtrToParSolverFcn SolveFcn() const
   { return (HYPRE_PtrToParSolverFcn) HYPRE_BoomerAMGSolve; }

   virtual ~HypreBoomerAMG();
};

/// Compute the discrete gradient matrix between the nodal linear and ND1 spaces
HypreParMatrix* DiscreteGrad(ParFiniteElementSpace *edge_fespace,
                             ParFiniteElementSpace *vert_fespace);
/// Compute the discrete curl matrix between the ND1 and RT0 spaces
HypreParMatrix* DiscreteCurl(ParFiniteElementSpace *face_fespace,
                             ParFiniteElementSpace *edge_fespace);

/// The Auxiliary-space Maxwell Solver in hypre
class HypreAMS : public HypreSolver
{
private:
   /// Constuct AMS solver from finite element space
   void Init(ParFiniteElementSpace *edge_space);

   HYPRE_Solver ams;

   /// Vertex coordinates
   HypreParVector *x, *y, *z;
   /// Discrete gradient matrix
   HypreParMatrix *G;
   /// Nedelec interpolation matrix and its components
   HypreParMatrix *Pi, *Pix, *Piy, *Piz;

public:
   HypreAMS(ParFiniteElementSpace *edge_fespace);

   HypreAMS(HypreParMatrix &A, ParFiniteElementSpace *edge_fespace);

   virtual void SetOperator(const Operator &op);

   void SetPrintLevel(int print_lvl);

   /// Set this option when solving a curl-curl problem with zero mass term
   void SetSingularProblem() { HYPRE_AMSSetBetaPoissonMatrix(ams, NULL); }

   /// The typecast to HYPRE_Solver returns the internal ams object
   virtual operator HYPRE_Solver() const { return ams; }

   virtual HYPRE_PtrToParSolverFcn SetupFcn() const
   { return (HYPRE_PtrToParSolverFcn) HYPRE_AMSSetup; }
   virtual HYPRE_PtrToParSolverFcn SolveFcn() const
   { return (HYPRE_PtrToParSolverFcn) HYPRE_AMSSolve; }

   virtual ~HypreAMS();
};

/// The Auxiliary-space Divergence Solver in hypre
class HypreADS : public HypreSolver
{
private:
   /// Constuct ADS solver from finite element space
   void Init(ParFiniteElementSpace *face_fespace);

   HYPRE_Solver ads;

   /// Vertex coordinates
   HypreParVector *x, *y, *z;
   /// Discrete gradient matrix
   HypreParMatrix *G;
   /// Discrete curl matrix
   HypreParMatrix *C;
   /// Nedelec interpolation matrix and its components
   HypreParMatrix *ND_Pi, *ND_Pix, *ND_Piy, *ND_Piz;
   /// Raviart-Thomas interpolation matrix and its components
   HypreParMatrix *RT_Pi, *RT_Pix, *RT_Piy, *RT_Piz;

public:
   HypreADS(ParFiniteElementSpace *face_fespace);

   HypreADS(HypreParMatrix &A, ParFiniteElementSpace *face_fespace);

   virtual void SetOperator(const Operator &op);

   void SetPrintLevel(int print_lvl);

   /// The typecast to HYPRE_Solver returns the internal ads object
   virtual operator HYPRE_Solver() const { return ads; }

   virtual HYPRE_PtrToParSolverFcn SetupFcn() const
   { return (HYPRE_PtrToParSolverFcn) HYPRE_ADSSetup; }
   virtual HYPRE_PtrToParSolverFcn SolveFcn() const
   { return (HYPRE_PtrToParSolverFcn) HYPRE_ADSSolve; }

   virtual ~HypreADS();
};

/** LOBPCG eigenvalue solver in hypre

    The Locally Optimal Block Preconditioned Conjugate Gradient (LOBPCG)
    eigenvalue solver is designed to find the lowest eigenmodes of the
    generalized eigenvalue problem:
       A x = lambda M x
    where A is symmetric, potentially indefinite and M is symmetric positive
    definite. The eigenvectors are M-orthonormal, meaning that
       x^T M x = 1 and x^T M y = 0,
    if x and y are distinct eigenvectors. The matrix M is optional and is
    assumed to be the identity if left unset.

    The efficiency of LOBPCG relies on the availability of a suitable
    preconditioner for the matrix A. The preconditioner is supplied through the
    SetPreconditioner() method. It should be noted that the operator used with
    the preconditioner need not be A itself.

    For more information regarding LOBPCG see "Block Locally Optimal
    Preconditioned Eigenvalue Xolvers (BLOPEX) in Hypre and PETSc" by
    A. Knyazev, M. Argentati, I. Lashuk, and E. Ovtchinnikov, SISC, 29(5),
    2224-2239, 2007.
*/
class HypreLOBPCG
{
private:
   MPI_Comm comm;
   int myid;
   int numProcs;
   int nev;   // Number of desired eigenmodes
   int seed;  // Random seed used for initial vectors

   HYPRE_Int glbSize; // Global number of DoFs in the linear system
   HYPRE_Int * part;  // Row partitioning of the linear system

   // Pointer to HYPRE's solver struct
   HYPRE_Solver lobpcg_solver;

   // Interface for matrix storage type
   mv_InterfaceInterpreter interpreter;

   // Interface for setting up and performing matrix-vector products
   HYPRE_MatvecFunctions matvec_fn;

   // Eigenvalues
   Array<double> eigenvalues;

   // Forward declaration
   class HypreMultiVector;

   // MultiVector to store eigenvectors
   HypreMultiVector * multi_vec;

   // Empty vectors used to setup the matrices and preconditioner
   HypreParVector * x;

   // An optional operator which projects vectors into a desired subspace
   Operator * subSpaceProj;

   /// Internal class to represent a set of eigenvectors
   class HypreMultiVector
   {
   private:
      // Pointer to hypre's multi-vector object
      mv_MultiVectorPtr mv_ptr;

      // Wrappers for each member of the multivector
      HypreParVector ** hpv;

      // Number of vectors in the multivector
      int nv;

   public:
      HypreMultiVector(int n, HypreParVector & v,
                       mv_InterfaceInterpreter & interpreter);
      ~HypreMultiVector();

      /// Set random values
      void Randomize(HYPRE_Int seed);

      /// Extract a single HypreParVector object
      HypreParVector & GetVector(unsigned int i);

      /// Transfers ownership of data to returned array of vectors
      HypreParVector ** StealVectors();

      operator mv_MultiVectorPtr() const { return mv_ptr; }

      mv_MultiVectorPtr & GetMultiVector() { return mv_ptr; }
   };

   static void    * OperatorMatvecCreate( void *A, void *x );
   static HYPRE_Int OperatorMatvec( void *matvec_data,
                                    HYPRE_Complex alpha,
                                    void *A,
                                    void *x,
                                    HYPRE_Complex beta,
                                    void *y );
   static HYPRE_Int OperatorMatvecDestroy( void *matvec_data );

   static HYPRE_Int PrecondSolve(void *solver,
                                 void *A,
                                 void *b,
                                 void *x);
   static HYPRE_Int PrecondSetup(void *solver,
                                 void *A,
                                 void *b,
                                 void *x);

public:
   HypreLOBPCG(MPI_Comm comm);
   ~HypreLOBPCG();

   void SetTol(double tol);
   void SetRelTol(double rel_tol);
   void SetMaxIter(int max_iter);
   void SetPrintLevel(int logging);
   void SetNumModes(int num_eigs) { nev = num_eigs; }
   void SetPrecondUsageMode(int pcg_mode);
   void SetRandomSeed(int s) { seed = s; }
   void SetInitialVectors(int num_vecs, HypreParVector ** vecs);

   // The following four methods support general operators
   void SetPreconditioner(Solver & precond);
   void SetOperator(Operator & A);
   void SetMassMatrix(Operator & M);
   void SetSubSpaceProjector(Operator & proj) { subSpaceProj = &proj; }

   /// Solve the eigenproblem
   void Solve();

   /// Collect the converged eigenvalues
   void GetEigenvalues(Array<double> & eigenvalues);

   /// Extract a single eigenvector
   HypreParVector & GetEigenvector(unsigned int i);

   /// Transfer ownership of the converged eigenvectors
   HypreParVector ** StealEigenvectors() { return multi_vec->StealVectors(); }
};

/** AME eigenvalue solver in hypre

    The Auxiliary space Maxwell Eigensolver (AME) is designed to find
    the lowest eigenmodes of the generalized eigenvalue problem:
       Curl Curl x = lambda M x
    where the Curl Curl operator is discretized using Nedelec finite element
    basis functions. Properties of this discretization are essential to
    eliminating the large null space of the Curl Curl operator.

    This eigensolver relies upon the LOBPCG eigensolver internally. It is also
    expected that the preconditioner supplied to this method will be the
    HypreAMS preconditioner defined above.

    As with LOBPCG, the operator set in the preconditioner need not be the same
    as A. This flexibility may be useful in solving eigenproblems which bare a
    strong resemblance to the Curl Curl problems for which AME is designed.

    Unlike LOBPCG, this eigensolver requires that the mass matrix be set.
    It is possible to circumvent this by passing an identity operator as the
    mass matrix but it seems unlikely that this would be useful so it is not the
    default behavior.
*/
class HypreAME
{
private:
   int myid;
   int numProcs;
   int nev;   // Number of desired eigenmodes
   bool setT;

   // Pointer to HYPRE's AME solver struct
   HYPRE_Solver ame_solver;

   // Pointer to HYPRE's AMS solver struct
   HypreSolver * ams_precond;

   // Eigenvalues
   HYPRE_Real * eigenvalues;

   // MultiVector to store eigenvectors
   HYPRE_ParVector * multi_vec;

   HypreParVector ** eigenvectors;

   void createDummyVectors();

public:
   HypreAME(MPI_Comm comm);
   ~HypreAME();

   void SetTol(double tol);
   void SetRelTol(double rel_tol);
   void SetMaxIter(int max_iter);
   void SetPrintLevel(int logging);
   void SetNumModes(int num_eigs);

   // The following four methods support operators of type HypreParMatrix.
   void SetPreconditioner(HypreSolver & precond);
   void SetOperator(HypreParMatrix & A);
   void SetMassMatrix(HypreParMatrix & M);

   /// Solve the eigenproblem
   void Solve();

   /// Collect the converged eigenvalues
   void GetEigenvalues(Array<double> & eigenvalues);

   /// Extract a single eigenvector
   HypreParVector & GetEigenvector(unsigned int i);

   /// Transfer ownership of the converged eigenvectors
   HypreParVector ** StealEigenvectors();
};

}

#endif // MFEM_USE_MPI

#endif<|MERGE_RESOLUTION|>--- conflicted
+++ resolved
@@ -318,11 +318,7 @@
                   double *data, HYPRE_Int *rows,
                   HYPRE_Int *cols); // constructor with 9 arguments
 
-<<<<<<< HEAD
-   /** @brief Copy constructor for a CSR matrix which creates a deep copy of
-=======
    /** @brief Copy constructor for a ParCSR matrix which creates a deep copy of
->>>>>>> b9a40daf
        structure and data from @a P. */
    HypreParMatrix(const HypreParMatrix &P);
 
