--- conflicted
+++ resolved
@@ -1416,18 +1416,13 @@
    get_sorted_rows_cols(cols, rc_sorted);
 
    hypre_ParCSRMatrix* Ae;
-<<<<<<< HEAD
-   internal::hypre_ParCSRMatrixEliminateAAe(A, &Ae, rc_sorted.Size(), rc_sorted.GetData(), 1);
-=======
+
    internal::hypre_ParCSRMatrixEliminateAAe(
       A, &Ae, rc_sorted.Size(), rc_sorted.GetData(), 1);
->>>>>>> 491e6538
 
    return new HypreParMatrix(Ae);
 }
 
-<<<<<<< HEAD
-=======
 void HypreParMatrix::EliminateRows(const Array<int> &rows)
 {
    if (rows.Size() > 0)
@@ -1439,7 +1434,6 @@
    }
 }
 
->>>>>>> 491e6538
 void HypreParMatrix::Print(const char *fname, HYPRE_Int offi, HYPRE_Int offj)
 {
    hypre_ParCSRMatrixPrintIJ(A,offi,offj,fname);
@@ -1858,7 +1852,6 @@
 
    return 0;
 }
-
 
 HypreSmoother::HypreSmoother() : Solver()
 {
