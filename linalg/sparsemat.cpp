// Copyright (c) 2010, Lawrence Livermore National Security, LLC. Produced at
// the Lawrence Livermore National Laboratory. LLNL-CODE-443211. All Rights
// reserved. See file COPYRIGHT for details.
//
// This file is part of the MFEM library. For more information and source code
// availability see http://mfem.org.
//
// MFEM is free software; you can redistribute it and/or modify it under the
// terms of the GNU Lesser General Public License (as published by the Free
// Software Foundation) version 2.1 dated February 1999.

// Implementation of sparse matrix

#include "linalg.hpp"
#include "dtensor.hpp"
#include "../general/forall.hpp"
#include "../general/table.hpp"
#include "../general/sort_pairs.hpp"

#include <iostream>
#include <iomanip>
#include <cmath>
#include <algorithm>
#include <limits>
#include <cstring>

namespace mfem
{

using namespace std;

SparseMatrix::SparseMatrix(int nrows, int ncols)
   : AbstractSparseMatrix(nrows, (ncols >= 0) ? ncols : nrows),
     I(NULL),
     J(NULL),
     A(NULL),
     Rows(new RowNode *[nrows]),
     current_row(-1),
     ColPtrJ(NULL),
     ColPtrNode(NULL),
     ownGraph(true),
     ownData(true),
     isSorted(false)
{
   for (int i = 0; i < nrows; i++)
   {
      Rows[i] = NULL;
   }

#ifdef MFEM_USE_MEMALLOC
   NodesMem = new RowNodeAlloc;
#endif
}

SparseMatrix::SparseMatrix(int *i, int *j, double *data, int m, int n)
   : AbstractSparseMatrix(m, n),
     I(i),
     J(j),
     A(data),
     Rows(NULL),
     ColPtrJ(NULL),
     ColPtrNode(NULL),
     ownGraph(true),
     ownData(true),
     isSorted(false)
{
#ifdef MFEM_USE_MEMALLOC
   NodesMem = NULL;
#endif
}

SparseMatrix::SparseMatrix(int *i, int *j, double *data, int m, int n,
                           bool ownij, bool owna, bool issorted)
   : AbstractSparseMatrix(m, n),
     I(i),
     J(j),
     A(data),
     Rows(NULL),
     ColPtrJ(NULL),
     ColPtrNode(NULL),
     ownGraph(ownij),
     ownData(owna),
     isSorted(issorted)
{
#ifdef MFEM_USE_MEMALLOC
   NodesMem = NULL;
#endif

   if ( A == NULL )
   {
      ownData = true;
      int nnz = I[height];
      A = mfem::New<double>(nnz);
      for (int i=0; i<nnz; ++i)
      {
         A[i] = 0.0;
      }
   }
}

SparseMatrix::SparseMatrix(int nrows, int ncols, int rowsize)
   : AbstractSparseMatrix(nrows, ncols)
   , Rows(NULL)
   , ColPtrJ(NULL)
   , ColPtrNode(NULL)
   , ownGraph(true)
   , ownData(true)
   , isSorted(false)
{
#ifdef MFEM_USE_MEMALLOC
   NodesMem = NULL;
#endif
   I = mfem::New<int>(nrows + 1);
   J = mfem::New<int>(nrows * rowsize);
   A = mfem::New<double>(nrows * rowsize);

   for (int i = 0; i <= nrows; i++)
   {
      I[i] = i * rowsize;
   }
}

SparseMatrix::SparseMatrix(const SparseMatrix &mat, bool copy_graph)
   : AbstractSparseMatrix(mat.Height(), mat.Width())
{
   if (mat.Finalized())
   {
      const int nnz = mat.I[height];
      if (copy_graph)
      {
         I = mfem::New<int>(height+1);
         J = mfem::New<int>(nnz);
         memcpy(I, mat.I, sizeof(int)*(height+1));
         memcpy(J, mat.J, sizeof(int)*nnz);
         ownGraph = true;
      }
      else
      {
         I = mat.I;
         J = mat.J;
         ownGraph = false;
      }
      A = mfem::New<double>(nnz);
      memcpy(A, mat.A, sizeof(double)*nnz);
      ownData = true;

      Rows = NULL;
#ifdef MFEM_USE_MEMALLOC
      NodesMem = NULL;
#endif
   }
   else
   {
#ifdef MFEM_USE_MEMALLOC
      NodesMem = new RowNodeAlloc;
#endif
      Rows = new RowNode *[height];
      for (int i = 0; i < height; i++)
      {
         RowNode **node_pp = &Rows[i];
         for (RowNode *node_p = mat.Rows[i]; node_p; node_p = node_p->Prev)
         {
#ifdef MFEM_USE_MEMALLOC
            RowNode *new_node_p = NodesMem->Alloc();
#else
            RowNode *new_node_p = new RowNode;
#endif
            new_node_p->Value = node_p->Value;
            new_node_p->Column = node_p->Column;
            *node_pp = new_node_p;
            node_pp = &new_node_p->Prev;
         }
         *node_pp = NULL;
      }

      I = NULL;
      J = NULL;
      A = NULL;
      ownGraph = true;
      ownData = true;
   }

   current_row = -1;
   ColPtrJ = NULL;
   ColPtrNode = NULL;
   isSorted = mat.isSorted;
}

SparseMatrix::SparseMatrix(const Vector &v)
   : AbstractSparseMatrix(v.Size(), v.Size())
   , Rows(NULL)
   , ColPtrJ(NULL)
   , ColPtrNode(NULL)
   , ownGraph(true)
   , ownData(true)
   , isSorted(true)
{
#ifdef MFEM_USE_MEMALLOC
   NodesMem = NULL;
#endif
   I = mfem::New<int>(height + 1);
   J = mfem::New<int>(height);
   A = mfem::New<double>(height);

   for (int i = 0; i <= height; i++)
   {
      I[i] = i;
   }

   for (int r=0; r<height; r++)
   {
      J[r] = r;
      A[r] = v[r];
   }
}

SparseMatrix& SparseMatrix::operator=(const SparseMatrix &rhs)
{
   Clear();

   SparseMatrix copy(rhs);
   Swap(copy);

   return *this;
}

void SparseMatrix::MakeRef(const SparseMatrix &master)
{
   MFEM_ASSERT(master.Finalized(), "'master' must be finalized");
   Clear();
   height = master.Height();
   width = master.Width();
   I = master.I;
   J = master.J;
   A = master.A;
   isSorted = master.isSorted;
}

void SparseMatrix::SetEmpty()
{
   height = width = 0;
   I = J = NULL;
   A = NULL;
   Rows = NULL;
   current_row = -1;
   ColPtrJ = NULL;
   ColPtrNode = NULL;
#ifdef MFEM_USE_MEMALLOC
   NodesMem = NULL;
#endif
   ownGraph = ownData = isSorted = false;
}

int SparseMatrix::RowSize(const int i) const
{
   int gi = i;
   if (gi < 0)
   {
      gi = -1-gi;
   }

   if (I)
   {
      return I[gi+1]-I[gi];
   }

   int s = 0;
   RowNode *row = Rows[gi];
   for ( ; row != NULL; row = row->Prev)
      if (row->Value != 0.0)
      {
         s++;
      }
   return s;
}

int SparseMatrix::MaxRowSize() const
{
   int out=0;
   int rowSize=0;
   if (I)
   {
      for (int i=0; i < height; ++i)
      {
         rowSize = I[i+1]-I[i];
         out = (out > rowSize) ? out : rowSize;
      }
   }
   else
   {
      for (int i=0; i < height; ++i)
      {
         rowSize = RowSize(i);
         out = (out > rowSize) ? out : rowSize;
      }
   }

   return out;
}

int *SparseMatrix::GetRowColumns(const int row)
{
   MFEM_VERIFY(Finalized(), "Matrix must be finalized.");

   return J + I[row];
}

const int *SparseMatrix::GetRowColumns(const int row) const
{
   MFEM_VERIFY(Finalized(), "Matrix must be finalized.");

   return J + I[row];
}

double *SparseMatrix::GetRowEntries(const int row)
{
   MFEM_VERIFY(Finalized(), "Matrix must be finalized.");

   return A + I[row];
}

const double *SparseMatrix::GetRowEntries(const int row) const
{
   MFEM_VERIFY(Finalized(), "Matrix must be finalized.");

   return A + I[row];
}

void SparseMatrix::SetWidth(int newWidth)
{
   if (newWidth == width)
   {
      // Nothing to be done here
      return;
   }
   else if ( newWidth == -1)
   {
      // Compute the actual width
      width = ActualWidth();
      // No need to reset the ColPtr, since the new ColPtr will be shorter.
   }
   else if (newWidth > width)
   {
      // We need to reset ColPtr, since now we may have additional columns.
      if (Rows != NULL)
      {
         delete [] ColPtrNode;
         ColPtrNode = static_cast<RowNode **>(NULL);
      }
      else
      {
         delete [] ColPtrJ;
         ColPtrJ = static_cast<int *>(NULL);
      }
      width = newWidth;
   }
   else
   {
      // Check that the new width is bigger or equal to the actual width.
      MFEM_ASSERT(newWidth >= ActualWidth(),
                  "The new width needs to be bigger or equal to the actual width");
      width = newWidth;
   }
}


void SparseMatrix::SortColumnIndices()
{
   MFEM_VERIFY(Finalized(), "Matrix is not Finalized!");

   if (isSorted)
   {
      return;
   }

   Array<Pair<int,double> > row;
   for (int j = 0, i = 0; i < height; i++)
   {
      int end = I[i+1];
      row.SetSize(end - j);
      for (int k = 0; k < row.Size(); k++)
      {
         row[k].one = J[j+k];
         row[k].two = A[j+k];
      }
      row.Sort();
      for (int k = 0; k < row.Size(); k++, j++)
      {
         J[j] = row[k].one;
         A[j] = row[k].two;
      }
   }
   isSorted = true;
}

void SparseMatrix::MoveDiagonalFirst()
{
   MFEM_VERIFY(Finalized(), "Matrix is not Finalized!");

   for (int row = 0, end = 0; row < height; row++)
   {
      int start = end, j;
      end = I[row+1];
      for (j = start; true; j++)
      {
         MFEM_VERIFY(j < end, "diagonal entry not found in row = " << row);
         if (J[j] == row) { break; }
      }
      const double diag = A[j];
      for ( ; j > start; j--)
      {
         J[j] = J[j-1];
         A[j] = A[j-1];
      }
      J[start] = row;
      A[start] = diag;
   }
}

double &SparseMatrix::Elem(int i, int j)
{
   return operator()(i,j);
}

const double &SparseMatrix::Elem(int i, int j) const
{
   return operator()(i,j);
}

double &SparseMatrix::operator()(int i, int j)
{
   MFEM_ASSERT(i < height && i >= 0 && j < width && j >= 0,
               "Trying to access element outside of the matrix.  "
               << "height = " << height << ", "
               << "width = " << width << ", "
               << "i = " << i << ", "
               << "j = " << j);

   MFEM_VERIFY(Finalized(), "Matrix must be finalized.");

   for (int k = I[i], end = I[i+1]; k < end; k++)
   {
      if (J[k] == j)
      {
         return A[k];
      }
   }

   MFEM_ABORT("Did not find i = " << i << ", j = " << j << " in matrix.");
   return A[0];
}

const double &SparseMatrix::operator()(int i, int j) const
{
   static const double zero = 0.0;

   MFEM_ASSERT(i < height && i >= 0 && j < width && j >= 0,
               "Trying to access element outside of the matrix.  "
               << "height = " << height << ", "
               << "width = " << width << ", "
               << "i = " << i << ", "
               << "j = " << j);

   if (Finalized())
   {
      for (int k = I[i], end = I[i+1]; k < end; k++)
      {
         if (J[k] == j)
         {
            return A[k];
         }
      }
   }
   else
   {
      for (RowNode *node_p = Rows[i]; node_p != NULL; node_p = node_p->Prev)
      {
         if (node_p->Column == j)
         {
            return node_p->Value;
         }
      }
   }

   return zero;
}

void SparseMatrix::GetDiag(Vector & d) const
{
   MFEM_VERIFY(height == width,
               "Matrix must be square, not height = " << height << ", width = " << width);
   MFEM_VERIFY(Finalized(), "Matrix must be finalized.");

   d.SetSize(height);

   int j, end;
   for (int i = 0; i < height; i++)
   {

      end = I[i+1];
      for (j = I[i]; j < end; j++)
      {
         if (J[j] == i)
         {
            d[i] = A[j];
            break;
         }
      }
      if (j == end)
      {
         d[i] = 0.;
      }
   }
}

/// Produces a DenseMatrix from a SparseMatrix
DenseMatrix *SparseMatrix::ToDenseMatrix() const
{
   int num_rows = this->Height();
   int num_cols = this->Width();

   DenseMatrix * B = new DenseMatrix(num_rows, num_cols);

   this->ToDenseMatrix(*B);

   return B;
}

/// Produces a DenseMatrix from a SparseMatrix
void SparseMatrix::ToDenseMatrix(DenseMatrix & B) const
{
   B.SetSize(height, width);
   B = 0.0;

   for (int r=0; r<height; r++)
   {
      const int    * col = this->GetRowColumns(r);
      const double * val = this->GetRowEntries(r);

      for (int cj=0; cj<this->RowSize(r); cj++)
      {
         B(r, col[cj]) = val[cj];
      }
   }
}

void SparseMatrix::Mult(const Vector &x, Vector &y) const
{
   y = 0.0;
   AddMult(x, y);
}

void SparseMatrix::AddMult(const Vector &x, Vector &y, const double a) const
{
   MFEM_ASSERT(width == x.Size(),
               "Input vector size (" << x.Size() << ") must match matrix width (" << width
               << ")");
   MFEM_ASSERT(height == y.Size(),
               "Output vector size (" << y.Size() << ") must match matrix height (" << height
               << ")");

   int i, j, end;
   double *Ap = A, *yp = y.GetData();
   const double *xp = x.GetData();

   if (Ap == NULL)
   {
      //  The matrix is not finalized, but multiplication is still possible
      for (i = 0; i < height; i++)
      {
         RowNode *row = Rows[i];
         double b = 0.0;
         for ( ; row != NULL; row = row->Prev)
         {
            b += row->Value * xp[row->Column];
         }
         *yp += a * b;
         yp++;
      }
      return;
   }

   int *Jp = J, *Ip = I;

   if (a == 1.0)
   {
#ifndef MFEM_USE_LEGACY_OPENMP
      const DeviceArray d_I(I);
      const DeviceArray d_J(J);
      const DeviceVector d_A(A);
      const DeviceVector d_x(x, x.Size());
      DeviceVector d_y(y, y.Size());
      MFEM_FORALL(i, height,
      {
         double d = 0.0;
         const int end = d_I[i+1];
         for (int j=d_I[i]; j < end; j++)
         {
            d += d_A[j] * d_x[d_J[j]];
         }
         d_y[i] += d;
      });
#else
      #pragma omp parallel for private(j,end)
      for (i = 0; i < height; i++)
      {
         double d = 0.0;
         for (j = Ip[i], end = Ip[i+1]; j < end; j++)
         {
            d += Ap[j] * xp[Jp[j]];
         }
         yp[i] += d;
      }
#endif
   }
   else
   {
      for (i = j = 0; i < height; i++)
      {
         double d = 0.0;
         for (end = Ip[i+1]; j < end; j++)
         {
            d += Ap[j] * xp[Jp[j]];
         }
         yp[i] += a * d;
      }
   }
}

void SparseMatrix::MultTranspose(const Vector &x, Vector &y) const
{
   y = 0.0;
   AddMultTranspose(x, y);
}

void SparseMatrix::AddMultTranspose(const Vector &x, Vector &y,
                                    const double a) const
{
   MFEM_ASSERT(height == x.Size(),
               "Input vector size (" << x.Size() << ") must match matrix height (" << height
               << ")");
   MFEM_ASSERT(width == y.Size(),
               "Output vector size (" << y.Size() << ") must match matrix width (" << width
               << ")");

   if (A == NULL)
   {
      double *yp = y.GetData();
      // The matrix is not finalized, but multiplication is still possible
      for (int i = 0; i < height; i++)
      {
         RowNode *row = Rows[i];
         double b = a * x(i);
         for ( ; row != NULL; row = row->Prev)
         {
            yp[row->Column] += row->Value * b;
         }
      }
      return;
   }
   // Prepare the lambda capture and get our pointers from the memory manager
   const int d_height = height;
   const DeviceArray d_I(I);
   const DeviceArray d_J(J);
   const DeviceVector d_A(A);
   const DeviceVector d_x(x, x.Size());
   DeviceVector d_y(y, y.Size());
   MFEM_FORALL(i, d_height,
   {
      const double xi = a * d_x[i];
      const int end = d_I[i+1];
      for (int j = d_I[i]; j < end; j++)
      {
         const int Jj = d_J[j];
         AtomicAdd(&d_y[Jj], d_A[j] * xi);
      }
   });
}

void SparseMatrix::PartMult(
   const Array<int> &rows, const Vector &x, Vector &y) const
{
   MFEM_VERIFY(Finalized(), "Matrix must be finalized.");

   for (int i = 0; i < rows.Size(); i++)
   {
      int r = rows[i];
      int end = I[r + 1];
      double a = 0.0;
      for (int j = I[r]; j < end; j++)
      {
         a += A[j] * x(J[j]);
      }
      y(r) = a;
   }
}

void SparseMatrix::PartAddMult(
   const Array<int> &rows, const Vector &x, Vector &y, const double a) const
{
   MFEM_VERIFY(Finalized(), "Matrix must be finalized.");

   for (int i = 0; i < rows.Size(); i++)
   {
      int r = rows[i];
      int end = I[r + 1];
      double val = 0.0;
      for (int j = I[r]; j < end; j++)
      {
         val += A[j] * x(J[j]);
      }
      y(r) += a * val;
   }
}

void SparseMatrix::BooleanMult(const Array<int> &x, Array<int> &y) const
{
   MFEM_ASSERT(Finalized(), "Matrix must be finalized.");
   MFEM_ASSERT(x.Size() == Width(), "Input vector size (" << x.Size()
               << ") must match matrix width (" << Width() << ")");

   y.SetSize(Height());
   y = 0;

   const int height = Height();
   const int *d_I = mfem::Ptr(I);
   const int *d_J = mfem::Ptr(J);
   const DeviceArray d_x(x, x.Size());
   DeviceArray d_y(y, y.Size());
   MFEM_FORALL(i, height,
   {
      const int end = d_I[i+1];
      for (int j = d_I[i]; j < end; j++)
      {
         if (d_x[d_J[j]])
         {
            d_y[i] = d_x[d_J[j]];
            break;
         }
      }
   });
<<<<<<< HEAD
=======
   // Sync on host for some verifications in
   // pfespace GetEssentialTrueDofs and MarkerToList
   mfem::Pull(y);
>>>>>>> ff9819e4
}

void SparseMatrix::BooleanMultTranspose(const Array<int> &x,
                                        Array<int> &y) const
{
   MFEM_ASSERT(Finalized(), "Matrix must be finalized.");
   MFEM_ASSERT(x.Size() == Height(), "Input vector size (" << x.Size()
               << ") must match matrix height (" << Height() << ")");

   y.SetSize(Width());
   y = 0;

   for (int i = 0; i < Height(); i++)
   {
      if (x[i])
      {
         int end = I[i+1];
         for (int j = I[i]; j < end; j++)
         {
            y[J[j]] = x[i];
         }
      }
   }
}

double SparseMatrix::InnerProduct(const Vector &x, const Vector &y) const
{
   MFEM_ASSERT(x.Size() == Width(), "x.Size() = " << x.Size()
               << " must be equal to Width() = " << Width());
   MFEM_ASSERT(y.Size() == Height(), "y.Size() = " << y.Size()
               << " must be equal to Height() = " << Height());
   double prod = 0.0;
   for (int i = 0; i < height; i++)
   {
      double a = 0.0;
      if (A)
         for (int j = I[i], end = I[i+1]; j < end; j++)
         {
            a += A[j] * x(J[j]);
         }
      else
         for (RowNode *np = Rows[i]; np != NULL; np = np->Prev)
         {
            a += np->Value * x(np->Column);
         }
      prod += a * y(i);
   }

   return prod;
}

void SparseMatrix::GetRowSums(Vector &x) const
{
   for (int i = 0; i < height; i++)
   {
      double a = 0.0;
      if (A)
         for (int j = I[i], end = I[i+1]; j < end; j++)
         {
            a += A[j];
         }
      else
         for (RowNode *np = Rows[i]; np != NULL; np = np->Prev)
         {
            a += np->Value;
         }
      x(i) = a;
   }
}

double SparseMatrix::GetRowNorml1(int irow) const
{
   MFEM_VERIFY(irow < height,
               "row " << irow << " not in matrix with height " << height);

   double a = 0.0;
   if (A)
      for (int j = I[irow], end = I[irow+1]; j < end; j++)
      {
         a += fabs(A[j]);
      }
   else
      for (RowNode *np = Rows[irow]; np != NULL; np = np->Prev)
      {
         a += fabs(np->Value);
      }

   return a;
}

void SparseMatrix::Finalize(int skip_zeros, bool fix_empty_rows)
{
   int i, j, nr, nz;
   RowNode *aux;

   if (Finalized())
   {
      return;
   }

   delete [] ColPtrNode;
   ColPtrNode = NULL;

   I = mfem::New<int>(height+1);
   I[0] = 0;
   for (i = 1; i <= height; i++)
   {
      nr = 0;
      for (aux = Rows[i-1]; aux != NULL; aux = aux->Prev)
         if (!skip_zeros || aux->Value != 0.0)
         {
            nr++;
         }
      if (fix_empty_rows && !nr) { nr = 1; }
      I[i] = I[i-1] + nr;
   }

   nz = I[height];
   J = mfem::New<int>(nz);
   A = mfem::New<double>(nz);
   // Assume we're sorted until we find out otherwise
   isSorted = true;
   for (j = i = 0; i < height; i++)
   {
      int lastCol = -1;
      nr = 0;
      for (aux = Rows[i]; aux != NULL; aux = aux->Prev)
      {
         if (!skip_zeros || aux->Value != 0.0)
         {
            J[j] = aux->Column;
            A[j] = aux->Value;

            if ( lastCol > J[j] )
            {
               isSorted = false;
            }
            lastCol = J[j];

            j++;
            nr++;
         }
      }
      if (fix_empty_rows && !nr)
      {
         J[j] = i;
         A[j] = 1.0;
         j++;
      }
   }

#ifdef MFEM_USE_MEMALLOC
   delete NodesMem;
   NodesMem = NULL;
#else
   for (i = 0; i < height; i++)
   {
      RowNode *node_p = Rows[i];
      while (node_p != NULL)
      {
         aux = node_p;
         node_p = node_p->Prev;
         delete aux;
      }
   }
#endif

   delete [] Rows;
   Rows = NULL;
}

void SparseMatrix::GetBlocks(Array2D<SparseMatrix *> &blocks) const
{
   int br = blocks.NumRows(), bc = blocks.NumCols();
   int nr = (height + br - 1)/br, nc = (width + bc - 1)/bc;

   for (int j = 0; j < bc; j++)
   {
      for (int i = 0; i < br; i++)
      {
         int *bI = mfem::New<int>(nr + 1);
         for (int k = 0; k <= nr; k++)
         {
            bI[k] = 0;
         }
         blocks(i,j) = new SparseMatrix(bI, NULL, NULL, nr, nc);
      }
   }

   for (int gr = 0; gr < height; gr++)
   {
      int bi = gr/nr, i = gr%nr + 1;
      if (Finalized())
      {
         for (int j = I[gr]; j < I[gr+1]; j++)
         {
            if (A[j] != 0.0)
            {
               blocks(bi, J[j]/nc)->I[i]++;
            }
         }
      }
      else
      {
         for (RowNode *n_p = Rows[gr]; n_p != NULL; n_p = n_p->Prev)
         {
            if (n_p->Value != 0.0)
            {
               blocks(bi, n_p->Column/nc)->I[i]++;
            }
         }
      }
   }

   for (int j = 0; j < bc; j++)
   {
      for (int i = 0; i < br; i++)
      {
         SparseMatrix &b = *blocks(i,j);
         int nnz = 0, rs;
         for (int k = 1; k <= nr; k++)
         {
            rs = b.I[k], b.I[k] = nnz, nnz += rs;
         }
         b.J = mfem::New<int>(nnz);
         b.A = mfem::New<double>(nnz);
      }
   }

   for (int gr = 0; gr < height; gr++)
   {
      int bi = gr/nr, i = gr%nr + 1;
      if (Finalized())
      {
         for (int j = I[gr]; j < I[gr+1]; j++)
         {
            if (A[j] != 0.0)
            {
               SparseMatrix &b = *blocks(bi, J[j]/nc);
               b.J[b.I[i]] = J[j] % nc;
               b.A[b.I[i]] = A[j];
               b.I[i]++;
            }
         }
      }
      else
      {
         for (RowNode *n_p = Rows[gr]; n_p != NULL; n_p = n_p->Prev)
         {
            if (n_p->Value != 0.0)
            {
               SparseMatrix &b = *blocks(bi, n_p->Column/nc);
               b.J[b.I[i]] = n_p->Column % nc;
               b.A[b.I[i]] = n_p->Value;
               b.I[i]++;
            }
         }
      }
   }
}

double SparseMatrix::IsSymmetric() const
{
   if (height != width)
   {
      return infinity();
   }

   double symm = 0.0;
   if (Empty())
   {
      // return 0.0;
   }
   else if (Finalized())
   {
      for (int i = 1; i < height; i++)
      {
         for (int j = I[i]; j < I[i+1]; j++)
         {
            if (J[j] < i)
            {
               symm = std::max(symm, std::abs(A[j]-(*this)(J[j],i)));
            }
         }
      }
   }
   else
   {
      for (int i = 0; i < height; i++)
      {
         for (RowNode *node_p = Rows[i]; node_p != NULL; node_p = node_p->Prev)
         {
            int col = node_p->Column;
            if (col < i)
            {
               symm = std::max(symm, std::abs(node_p->Value-(*this)(col,i)));
            }
         }
      }
   }
   return symm;
}

void SparseMatrix::Symmetrize()
{
   MFEM_VERIFY(Finalized(), "Matrix must be finalized.");

   int i, j;
   for (i = 1; i < height; i++)
      for (j = I[i]; j < I[i+1]; j++)
         if (J[j] < i)
         {
            A[j] += (*this)(J[j],i);
            A[j] *= 0.5;
            (*this)(J[j],i) = A[j];
         }
}

int SparseMatrix::NumNonZeroElems() const
{
   if (A != NULL)  // matrix is finalized
   {
      return I[height];
   }
   else
   {
      int nnz = 0;

      for (int i = 0; i < height; i++)
      {
         for (RowNode *node_p = Rows[i]; node_p != NULL; node_p = node_p->Prev)
         {
            nnz++;
         }
      }

      return nnz;
   }
}

double SparseMatrix::MaxNorm() const
{
   double m = 0.0;

   if (A)
   {
      int nnz = I[height];
      for (int j = 0; j < nnz; j++)
      {
         m = std::max(m, std::abs(A[j]));
      }
   }
   else
   {
      for (int i = 0; i < height; i++)
         for (RowNode *n_p = Rows[i]; n_p != NULL; n_p = n_p->Prev)
         {
            m = std::max(m, std::abs(n_p->Value));
         }
   }
   return m;
}

int SparseMatrix::CountSmallElems(double tol) const
{
   int counter = 0;

   if (A)
   {
      const int nz = I[height];
      const double *Ap = A;

      for (int i = 0; i < nz; i++)
      {
         counter += (std::abs(Ap[i]) <= tol);
      }
   }
   else
   {
      for (int i = 0; i < height; i++)
      {
         for (RowNode *aux = Rows[i]; aux != NULL; aux = aux->Prev)
         {
            counter += (std::abs(aux->Value) <= tol);
         }
      }
   }

   return counter;
}

int SparseMatrix::CheckFinite() const
{
   if (Empty())
   {
      return 0;
   }
   else if (Finalized())
   {
      return mfem::CheckFinite(A, I[height]);
   }
   else
   {
      int counter = 0;
      for (int i = 0; i < height; i++)
      {
         for (RowNode *aux = Rows[i]; aux != NULL; aux = aux->Prev)
         {
            counter += !IsFinite(aux->Value);
         }
      }
      return counter;
   }
}

MatrixInverse *SparseMatrix::Inverse() const
{
   return NULL;
}

void SparseMatrix::EliminateRow(int row, const double sol, Vector &rhs)
{
   RowNode *aux;

   MFEM_ASSERT(row < height && row >= 0,
               "Row " << row << " not in matrix of height " << height);

   MFEM_VERIFY(!Finalized(), "Matrix must NOT be finalized.");

   for (aux = Rows[row]; aux != NULL; aux = aux->Prev)
   {
      rhs(aux->Column) -= sol * aux->Value;
      aux->Value = 0.0;
   }
}

void SparseMatrix::EliminateRow(int row, DiagonalPolicy dpolicy)
{
   RowNode *aux;

   MFEM_ASSERT(row < height && row >= 0,
               "Row " << row << " not in matrix of height " << height);
   MFEM_ASSERT(dpolicy != DIAG_KEEP, "Diagonal policy must not be DIAG_KEEP");
   MFEM_ASSERT(dpolicy != DIAG_ONE || height == width,
               "if dpolicy == DIAG_ONE, matrix must be square, not height = "
               << height << ",  width = " << width);

   if (Rows == NULL)
   {
      for (int i=I[row]; i < I[row+1]; ++i)
      {
         A[i]=0.0;
      }
   }
   else
   {
      for (aux = Rows[row]; aux != NULL; aux = aux->Prev)
      {
         aux->Value = 0.0;
      }
   }

   if (dpolicy == DIAG_ONE)
   {
      SearchRow(row, row) = 1.;
   }
}

void SparseMatrix::EliminateCol(int col, DiagonalPolicy dpolicy)
{
   MFEM_ASSERT(col < width && col >= 0,
               "Col " << col << " not in matrix of width " << width);
   MFEM_ASSERT(dpolicy != DIAG_KEEP, "Diagonal policy must not be DIAG_KEEP");
   MFEM_ASSERT(dpolicy != DIAG_ONE || height == width,
               "if dpolicy == DIAG_ONE, matrix must be square, not height = "
               << height << ",  width = " << width);

   if (Rows == NULL)
   {
      const int nnz = I[height];
      for (int jpos = 0; jpos != nnz; ++jpos)
      {
         if (J[jpos] == col)
         {
            A[jpos] = 0.0;
         }
      }
   }
   else
   {
      for (int i = 0; i < height; i++)
      {
         for (RowNode *aux = Rows[i]; aux != NULL; aux = aux->Prev)
         {
            if (aux->Column == col)
            {
               aux->Value = 0.0;
            }
         }
      }
   }

   if (dpolicy == DIAG_ONE)
   {
      SearchRow(col, col) = 1.0;
   }
}

void SparseMatrix::EliminateCols(const Array<int> &cols, const Vector *x,
                                 Vector *b)
{
   if (Rows == NULL)
   {
      for (int i = 0; i < height; i++)
         for (int jpos = I[i]; jpos != I[i+1]; ++jpos)
            if (cols[ J[jpos]] )
            {
               if (x && b)
               {
                  (*b)(i) -= A[jpos] * (*x)( J[jpos] );
               }
               A[jpos] = 0.0;
            }
   }
   else
   {
      for (int i = 0; i < height; i++)
         for (RowNode *aux = Rows[i]; aux != NULL; aux = aux->Prev)
            if (cols[aux -> Column])
            {
               if (x && b)
               {
                  (*b)(i) -= aux -> Value * (*x)(aux -> Column);
               }
               aux->Value = 0.0;
            }
   }
}

void SparseMatrix::EliminateRowCol(int rc, const double sol, Vector &rhs,
                                   DiagonalPolicy dpolicy)
{
   int col;

   MFEM_ASSERT(rc < height && rc >= 0,
               "Row " << rc << " not in matrix of height " << height);

   if (Rows == NULL)
   {
      for (int j = I[rc]; j < I[rc+1]; j++)
      {
         if ((col = J[j]) == rc)
         {
            switch (dpolicy)
            {
               case DIAG_KEEP:
                  rhs(rc) = A[j] * sol;
                  break;
               case DIAG_ONE:
                  A[j] = 1.0;
                  rhs(rc) = sol;
                  break;
               case DIAG_ZERO:
                  A[j] = 0.;
                  rhs(rc) = 0.;
                  break;
               default:
                  mfem_error("SparseMatrix::EliminateRowCol () #2");
                  break;
            }
         }
         else
         {
            A[j] = 0.0;
            for (int k = I[col]; 1; k++)
            {
               if (k == I[col+1])
               {
                  mfem_error("SparseMatrix::EliminateRowCol () #3");
               }
               else if (J[k] == rc)
               {
                  rhs(col) -= sol * A[k];
                  A[k] = 0.0;
                  break;
               }
            }
         }
      }
   }
   else
   {
      for (RowNode *aux = Rows[rc]; aux != NULL; aux = aux->Prev)
      {
         if ((col = aux->Column) == rc)
         {
            switch (dpolicy)
            {
               case DIAG_KEEP:
                  rhs(rc) = aux->Value * sol;
                  break;
               case DIAG_ONE:
                  aux->Value = 1.0;
                  rhs(rc) = sol;
                  break;
               case DIAG_ZERO:
                  aux->Value = 0.;
                  rhs(rc) = 0.;
                  break;
               default:
                  mfem_error("SparseMatrix::EliminateRowCol () #4");
                  break;
            }
         }
         else
         {
            aux->Value = 0.0;
            for (RowNode *node = Rows[col]; 1; node = node->Prev)
            {
               if (node == NULL)
               {
                  mfem_error("SparseMatrix::EliminateRowCol () #5");
               }
               else if (node->Column == rc)
               {
                  rhs(col) -= sol * node->Value;
                  node->Value = 0.0;
                  break;
               }
            }
         }
      }
   }
}

void SparseMatrix::EliminateRowColMultipleRHS(int rc, const Vector &sol,
                                              DenseMatrix &rhs,
                                              DiagonalPolicy dpolicy)
{
   int col;
   int num_rhs = rhs.Width();

   MFEM_ASSERT(rc < height && rc >= 0,
               "Row " << rc << " not in matrix of height " << height);
   MFEM_ASSERT(sol.Size() == num_rhs, "solution size (" << sol.Size()
               << ") must match rhs width (" << num_rhs << ")");

   if (Rows == NULL)
   {
      for (int j = I[rc]; j < I[rc+1]; j++)
      {
         if ((col = J[j]) == rc)
         {
            switch (dpolicy)
            {
               case DIAG_KEEP:
                  for (int r = 0; r < num_rhs; r++)
                  {
                     rhs(rc,r) = A[j] * sol(r);
                  }
                  break;
               case DIAG_ONE:
                  A[j] = 1.0;
                  for (int r = 0; r < num_rhs; r++)
                  {
                     rhs(rc,r) = sol(r);
                  }
                  break;
               case DIAG_ZERO:
                  A[j] = 0.;
                  for (int r = 0; r < num_rhs; r++)
                  {
                     rhs(rc,r) = 0.;
                  }
                  break;
               default:
                  mfem_error("SparseMatrix::EliminateRowColMultipleRHS() #3");
                  break;
            }
         }
         else
         {
            A[j] = 0.0;
            for (int k = I[col]; 1; k++)
            {
               if (k == I[col+1])
               {
                  mfem_error("SparseMatrix::EliminateRowColMultipleRHS() #4");
               }
               else if (J[k] == rc)
               {
                  for (int r = 0; r < num_rhs; r++)
                  {
                     rhs(col,r) -= sol(r) * A[k];
                  }
                  A[k] = 0.0;
                  break;
               }
            }
         }
      }
   }
   else
   {
      for (RowNode *aux = Rows[rc]; aux != NULL; aux = aux->Prev)
      {
         if ((col = aux->Column) == rc)
         {
            switch (dpolicy)
            {
               case DIAG_KEEP:
                  for (int r = 0; r < num_rhs; r++)
                  {
                     rhs(rc,r) = aux->Value * sol(r);
                  }
                  break;
               case DIAG_ONE:
                  aux->Value = 1.0;
                  for (int r = 0; r < num_rhs; r++)
                  {
                     rhs(rc,r) = sol(r);
                  }
                  break;
               case DIAG_ZERO:
                  aux->Value = 0.;
                  for (int r = 0; r < num_rhs; r++)
                  {
                     rhs(rc,r) = 0.;
                  }
                  break;
               default:
                  mfem_error("SparseMatrix::EliminateRowColMultipleRHS() #5");
                  break;
            }
         }
         else
         {
            aux->Value = 0.0;
            for (RowNode *node = Rows[col]; 1; node = node->Prev)
            {
               if (node == NULL)
               {
                  mfem_error("SparseMatrix::EliminateRowColMultipleRHS() #6");
               }
               else if (node->Column == rc)
               {
                  for (int r = 0; r < num_rhs; r++)
                  {
                     rhs(col,r) -= sol(r) * node->Value;
                  }
                  node->Value = 0.0;
                  break;
               }
            }
         }
      }
   }
}

void SparseMatrix::EliminateRowCol(int rc, DiagonalPolicy dpolicy)
{
   int col;

   MFEM_ASSERT(rc < height && rc >= 0,
               "Row " << rc << " not in matrix of height " << height);

   if (Rows == NULL)
   {
      for (int j = I[rc]; j < I[rc+1]; j++)
         if ((col = J[j]) == rc)
         {
            if (dpolicy == DIAG_ONE)
            {
               A[j] = 1.0;
            }
            else if (dpolicy == DIAG_ZERO)
            {
               A[j] = 0.0;
            }
         }
         else
         {
            A[j] = 0.0;
            for (int k = I[col]; 1; k++)
               if (k == I[col+1])
               {
                  mfem_error("SparseMatrix::EliminateRowCol() #2");
               }
               else if (J[k] == rc)
               {
                  A[k] = 0.0;
                  break;
               }
         }
   }
   else
   {
      RowNode *aux, *node;

      for (aux = Rows[rc]; aux != NULL; aux = aux->Prev)
      {
         if ((col = aux->Column) == rc)
         {
            if (dpolicy == DIAG_ONE)
            {
               aux->Value = 1.0;
            }
            else if (dpolicy == DIAG_ZERO)
            {
               aux->Value = 0.;
            }
         }
         else
         {
            aux->Value = 0.0;
            for (node = Rows[col]; 1; node = node->Prev)
               if (node == NULL)
               {
                  mfem_error("SparseMatrix::EliminateRowCol() #3");
               }
               else if (node->Column == rc)
               {
                  node->Value = 0.0;
                  break;
               }
         }
      }
   }
}

// This is almost identical to EliminateRowCol(int, int), except for
// the A[j] = value; and aux->Value = value; lines.
void SparseMatrix::EliminateRowColDiag(int rc, double value)
{
   int col;

   MFEM_ASSERT(rc < height && rc >= 0,
               "Row " << rc << " not in matrix of height " << height);

   if (Rows == NULL)
   {
      for (int j = I[rc]; j < I[rc+1]; j++)
         if ((col = J[j]) == rc)
         {
            A[j] = value;
         }
         else
         {
            A[j] = 0.0;
            for (int k = I[col]; 1; k++)
               if (k == I[col+1])
               {
                  mfem_error("SparseMatrix::EliminateRowCol() #2");
               }
               else if (J[k] == rc)
               {
                  A[k] = 0.0;
                  break;
               }
         }
   }
   else
   {
      RowNode *aux, *node;

      for (aux = Rows[rc]; aux != NULL; aux = aux->Prev)
      {
         if ((col = aux->Column) == rc)
         {
            aux->Value = value;
         }
         else
         {
            aux->Value = 0.0;
            for (node = Rows[col]; 1; node = node->Prev)
               if (node == NULL)
               {
                  mfem_error("SparseMatrix::EliminateRowCol() #3");
               }
               else if (node->Column == rc)
               {
                  node->Value = 0.0;
                  break;
               }
         }
      }
   }
}

void SparseMatrix::EliminateRowCol(int rc, SparseMatrix &Ae,
                                   DiagonalPolicy dpolicy)
{
   int col;

   if (Rows)
   {
      RowNode *nd, *nd2;
      for (nd = Rows[rc]; nd != NULL; nd = nd->Prev)
      {
         if ((col = nd->Column) == rc)
         {
            switch (dpolicy)
            {
               case DIAG_ONE:
                  Ae.Add(rc, rc, nd->Value - 1.0);
                  nd->Value = 1.0;
                  break;
               case DIAG_ZERO:
                  Ae.Add(rc, rc, nd->Value);
                  nd->Value = 0.;
                  break;
               case DIAG_KEEP:
                  break;
               default:
                  mfem_error("SparseMatrix::EliminateRowCol #1");
                  break;
            }
         }
         else
         {
            Ae.Add(rc, col, nd->Value);
            nd->Value = 0.0;
            for (nd2 = Rows[col]; 1; nd2 = nd2->Prev)
            {
               if (nd2 == NULL)
               {
                  mfem_error("SparseMatrix::EliminateRowCol #2");
               }
               else if (nd2->Column == rc)
               {
                  Ae.Add(col, rc, nd2->Value);
                  nd2->Value = 0.0;
                  break;
               }
            }
         }
      }
   }
   else
   {
      for (int j = I[rc]; j < I[rc+1]; j++)
      {
         if ((col = J[j]) == rc)
         {
            switch (dpolicy)
            {
               case DIAG_ONE:
                  Ae.Add(rc, rc, A[j] - 1.0);
                  A[j] = 1.0;
                  break;
               case DIAG_ZERO:
                  Ae.Add(rc, rc, A[j]);
                  A[j] = 0.;
                  break;
               case DIAG_KEEP:
                  break;
               default:
                  mfem_error("SparseMatrix::EliminateRowCol #3");
                  break;
            }
         }
         else
         {
            Ae.Add(rc, col, A[j]);
            A[j] = 0.0;
            for (int k = I[col]; true; k++)
            {
               if (k == I[col+1])
               {
                  mfem_error("SparseMatrix::EliminateRowCol #4");
               }
               else if (J[k] == rc)
               {
                  Ae.Add(col, rc, A[k]);
                  A[k] = 0.0;
                  break;
               }
            }
         }
      }
   }
}

void SparseMatrix::SetDiagIdentity()
{
   for (int i = 0; i < height; i++)
      if (I[i+1] == I[i]+1 && fabs(A[I[i]]) < 1e-16)
      {
         A[I[i]] = 1.0;
      }
}

void SparseMatrix::EliminateZeroRows(const double threshold)
{
   int i, j;
   double zero;

   for (i = 0; i < height; i++)
   {
      zero = 0.0;
      for (j = I[i]; j < I[i+1]; j++)
      {
         zero += fabs(A[j]);
      }
      if (zero <= threshold)
      {
         for (j = I[i]; j < I[i+1]; j++)
            if (J[j] == i)
            {
               A[j] = 1.0;
            }
            else
            {
               A[j] = 0.0;
            }
      }
   }
}

void SparseMatrix::Gauss_Seidel_forw(const Vector &x, Vector &y) const
{
   int c, i, s = height;
   double sum, *yp = y.GetData();
   const double *xp = x.GetData();

   if (A == NULL)
   {
      RowNode *diag_p, *n_p, **R = Rows;

      for (i = 0; i < s; i++)
      {
         sum = 0.0;
         diag_p = NULL;
         for (n_p = R[i]; n_p != NULL; n_p = n_p->Prev)
            if ((c = n_p->Column) == i)
            {
               diag_p = n_p;
            }
            else
            {
               sum += n_p->Value * yp[c];
            }

         if (diag_p != NULL && diag_p->Value != 0.0)
         {
            yp[i] = (xp[i] - sum) / diag_p->Value;
         }
         else if (xp[i] == sum)
         {
            yp[i] = sum;
         }
         else
         {
            mfem_error("SparseMatrix::Gauss_Seidel_forw()");
         }
      }
   }
   else
   {
      int j, end, d, *Ip = I, *Jp = J;
      double *Ap = A;

      j = Ip[0];
      for (i = 0; i < s; i++)
      {
         end = Ip[i+1];
         sum = 0.0;
         d = -1;
         for ( ; j < end; j++)
            if ((c = Jp[j]) == i)
            {
               d = j;
            }
            else
            {
               sum += Ap[j] * yp[c];
            }

         if (d >= 0 && Ap[d] != 0.0)
         {
            yp[i] = (xp[i] - sum) / Ap[d];
         }
         else if (xp[i] == sum)
         {
            yp[i] = sum;
         }
         else
         {
            mfem_error("SparseMatrix::Gauss_Seidel_forw(...) #2");
         }
      }
   }
}

void SparseMatrix::Gauss_Seidel_back(const Vector &x, Vector &y) const
{
   int i, c;
   double sum, *yp = y.GetData();
   const double *xp = x.GetData();

   if (A == NULL)
   {
      RowNode *diag_p, *n_p, **R = Rows;

      for (i = height-1; i >= 0; i--)
      {
         sum = 0.;
         diag_p = NULL;
         for (n_p = R[i]; n_p != NULL; n_p = n_p->Prev)
            if ((c = n_p->Column) == i)
            {
               diag_p = n_p;
            }
            else
            {
               sum += n_p->Value * yp[c];
            }

         if (diag_p != NULL && diag_p->Value != 0.0)
         {
            yp[i] = (xp[i] - sum) / diag_p->Value;
         }
         else if (xp[i] == sum)
         {
            yp[i] = sum;
         }
         else
         {
            mfem_error("SparseMatrix::Gauss_Seidel_back()");
         }
      }
   }
   else
   {
      int j, beg, d, *Ip = I, *Jp = J;
      double *Ap = A;

      j = Ip[height]-1;
      for (i = height-1; i >= 0; i--)
      {
         beg = Ip[i];
         sum = 0.;
         d = -1;
         for ( ; j >= beg; j--)
            if ((c = Jp[j]) == i)
            {
               d = j;
            }
            else
            {
               sum += Ap[j] * yp[c];
            }

         if (d >= 0 && Ap[d] != 0.0)
         {
            yp[i] = (xp[i] - sum) / Ap[d];
         }
         else if (xp[i] == sum)
         {
            yp[i] = sum;
         }
         else
         {
            mfem_error("SparseMatrix::Gauss_Seidel_back(...) #2");
         }
      }
   }
}

double SparseMatrix::GetJacobiScaling() const
{
   MFEM_VERIFY(Finalized(), "Matrix must be finalized.");

   double sc = 1.0;
   for (int i = 0; i < height; i++)
   {
      int d = -1;
      double norm = 0.0;
      for (int j = I[i]; j < I[i+1]; j++)
      {
         if (J[j] == i)
         {
            d = j;
         }
         norm += fabs(A[j]);
      }
      if (d >= 0 && A[d] != 0.0)
      {
         double a = 1.8 * fabs(A[d]) / norm;
         if (a < sc)
         {
            sc = a;
         }
      }
      else
      {
         mfem_error("SparseMatrix::GetJacobiScaling() #2");
      }
   }
   return sc;
}

void SparseMatrix::Jacobi(const Vector &b, const Vector &x0, Vector &x1,
                          double sc) const
{
   MFEM_VERIFY(Finalized(), "Matrix must be finalized.");

   for (int i = 0; i < height; i++)
   {
      int d = -1;
      double sum = b(i);
      for (int j = I[i]; j < I[i+1]; j++)
      {
         if (J[j] == i)
         {
            d = j;
         }
         else
         {
            sum -= A[j] * x0(J[j]);
         }
      }
      if (d >= 0 && A[d] != 0.0)
      {
         x1(i) = sc * (sum / A[d]) + (1.0 - sc) * x0(i);
      }
      else
      {
         mfem_error("SparseMatrix::Jacobi(...) #2");
      }
   }
}

void SparseMatrix::DiagScale(const Vector &b, Vector &x, double sc) const
{
   MFEM_VERIFY(Finalized(), "Matrix must be finalized.");

   bool scale = (sc != 1.0);
   for (int i = 0, j = 0; i < height; i++)
   {
      int end = I[i+1];
      for ( ; true; j++)
      {
         MFEM_VERIFY(j != end, "Couldn't find diagonal in row. i = " << i
                     << ", j = " << j
                     << ", I[i+1] = " << end );
         if (J[j] == i)
         {
            MFEM_VERIFY(std::abs(A[j]) > 0.0, "Diagonal " << j << " must be nonzero");
            if (scale)
            {
               x(i) = sc * b(i) / A[j];
            }
            else
            {
               x(i) = b(i) / A[j];
            }
            break;
         }
      }
      j = end;
   }
   return;
}

void SparseMatrix::Jacobi2(const Vector &b, const Vector &x0, Vector &x1,
                           double sc) const
{
   MFEM_VERIFY(Finalized(), "Matrix must be finalized.");

   for (int i = 0; i < height; i++)
   {
      double resi = b(i), norm = 0.0;
      for (int j = I[i]; j < I[i+1]; j++)
      {
         resi -= A[j] * x0(J[j]);
         norm += fabs(A[j]);
      }
      if (norm > 0.0)
      {
         x1(i) = x0(i) + sc * resi / norm;
      }
      else
      {
         MFEM_ABORT("L1 norm of row " << i << " is zero.");
      }
   }
}

void SparseMatrix::Jacobi3(const Vector &b, const Vector &x0, Vector &x1,
                           double sc) const
{
   MFEM_VERIFY(Finalized(), "Matrix must be finalized.");

   for (int i = 0; i < height; i++)
   {
      double resi = b(i), sum = 0.0;
      for (int j = I[i]; j < I[i+1]; j++)
      {
         resi -= A[j] * x0(J[j]);
         sum  += A[j];
      }
      if (sum > 0.0)
      {
         x1(i) = x0(i) + sc * resi / sum;
      }
      else
      {
         MFEM_ABORT("sum of row " << i << " is zero.");
      }
   }
}

void SparseMatrix::AddSubMatrix(const Array<int> &rows, const Array<int> &cols,
                                const DenseMatrix &subm, int skip_zeros)
{
   int i, j, gi, gj, s, t;
   double a;

   for (i = 0; i < rows.Size(); i++)
   {
      if ((gi=rows[i]) < 0) { gi = -1-gi, s = -1; }
      else { s = 1; }
      MFEM_ASSERT(gi < height,
                  "Trying to insert a row " << gi << " outside the matrix height "
                  << height);
      SetColPtr(gi);
      for (j = 0; j < cols.Size(); j++)
      {
         if ((gj=cols[j]) < 0) { gj = -1-gj, t = -s; }
         else { t = s; }
         MFEM_ASSERT(gj < width,
                     "Trying to insert a column " << gj << " outside the matrix width "
                     << width);
         a = subm(i, j);
         if (skip_zeros && a == 0.0)
         {
            // if the element is zero do not assemble it unless this breaks
            // the symmetric structure
            if (&rows != &cols || subm(j, i) == 0.0)
            {
               continue;
            }
         }
         if (t < 0) { a = -a; }
         _Add_(gj, a);
      }
      ClearColPtr();
   }
}

void SparseMatrix::Set(const int i, const int j, const double A)
{
   double a = A;
   int gi, gj, s, t;

   if ((gi=i) < 0) { gi = -1-gi, s = -1; }
   else { s = 1; }
   MFEM_ASSERT(gi < height,
               "Trying to insert a row " << gi << " outside the matrix height "
               << height);
   if ((gj=j) < 0) { gj = -1-gj, t = -s; }
   else { t = s; }
   MFEM_ASSERT(gj < width,
               "Trying to insert a column " << gj << " outside the matrix width "
               << width);
   if (t < 0) { a = -a; }
   _Set_(gi, gj, a);
}

void SparseMatrix::Add(const int i, const int j, const double A)
{
   int gi, gj, s, t;
   double a = A;

   if ((gi=i) < 0) { gi = -1-gi, s = -1; }
   else { s = 1; }
   MFEM_ASSERT(gi < height,
               "Trying to insert a row " << gi << " outside the matrix height "
               << height);
   if ((gj=j) < 0) { gj = -1-gj, t = -s; }
   else { t = s; }
   MFEM_ASSERT(gj < width,
               "Trying to insert a column " << gj << " outside the matrix width "
               << width);
   if (t < 0) { a = -a; }
   _Add_(gi, gj, a);
}

void SparseMatrix::SetSubMatrix(const Array<int> &rows, const Array<int> &cols,
                                const DenseMatrix &subm, int skip_zeros)
{
   int i, j, gi, gj, s, t;
   double a;

   for (i = 0; i < rows.Size(); i++)
   {
      if ((gi=rows[i]) < 0) { gi = -1-gi, s = -1; }
      else { s = 1; }
      MFEM_ASSERT(gi < height,
                  "Trying to insert a row " << gi << " outside the matrix height "
                  << height);
      SetColPtr(gi);
      for (j = 0; j < cols.Size(); j++)
      {
         a = subm(i, j);
         if (skip_zeros && a == 0.0)
         {
            continue;
         }
         if ((gj=cols[j]) < 0) { gj = -1-gj, t = -s; }
         else { t = s; }
         MFEM_ASSERT(gj < width,
                     "Trying to insert a column " << gj << " outside the matrix width "
                     << width);
         if (t < 0) { a = -a; }
         _Set_(gj, a);
      }
      ClearColPtr();
   }
}

void SparseMatrix::SetSubMatrixTranspose(const Array<int> &rows,
                                         const Array<int> &cols,
                                         const DenseMatrix &subm,
                                         int skip_zeros)
{
   int i, j, gi, gj, s, t;
   double a;

   for (i = 0; i < rows.Size(); i++)
   {
      if ((gi=rows[i]) < 0) { gi = -1-gi, s = -1; }
      else { s = 1; }
      MFEM_ASSERT(gi < height,
                  "Trying to insert a row " << gi << " outside the matrix height "
                  << height);
      SetColPtr(gi);
      for (j = 0; j < cols.Size(); j++)
      {
         a = subm(j, i);
         if (skip_zeros && a == 0.0)
         {
            continue;
         }
         if ((gj=cols[j]) < 0) { gj = -1-gj, t = -s; }
         else { t = s; }
         MFEM_ASSERT(gj < width,
                     "Trying to insert a column " << gj << " outside the matrix width "
                     << width);
         if (t < 0) { a = -a; }
         _Set_(gj, a);
      }
      ClearColPtr();
   }
}

void SparseMatrix::GetSubMatrix(const Array<int> &rows, const Array<int> &cols,
                                DenseMatrix &subm) const
{
   int i, j, gi, gj, s, t;
   double a;

   for (i = 0; i < rows.Size(); i++)
   {
      if ((gi=rows[i]) < 0) { gi = -1-gi, s = -1; }
      else { s = 1; }
      MFEM_ASSERT(gi < height,
                  "Trying to insert a row " << gi << " outside the matrix height "
                  << height);
      SetColPtr(gi);
      for (j = 0; j < cols.Size(); j++)
      {
         if ((gj=cols[j]) < 0) { gj = -1-gj, t = -s; }
         else { t = s; }
         MFEM_ASSERT(gj < width,
                     "Trying to insert a column " << gj << " outside the matrix width "
                     << width);
         a = _Get_(gj);
         subm(i, j) = (t < 0) ? (-a) : (a);
      }
      ClearColPtr();
   }
}

bool SparseMatrix::RowIsEmpty(const int row) const
{
   int gi;

   if ((gi=row) < 0)
   {
      gi = -1-gi;
   }
   MFEM_ASSERT(gi < height,
               "Trying to insert a row " << gi << " outside the matrix height "
               << height);
   if (Rows)
   {
      return (Rows[gi] == NULL);
   }
   else
   {
      return (I[gi] == I[gi+1]);
   }
}

int SparseMatrix::GetRow(const int row, Array<int> &cols, Vector &srow) const
{
   RowNode *n;
   int j, gi;

   if ((gi=row) < 0) { gi = -1-gi; }
   MFEM_ASSERT(gi < height,
               "Trying to insert a row " << gi << " outside the matrix height "
               << height);
   if (Rows)
   {
      for (n = Rows[gi], j = 0; n; n = n->Prev)
      {
         j++;
      }
      cols.SetSize(j);
      srow.SetSize(j);
      for (n = Rows[gi], j = 0; n; n = n->Prev, j++)
      {
         cols[j] = n->Column;
         srow(j) = n->Value;
      }
      if (row < 0)
      {
         srow.Neg();
      }

      return 0;
   }
   else
   {
      j = I[gi];
      cols.MakeRef(J + j, I[gi+1]-j);
      srow.NewDataAndSize(A + j, cols.Size());
      MFEM_ASSERT(row >= 0, "Row not valid: " << row );
      return 1;
   }
}

void SparseMatrix::SetRow(const int row, const Array<int> &cols,
                          const Vector &srow)
{
   int gi, gj, s, t;
   double a;

   if ((gi=row) < 0) { gi = -1-gi, s = -1; }
   else { s = 1; }
   MFEM_ASSERT(gi < height,
               "Trying to insert a row " << gi << " outside the matrix height "
               << height);

   if (!Finalized())
   {
      SetColPtr(gi);
      for (int j = 0; j < cols.Size(); j++)
      {
         if ((gj=cols[j]) < 0) { gj = -1-gj, t = -s; }
         else { t = s; }
         MFEM_ASSERT(gj < width,
                     "Trying to insert a column " << gj << " outside the matrix"
                     " width " << width);
         a = srow(j);
         if (t < 0) { a = -a; }
         _Set_(gj, a);
      }
      ClearColPtr();
   }
   else
   {
      MFEM_ASSERT(cols.Size() == RowSize(gi), "");
      MFEM_ASSERT(cols.Size() == srow.Size(), "");

      for (int i = I[gi], j = 0; j < cols.Size(); j++, i++)
      {
         if ((gj=cols[j]) < 0) { gj = -1-gj, t = -s; }
         else { t = s; }
         MFEM_ASSERT(gj < width,
                     "Trying to insert a column " << gj << " outside the matrix"
                     " width " << width);

         J[i] = gj;
         A[i] = srow[j] * t;
      }

   }
}

void SparseMatrix::AddRow(const int row, const Array<int> &cols,
                          const Vector &srow)
{
   int j, gi, gj, s, t;
   double a;

   MFEM_VERIFY(!Finalized(), "Matrix must NOT be finalized.");

   if ((gi=row) < 0) { gi = -1-gi, s = -1; }
   else { s = 1; }
   MFEM_ASSERT(gi < height,
               "Trying to insert a row " << gi << " outside the matrix height "
               << height);
   SetColPtr(gi);
   for (j = 0; j < cols.Size(); j++)
   {
      if ((gj=cols[j]) < 0) { gj = -1-gj, t = -s; }
      else { t = s; }
      MFEM_ASSERT(gj < width,
                  "Trying to insert a column " << gj << " outside the matrix width "
                  << width);
      a = srow(j);
      if (a == 0.0)
      {
         continue;
      }
      if (t < 0) { a = -a; }
      _Add_(gj, a);
   }
   ClearColPtr();
}

void SparseMatrix::ScaleRow(const int row, const double scale)
{
   int i;

   if ((i=row) < 0)
   {
      i = -1-i;
   }
   if (Rows != NULL)
   {
      RowNode *aux;

      for (aux = Rows[i]; aux != NULL; aux = aux -> Prev)
      {
         aux -> Value *= scale;
      }
   }
   else
   {
      int j, end = I[i+1];

      for (j = I[i]; j < end; j++)
      {
         A[j] *= scale;
      }
   }
}

void SparseMatrix::ScaleRows(const Vector & sl)
{
   double scale;
   if (Rows != NULL)
   {
      RowNode *aux;
      for (int i=0; i < height; ++i)
      {
         scale = sl(i);
         for (aux = Rows[i]; aux != NULL; aux = aux -> Prev)
         {
            aux -> Value *= scale;
         }
      }
   }
   else
   {
      int j, end;

      for (int i=0; i < height; ++i)
      {
         end = I[i+1];
         scale = sl(i);
         for (j = I[i]; j < end; j++)
         {
            A[j] *= scale;
         }
      }
   }
}

void SparseMatrix::ScaleColumns(const Vector & sr)
{
   if (Rows != NULL)
   {
      RowNode *aux;
      for (int i=0; i < height; ++i)
      {
         for (aux = Rows[i]; aux != NULL; aux = aux -> Prev)
         {
            aux -> Value *= sr(aux->Column);
         }
      }
   }
   else
   {
      int j, end;

      for (int i=0; i < height; ++i)
      {
         end = I[i+1];
         for (j = I[i]; j < end; j++)
         {
            A[j] *= sr(J[j]);
         }
      }
   }
}

SparseMatrix &SparseMatrix::operator+=(const SparseMatrix &B)
{
   MFEM_ASSERT(height == B.height && width == B.width,
               "Mismatch of this matrix size and rhs.  This height = "
               << height << ", width = " << width << ", B.height = "
               << B.height << ", B.width = " << width);

   for (int i = 0; i < height; i++)
   {
      SetColPtr(i);
      if (B.Rows)
      {
         for (RowNode *aux = B.Rows[i]; aux != NULL; aux = aux->Prev)
         {
            _Add_(aux->Column, aux->Value);
         }
      }
      else
      {
         for (int j = B.I[i]; j < B.I[i+1]; j++)
         {
            _Add_(B.J[j], B.A[j]);
         }
      }
      ClearColPtr();
   }

   return (*this);
}

void SparseMatrix::Add(const double a, const SparseMatrix &B)
{
   for (int i = 0; i < height; i++)
   {
      B.SetColPtr(i);
      if (Rows)
      {
         for (RowNode *np = Rows[i]; np != NULL; np = np->Prev)
         {
            np->Value += a * B._Get_(np->Column);
         }
      }
      else
      {
         for (int j = I[i]; j < I[i+1]; j++)
         {
            A[j] += a * B._Get_(J[j]);
         }
      }
      B.ClearColPtr();
   }
}

SparseMatrix &SparseMatrix::operator=(double a)
{
   if (Rows == NULL)
      for (int i = 0, nnz = I[height]; i < nnz; i++)
      {
         A[i] = a;
      }
   else
      for (int i = 0; i < height; i++)
         for (RowNode *node_p = Rows[i]; node_p != NULL;
              node_p = node_p -> Prev)
         {
            node_p -> Value = a;
         }

   return (*this);
}

SparseMatrix &SparseMatrix::operator*=(double a)
{
   if (Rows == NULL)
      for (int i = 0, nnz = I[height]; i < nnz; i++)
      {
         A[i] *= a;
      }
   else
      for (int i = 0; i < height; i++)
         for (RowNode *node_p = Rows[i]; node_p != NULL;
              node_p = node_p -> Prev)
         {
            node_p -> Value *= a;
         }

   return (*this);
}

void SparseMatrix::Print(std::ostream & out, int _width) const
{
   int i, j;

   if (A == NULL)
   {
      RowNode *nd;
      for (i = 0; i < height; i++)
      {
         out << "[row " << i << "]\n";
         for (nd = Rows[i], j = 0; nd != NULL; nd = nd->Prev, j++)
         {
            out << " (" << nd->Column << "," << nd->Value << ")";
            if ( !((j+1) % _width) )
            {
               out << '\n';
            }
         }
         if (j % _width)
         {
            out << '\n';
         }
      }
      return;
   }

   for (i = 0; i < height; i++)
   {
      out << "[row " << i << "]\n";
      for (j = I[i]; j < I[i+1]; j++)
      {
         out << " (" << J[j] << "," << A[j] << ")";
         if ( !((j+1-I[i]) % _width) )
         {
            out << '\n';
         }
      }
      if ((j-I[i]) % _width)
      {
         out << '\n';
      }
   }
}

void SparseMatrix::PrintMatlab(std::ostream & out) const
{
   out << "% size " << height << " " << width << "\n";
   out << "% Non Zeros " << NumNonZeroElems() << "\n";
   int i, j;
   ios::fmtflags old_fmt = out.flags();
   out.setf(ios::scientific);
   std::streamsize old_prec = out.precision(14);

   for (i = 0; i < height; i++)
      for (j = I[i]; j < I[i+1]; j++)
      {
         out << i+1 << " " << J[j]+1 << " " << A[j] << '\n';
      }
   out.precision(old_prec);
   out.flags(old_fmt);
}

void SparseMatrix::PrintMM(std::ostream & out) const
{
   int i, j;
   ios::fmtflags old_fmt = out.flags();
   out.setf(ios::scientific);
   std::streamsize old_prec = out.precision(14);

   out << "%%MatrixMarket matrix coordinate real general" << '\n'
       << "% Generated by MFEM" << '\n';

   out << height << " " << width << " " << NumNonZeroElems() << '\n';
   for (i = 0; i < height; i++)
      for (j = I[i]; j < I[i+1]; j++)
      {
         out << i+1 << " " << J[j]+1 << " " << A[j] << '\n';
      }
   out.precision(old_prec);
   out.flags(old_fmt);
}

void SparseMatrix::PrintCSR(std::ostream & out) const
{
   MFEM_VERIFY(Finalized(), "Matrix must be finalized.");

   int i;

   out << height << '\n';  // number of rows

   for (i = 0; i <= height; i++)
   {
      out << I[i]+1 << '\n';
   }

   for (i = 0; i < I[height]; i++)
   {
      out << J[i]+1 << '\n';
   }

   for (i = 0; i < I[height]; i++)
   {
      out << A[i] << '\n';
   }
}

void SparseMatrix::PrintCSR2(std::ostream & out) const
{
   MFEM_VERIFY(Finalized(), "Matrix must be finalized.");

   int i;

   out << height << '\n'; // number of rows
   out << width << '\n';  // number of columns

   for (i = 0; i <= height; i++)
   {
      out << I[i] << '\n';
   }

   for (i = 0; i < I[height]; i++)
   {
      out << J[i] << '\n';
   }

   for (i = 0; i < I[height]; i++)
   {
      out << A[i] << '\n';
   }
}

void SparseMatrix::PrintInfo(std::ostream &out) const
{
   const double MiB = 1024.*1024;
   int nnz = NumNonZeroElems();
   double pz = 100./nnz;
   int nz = CountSmallElems(0.0);
   double max_norm = MaxNorm();
   double symm = IsSymmetric();
   int nnf = CheckFinite();
   int ns12 = CountSmallElems(1e-12*max_norm);
   int ns15 = CountSmallElems(1e-15*max_norm);
   int ns18 = CountSmallElems(1e-18*max_norm);

   out <<
       "SparseMatrix statistics:\n"
       "  Format                      : " <<
       (Empty() ? "(empty)" : (Finalized() ? "CSR" : "LIL")) << "\n"
       "  Dimensions                  : " << height << " x " << width << "\n"
       "  Number of entries (total)   : " << nnz << "\n"
       "  Number of entries (per row) : " << 1.*nnz/Height() << "\n"
       "  Number of stored zeros      : " << nz*pz << "% (" << nz << ")\n"
       "  Number of Inf/Nan entries   : " << nnf*pz << "% ("<< nnf << ")\n"
       "  Norm, max |a_ij|            : " << max_norm << "\n"
       "  Symmetry, max |a_ij-a_ji|   : " << symm << "\n"
       "  Number of small entries:\n"
       "    |a_ij| <= 1e-12*Norm      : " << ns12*pz << "% (" << ns12 << ")\n"
       "    |a_ij| <= 1e-15*Norm      : " << ns15*pz << "% (" << ns15 << ")\n"
       "    |a_ij| <= 1e-18*Norm      : " << ns18*pz << "% (" << ns18 << ")\n";
   if (Finalized())
   {
      out << "  Memory used by CSR          : " <<
          (sizeof(int)*(height+1+nnz)+sizeof(double)*nnz)/MiB << " MiB\n";
   }
   if (Rows != NULL)
   {
      size_t used_mem = sizeof(RowNode*)*height;
#ifdef MFEM_USE_MEMALLOC
      used_mem += NodesMem->MemoryUsage();
#else
      for (int i = 0; i < height; i++)
      {
         for (RowNode *aux = Rows[i]; aux != NULL; aux = aux->Prev)
         {
            used_mem += sizeof(RowNode);
         }
      }
#endif
      out << "  Memory used by LIL          : " << used_mem/MiB << " MiB\n";
   }
}

void SparseMatrix::Destroy()
{
   if (I != NULL && ownGraph)
   {
      mfem::Delete(I);
   }
   if (J != NULL && ownGraph)
   {
      mfem::Delete(J);
   }
   if (A != NULL && ownData)
   {
      mfem::Delete(A);
   }

   if (Rows != NULL)
   {
#if !defined(MFEM_USE_MEMALLOC)
      for (int i = 0; i < height; i++)
      {
         RowNode *aux, *node_p = Rows[i];
         while (node_p != NULL)
         {
            aux = node_p;
            node_p = node_p->Prev;
            delete aux;
         }
      }
#endif
      delete [] Rows;
   }

   if (ColPtrJ != NULL)
   {
      delete [] ColPtrJ;
   }
   if (ColPtrNode != NULL)
   {
      delete [] ColPtrNode;
   }
#ifdef MFEM_USE_MEMALLOC
   if (NodesMem != NULL)
   {
      delete NodesMem;
   }
#endif
}

int SparseMatrix::ActualWidth()
{
   int awidth = 0;
   if (A)
   {
      int *start_j = J;
      int *end_j = J + I[height];
      for (int *jptr = start_j; jptr != end_j; ++jptr)
      {
         awidth = std::max(awidth, *jptr + 1);
      }
   }
   else
   {
      RowNode *aux;
      for (int i = 0; i < height; i++)
      {
         for (aux = Rows[i]; aux != NULL; aux = aux->Prev)
         {
            awidth = std::max(awidth, aux->Column + 1);
         }
      }
   }
   return awidth;
}

void SparseMatrixFunction (SparseMatrix & S, double (*f)(double))
{
   int n = S.NumNonZeroElems();
   double * s = S.GetData();

   for (int i = 0; i < n; i++)
   {
      s[i] = f(s[i]);
   }
}

SparseMatrix *Transpose (const SparseMatrix &A)
{
   MFEM_VERIFY(
      A.Finalized(),
      "Finalize must be called before Transpose. Use TransposeRowMatrix instead");

   int i, j, end;
   int m, n, nnz, *A_i, *A_j, *At_i, *At_j;
   double *A_data, *At_data;

   m      = A.Height(); // number of rows of A
   n      = A.Width();  // number of columns of A
   nnz    = A.NumNonZeroElems();
   A_i    = A.GetI();
   A_j    = A.GetJ();
   A_data = A.GetData();

   At_i = mfem::New<int>(n+1);
   At_j = mfem::New<int>(nnz);
   At_data = mfem::New<double>(nnz);

   for (i = 0; i <= n; i++)
   {
      At_i[i] = 0;
   }
   for (i = 0; i < nnz; i++)
   {
      At_i[A_j[i]+1]++;
   }
   for (i = 1; i < n; i++)
   {
      At_i[i+1] += At_i[i];
   }

   for (i = j = 0; i < m; i++)
   {
      end = A_i[i+1];
      for ( ; j < end; j++)
      {
         At_j[At_i[A_j[j]]] = i;
         At_data[At_i[A_j[j]]] = A_data[j];
         At_i[A_j[j]]++;
      }
   }

   for (i = n; i > 0; i--)
   {
      At_i[i] = At_i[i-1];
   }
   At_i[0] = 0;

   return  new SparseMatrix (At_i, At_j, At_data, n, m);
}

SparseMatrix *TransposeAbstractSparseMatrix (const AbstractSparseMatrix &A,
                                             int useActualWidth)
{
   int i, j;
   int m, n, nnz, *At_i, *At_j;
   double *At_data;
   Array<int> Acols;
   Vector Avals;

   m = A.Height(); // number of rows of A
   if (useActualWidth)
   {
      n = 0;
      int tmp;
      for (i = 0; i < m; i++)
      {
         A.GetRow(i, Acols, Avals);
         if (Acols.Size())
         {
            tmp = Acols.Max();
            if (tmp > n)
            {
               n = tmp;
            }
         }
      }
      ++n;
   }
   else
   {
      n = A.Width(); // number of columns of A
   }
   nnz = A.NumNonZeroElems();

   At_i = mfem::New<int>(n+1);
   At_j = mfem::New<int>(nnz);
   At_data = mfem::New<double>(nnz);

   for (i = 0; i <= n; i++)
   {
      At_i[i] = 0;
   }

   for (i = 0; i < m; i++)
   {
      A.GetRow(i, Acols, Avals);
      for (j = 0; j<Acols.Size(); ++j)
      {
         At_i[Acols[j]+1]++;
      }
   }
   for (i = 1; i < n; i++)
   {
      At_i[i+1] += At_i[i];
   }

   for (i = 0; i < m; i++)
   {
      A.GetRow(i, Acols, Avals);
      for (j = 0; j<Acols.Size(); ++j)
      {
         At_j[At_i[Acols[j]]] = i;
         At_data[At_i[Acols[j]]] = Avals[j];
         At_i[Acols[j]]++;
      }
   }

   for (i = n; i > 0; i--)
   {
      At_i[i] = At_i[i-1];
   }
   At_i[0] = 0;

   return new SparseMatrix(At_i, At_j, At_data, n, m);
}


SparseMatrix *Mult (const SparseMatrix &A, const SparseMatrix &B,
                    SparseMatrix *OAB)
{
   int nrowsA, ncolsA, nrowsB, ncolsB;
   int *A_i, *A_j, *B_i, *B_j, *C_i, *C_j, *B_marker;
   double *A_data, *B_data, *C_data;
   int ia, ib, ic, ja, jb, num_nonzeros;
   int row_start, counter;
   double a_entry, b_entry;
   SparseMatrix *C;

   nrowsA = A.Height();
   ncolsA = A.Width();
   nrowsB = B.Height();
   ncolsB = B.Width();

   MFEM_VERIFY(ncolsA == nrowsB,
               "number of columns of A (" << ncolsA
               << ") must equal number of rows of B (" << nrowsB << ")");

   A_i    = A.GetI();
   A_j    = A.GetJ();
   A_data = A.GetData();
   B_i    = B.GetI();
   B_j    = B.GetJ();
   B_data = B.GetData();

   B_marker = new int[ncolsB];

   for (ib = 0; ib < ncolsB; ib++)
   {
      B_marker[ib] = -1;
   }

   if (OAB == NULL)
   {
      C_i = mfem::New<int>(nrowsA+1);

      C_i[0] = num_nonzeros = 0;
      for (ic = 0; ic < nrowsA; ic++)
      {
         for (ia = A_i[ic]; ia < A_i[ic+1]; ia++)
         {
            ja = A_j[ia];
            for (ib = B_i[ja]; ib < B_i[ja+1]; ib++)
            {
               jb = B_j[ib];
               if (B_marker[jb] != ic)
               {
                  B_marker[jb] = ic;
                  num_nonzeros++;
               }
            }
         }
         C_i[ic+1] = num_nonzeros;
      }

      C_j    = mfem::New<int>(num_nonzeros);
      C_data = mfem::New<double>(num_nonzeros);

      C = new SparseMatrix (C_i, C_j, C_data, nrowsA, ncolsB);

      for (ib = 0; ib < ncolsB; ib++)
      {
         B_marker[ib] = -1;
      }
   }
   else
   {
      C = OAB;

      MFEM_VERIFY(nrowsA == C -> Height() && ncolsB == C -> Width(),
                  "Input matrix sizes do not match output sizes"
                  << " nrowsA = " << nrowsA
                  << ", C->Height() = " << C->Height()
                  << " ncolsB = " << ncolsB
                  << ", C->Width() = " << C->Width());

      // C_i    = C -> GetI(); // not used
      C_j    = C -> GetJ();
      C_data = C -> GetData();
   }

   counter = 0;
   for (ic = 0; ic < nrowsA; ic++)
   {
      // row_start = C_i[ic];
      row_start = counter;
      for (ia = A_i[ic]; ia < A_i[ic+1]; ia++)
      {
         ja = A_j[ia];
         a_entry = A_data[ia];
         for (ib = B_i[ja]; ib < B_i[ja+1]; ib++)
         {
            jb = B_j[ib];
            b_entry = B_data[ib];
            if (B_marker[jb] < row_start)
            {
               B_marker[jb] = counter;
               if (OAB == NULL)
               {
                  C_j[counter] = jb;
               }
               C_data[counter] = a_entry*b_entry;
               counter++;
            }
            else
            {
               C_data[B_marker[jb]] += a_entry*b_entry;
            }
         }
      }
   }

   MFEM_VERIFY(
      OAB == NULL || counter == OAB->NumNonZeroElems(),
      "With pre-allocated output matrix, number of non-zeros ("
      << OAB->NumNonZeroElems()
      << ") did not match number of entries changed from matrix-matrix multiply, "
      << counter);

   delete [] B_marker;

   return C;
}

SparseMatrix * TransposeMult(const SparseMatrix &A, const SparseMatrix &B)
{
   SparseMatrix *At  = Transpose(A);
   SparseMatrix *AtB = Mult(*At, B);
   delete At;
   return AtB;
}

SparseMatrix *MultAbstractSparseMatrix (const AbstractSparseMatrix &A,
                                        const AbstractSparseMatrix &B)
{
   int nrowsA, ncolsA, nrowsB, ncolsB;
   int *C_i, *C_j, *B_marker;
   double *C_data;
   int ia, ib, ic, ja, jb, num_nonzeros;
   int row_start, counter;
   double a_entry, b_entry;
   SparseMatrix *C;

   nrowsA = A.Height();
   ncolsA = A.Width();
   nrowsB = B.Height();
   ncolsB = B.Width();

   MFEM_VERIFY(ncolsA == nrowsB,
               "number of columns of A (" << ncolsA
               << ") must equal number of rows of B (" << nrowsB << ")");

   B_marker = new int[ncolsB];

   for (ib = 0; ib < ncolsB; ib++)
   {
      B_marker[ib] = -1;
   }

   C_i = mfem::New<int>(nrowsA+1);

   C_i[0] = num_nonzeros = 0;

   Array<int> colsA, colsB;
   Vector dataA, dataB;
   for (ic = 0; ic < nrowsA; ic++)
   {
      A.GetRow(ic, colsA, dataA);
      for (ia = 0; ia < colsA.Size(); ia++)
      {
         ja = colsA[ia];
         B.GetRow(ja, colsB, dataB);
         for (ib = 0; ib < colsB.Size(); ib++)
         {
            jb = colsB[ib];
            if (B_marker[jb] != ic)
            {
               B_marker[jb] = ic;
               num_nonzeros++;
            }
         }
      }
      C_i[ic+1] = num_nonzeros;
   }

   C_j    = mfem::New<int>(num_nonzeros);
   C_data = mfem::New<double>(num_nonzeros);

   C = new SparseMatrix(C_i, C_j, C_data, nrowsA, ncolsB);

   for (ib = 0; ib < ncolsB; ib++)
   {
      B_marker[ib] = -1;
   }

   counter = 0;
   for (ic = 0; ic < nrowsA; ic++)
   {
      row_start = counter;
      A.GetRow(ic, colsA, dataA);
      for (ia = 0; ia < colsA.Size(); ia++)
      {
         ja = colsA[ia];
         a_entry = dataA[ia];
         B.GetRow(ja, colsB, dataB);
         for (ib = 0; ib < colsB.Size(); ib++)
         {
            jb = colsB[ib];
            b_entry = dataB[ib];
            if (B_marker[jb] < row_start)
            {
               B_marker[jb] = counter;
               C_j[counter] = jb;
               C_data[counter] = a_entry*b_entry;
               counter++;
            }
            else
            {
               C_data[B_marker[jb]] += a_entry*b_entry;
            }
         }
      }
   }

   delete [] B_marker;

   return C;
}

DenseMatrix *Mult (const SparseMatrix &A, DenseMatrix &B)
{
   DenseMatrix *C = new DenseMatrix(A.Height(), B.Width());
   Vector columnB, columnC;
   for (int j = 0; j < B.Width(); ++j)
   {
      B.GetColumnReference(j, columnB);
      C->GetColumnReference(j, columnC);
      A.Mult(columnB, columnC);
   }
   return C;
}

DenseMatrix *RAP (const SparseMatrix &A, DenseMatrix &P)
{
   DenseMatrix R (P, 't'); // R = P^T
   DenseMatrix *AP   = Mult (A, P);
   DenseMatrix *_RAP = new DenseMatrix(R.Height(), AP->Width());
   Mult (R, *AP, *_RAP);
   delete AP;
   return _RAP;
}

DenseMatrix *RAP(DenseMatrix &A, const SparseMatrix &P)
{
   SparseMatrix *R  = Transpose(P);
   DenseMatrix  *RA = Mult(*R, A);
   DenseMatrix   AtP(*RA, 't');
   delete RA;
   DenseMatrix  *RAtP = Mult(*R, AtP);
   delete R;
   DenseMatrix * _RAP = new DenseMatrix(*RAtP, 't');
   delete RAtP;
   return _RAP;
}

SparseMatrix *RAP (const SparseMatrix &A, const SparseMatrix &R,
                   SparseMatrix *ORAP)
{
   SparseMatrix *P  = Transpose (R);
   SparseMatrix *AP = Mult (A, *P);
   delete P;
   SparseMatrix *_RAP = Mult (R, *AP, ORAP);
   delete AP;
   return _RAP;
}

SparseMatrix *RAP(const SparseMatrix &Rt, const SparseMatrix &A,
                  const SparseMatrix &P)
{
   SparseMatrix * R = Transpose(Rt);
   SparseMatrix * RA = Mult(*R,A);
   delete R;
   SparseMatrix * out = Mult(*RA, P);
   delete RA;
   return out;
}

SparseMatrix *Mult_AtDA (const SparseMatrix &A, const Vector &D,
                         SparseMatrix *OAtDA)
{
   int i, At_nnz, *At_j;
   double *At_data;

   SparseMatrix *At = Transpose (A);
   At_nnz  = At -> NumNonZeroElems();
   At_j    = At -> GetJ();
   At_data = At -> GetData();
   for (i = 0; i < At_nnz; i++)
   {
      At_data[i] *= D(At_j[i]);
   }
   SparseMatrix *AtDA = Mult (*At, A, OAtDA);
   delete At;
   return AtDA;
}

SparseMatrix * Add(double a, const SparseMatrix & A, double b,
                   const SparseMatrix & B)
{
   int nrows = A.Height();
   int ncols = A.Width();

   int * C_i =mfem::New<int>(nrows+1);
   int * C_j;
   double * C_data;

   int * A_i = A.GetI();
   int * A_j = A.GetJ();
   double * A_data = A.GetData();

   int * B_i = B.GetI();
   int * B_j = B.GetJ();
   double * B_data = B.GetData();

   int * marker = new int[ncols];
   std::fill(marker, marker+ncols, -1);

   int num_nonzeros = 0, jcol;
   C_i[0] = 0;
   for (int ic = 0; ic < nrows; ic++)
   {
      for (int ia = A_i[ic]; ia < A_i[ic+1]; ia++)
      {
         jcol = A_j[ia];
         marker[jcol] = ic;
         num_nonzeros++;
      }
      for (int ib = B_i[ic]; ib < B_i[ic+1]; ib++)
      {
         jcol = B_j[ib];
         if (marker[jcol] != ic)
         {
            marker[jcol] = ic;
            num_nonzeros++;
         }
      }
      C_i[ic+1] = num_nonzeros;
   }

   C_j = mfem::New<int>(num_nonzeros);
   C_data = mfem::New<double>(num_nonzeros);

   for (int ia = 0; ia < ncols; ia++)
   {
      marker[ia] = -1;
   }

   int pos = 0;
   for (int ic = 0; ic < nrows; ic++)
   {
      for (int ia = A_i[ic]; ia < A_i[ic+1]; ia++)
      {
         jcol = A_j[ia];
         C_j[pos] = jcol;
         C_data[pos] = a*A_data[ia];
         marker[jcol] = pos;
         pos++;
      }
      for (int ib = B_i[ic]; ib < B_i[ic+1]; ib++)
      {
         jcol = B_j[ib];
         if (marker[jcol] < C_i[ic])
         {
            C_j[pos] = jcol;
            C_data[pos] = b*B_data[ib];
            marker[jcol] = pos;
            pos++;
         }
         else
         {
            C_data[marker[jcol]] += b*B_data[ib];
         }
      }
   }

   delete[] marker;
   return new SparseMatrix(C_i, C_j, C_data, nrows, ncols);
}

SparseMatrix * Add(const SparseMatrix & A, const SparseMatrix & B)
{
   return Add(1.,A,1.,B);
}

SparseMatrix * Add(Array<SparseMatrix *> & Ai)
{
   MFEM_ASSERT(Ai.Size() > 0, "invalid size Ai.Size() = " << Ai.Size());

   SparseMatrix * accumulate = Ai[0];
   SparseMatrix * result = accumulate;

   for (int i=1; i < Ai.Size(); ++i)
   {
      result = Add(*accumulate, *Ai[i]);
      if (i != 1)
      {
         delete accumulate;
      }

      accumulate = result;
   }

   return result;
}

/// B += alpha * A
void Add(const SparseMatrix &A,
         double alpha, DenseMatrix &B)
{
   for (int r = 0; r < B.Height(); r++)
   {
      const int    * colA = A.GetRowColumns(r);
      const double * valA = A.GetRowEntries(r);
      for (int i=0; i<A.RowSize(r); i++)
      {
         B(r, colA[i]) += alpha * valA[i];
      }
   }
}

/// Produces a block matrix with blocks A_{ij}*B
DenseMatrix *OuterProduct(const DenseMatrix &A, const DenseMatrix &B)
{
   int mA = A.Height(), nA = A.Width();
   int mB = B.Height(), nB = B.Width();

   DenseMatrix *C = new DenseMatrix(mA * mB, nA * nB);
   *C = 0.0;
   for (int i=0; i<mA; i++)
   {
      for (int j=0; j<nA; j++)
      {
         C->AddMatrix(A(i,j), const_cast<DenseMatrix&>(B), i * mB, j * nB);
      }
   }
   return C;
}

/// Produces a block matrix with blocks A_{ij}*B
SparseMatrix *OuterProduct(const DenseMatrix &A, const SparseMatrix &B)
{
   int mA = A.Height(), nA = A.Width();
   int mB = B.Height(), nB = B.Width();

   SparseMatrix *C = new SparseMatrix(mA * mB, nA * nB);

   for (int i=0; i<mA; i++)
   {
      for (int j=0; j<nA; j++)
      {
         for (int r=0; r<mB; r++)
         {
            const int    * colB = B.GetRowColumns(r);
            const double * valB = B.GetRowEntries(r);

            for (int cj=0; cj<B.RowSize(r); cj++)
            {
               C->Set(i * mB + r, j * nB + colB[cj], A(i,j) * valB[cj]);
            }
         }
      }
   }
   C->Finalize();

   return C;
}

/// Produces a block matrix with blocks A_{ij}*B
SparseMatrix *OuterProduct(const SparseMatrix &A, const DenseMatrix &B)
{
   int mA = A.Height(), nA = A.Width();
   int mB = B.Height(), nB = B.Width();

   SparseMatrix *C = new SparseMatrix(mA * mB, nA * nB);

   for (int r=0; r<mA; r++)
   {
      const int    * colA = A.GetRowColumns(r);
      const double * valA = A.GetRowEntries(r);

      for (int aj=0; aj<A.RowSize(r); aj++)
      {
         for (int i=0; i<mB; i++)
         {
            for (int j=0; j<nB; j++)
            {
               C->Set(r * mB + i, colA[aj] * nB + j, valA[aj] * B(i, j));
            }
         }
      }
   }
   C->Finalize();

   return C;
}

/// Produces a block matrix with blocks A_{ij}*B
SparseMatrix *OuterProduct(const SparseMatrix &A, const SparseMatrix &B)
{
   int mA = A.Height(), nA = A.Width();
   int mB = B.Height(), nB = B.Width();

   SparseMatrix *C = new SparseMatrix(mA * mB, nA * nB);

   for (int ar=0; ar<mA; ar++)
   {
      const int    * colA = A.GetRowColumns(ar);
      const double * valA = A.GetRowEntries(ar);

      for (int aj=0; aj<A.RowSize(ar); aj++)
      {
         for (int br=0; br<mB; br++)
         {
            const int    * colB = B.GetRowColumns(br);
            const double * valB = B.GetRowEntries(br);

            for (int bj=0; bj<B.RowSize(br); bj++)
            {
               C->Set(ar * mB + br, colA[aj] * nB + colB[bj],
                      valA[aj] * valB[bj]);
            }
         }
      }
   }
   C->Finalize();

   return C;
}

void SparseMatrix::Swap(SparseMatrix &other)
{
   mfem::Swap(width, other.width);
   mfem::Swap(height, other.height);
   mfem::Swap(I, other.I);
   mfem::Swap(J, other.J);
   mfem::Swap(A, other.A);
   mfem::Swap(Rows, other.Rows);
   mfem::Swap(current_row, other.current_row);
   mfem::Swap(ColPtrJ, other.ColPtrJ);
   mfem::Swap(ColPtrNode, other.ColPtrNode);

#ifdef MFEM_USE_MEMALLOC
   mfem::Swap(NodesMem, other.NodesMem);
#endif

   mfem::Swap(ownGraph, other.ownGraph);
   mfem::Swap(ownData, other.ownData);
   mfem::Swap(isSorted, other.isSorted);
}

}<|MERGE_RESOLUTION|>--- conflicted
+++ resolved
@@ -739,12 +739,6 @@
          }
       }
    });
-<<<<<<< HEAD
-=======
-   // Sync on host for some verifications in
-   // pfespace GetEssentialTrueDofs and MarkerToList
-   mfem::Pull(y);
->>>>>>> ff9819e4
 }
 
 void SparseMatrix::BooleanMultTranspose(const Array<int> &x,
