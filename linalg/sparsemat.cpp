--- conflicted
+++ resolved
@@ -806,11 +806,7 @@
          double b = 0.0;
          for ( ; row != NULL; row = row->Prev)
          {
-<<<<<<< HEAD
-            b += fabs(row->Value) * xp[row->Column];
-=======
             b += std::abs(row->Value) * xp[row->Column];
->>>>>>> 3a06bc39
          }
          *yp += b;
          yp++;
@@ -831,11 +827,7 @@
       const int end = d_I[i+1];
       for (int j = d_I[i]; j < end; j++)
       {
-<<<<<<< HEAD
-         d += fabs(d_A[j]) * d_x[d_J[j]];
-=======
          d += std::abs(d_A[j]) * d_x[d_J[j]];
->>>>>>> 3a06bc39
       }
       d_y[i] += d;
    });
@@ -881,11 +873,7 @@
          for (int j = I[i]; j < end; j++)
          {
             const int Jj = J[j];
-<<<<<<< HEAD
-            y[Jj] += fabs(A[j]) * xi;
-=======
             y[Jj] += std::abs(A[j]) * xi;
->>>>>>> 3a06bc39
          }
       }
    }
