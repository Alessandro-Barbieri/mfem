--- conflicted
+++ resolved
@@ -127,11 +127,7 @@
    /** @brief (DEPRECATED) Legacy print level definition, which is left for
        compatibility with custom iterative solvers.
        @deprecated #print_options should be used instead. */
-<<<<<<< HEAD
-   MFEM_DEPRECATED int print_level = -1;
-=======
    int print_level = -1;
->>>>>>> 9310e05a
 
    /** @brief Output behavior for the iterative solver.
 
@@ -161,17 +157,10 @@
    double abs_tol;
 
    ///@}
-<<<<<<< HEAD
 
    /// @name Solver statistics (protected attributes)
    ///@{
 
-=======
-
-   /// @name Solver statistics (protected attributes)
-   ///@{
-
->>>>>>> 9310e05a
    mutable int final_iter;
    mutable bool converged;
    mutable double final_norm;
@@ -216,21 +205,12 @@
        and ::mfem::err of the iterative solvers.
     */
    ///@{
-<<<<<<< HEAD
 
    /// @brief Legacy method to set the level of verbosity of the solver output.
    /** This is the old way to control what information will be printed to
        ::mfem::out and ::mfem::err. The behavior for the print level for all
        iterative solvers is:
 
-=======
-
-   /// @brief Legacy method to set the level of verbosity of the solver output.
-   /** This is the old way to control what information will be printed to
-       ::mfem::out and ::mfem::err. The behavior for the print level for all
-       iterative solvers is:
-
->>>>>>> 9310e05a
        - -1: Suppress all outputs.
        -  0: Print information about all detected issues (e.g. no convergence).
        -  1: Same as level 0, but with detailed information about each
@@ -241,14 +221,10 @@
 
        In parallel, only rank 0 produces output.
 
-<<<<<<< HEAD
-       @note It is recommended to use @ref SetPrintLevel(PrintLevel) instead. */
-=======
        @note It is recommended to use @ref SetPrintLevel(PrintLevel) instead.
 
        @note Some derived classes, like KINSolver, redefine this method and use
        their own set of print level constants. */
->>>>>>> 9310e05a
    virtual void SetPrintLevel(int print_lvl);
 
    /// @brief Set the level of verbosity of the solver output.
@@ -257,18 +233,12 @@
 
        @note Not all subclasses of IterativeSolver support all possible options.
 
-<<<<<<< HEAD
-       @sa PrintLevel for possible options.
-   */
-   void SetPrintLevel(PrintLevel);
-=======
        @note Some derived classes, like KINSolver, disable this method in favor
        of SetPrintLevel(int).
 
        @sa PrintLevel for possible options.
    */
    virtual void SetPrintLevel(PrintLevel);
->>>>>>> 9310e05a
    ///@}
 
    /// @name Solver statistics
