--- conflicted
+++ resolved
@@ -151,8 +151,6 @@
    MFEM_FORALL(i, N, Y[i] += X[i] * R[i]; );
 }
 
-<<<<<<< HEAD
-=======
 OperatorChebyshevSmoother::OperatorChebyshevSmoother(Operator* oper_,
                                                      const Vector &d,
                                                      const Array<int>& ess_tdofs,
@@ -285,7 +283,6 @@
       MFEM_FORALL(i, n, Y[i] += C[k] * R[i]; );
    }
 }
->>>>>>> 54fef112
 
 void SLISolver::UpdateVectors()
 {
