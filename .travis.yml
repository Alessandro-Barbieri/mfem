--- conflicted
+++ resolved
@@ -85,19 +85,11 @@
    - cd ..
 
    # OpenMPI
-<<<<<<< HEAD
 #   - if [ $TRAVIS_OS_NAME == "linux" ]; then
-#        sudo apt-get install openmpi-bin openmpi-common openssh-client openssh-server libopenmpi1.3 libopenmpi-dbg libopenmpi-dev;
+#        sudo apt-get install openmpi-bin libopenmpi-dev;
 #     else
 #        travis_wait brew install open-mpi;
 #     fi
-=======
-   - if [ $TRAVIS_OS_NAME == "linux" ]; then
-        sudo apt-get install openmpi-bin libopenmpi-dev;
-     else
-        travis_wait brew install open-mpi;
-     fi
->>>>>>> 2ba134fd
 
    # hypre
    - if [ $MPI == "YES" ]; then
