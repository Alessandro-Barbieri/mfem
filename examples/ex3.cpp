//                                MFEM Example 3
//
// Compile with: make ex3
//
// Sample runs:  ex3 -m ../data/star.mesh
//               ex3 -m ../data/beam-tri.mesh -o 2
//               ex3 -m ../data/beam-tet.mesh
//               ex3 -m ../data/beam-hex.mesh
//               ex3 -m ../data/beam-hex.mesh -o 2 -pa
//               ex3 -m ../data/escher.mesh
//               ex3 -m ../data/escher.mesh -o 2
//               ex3 -m ../data/fichera.mesh
//               ex3 -m ../data/fichera-q2.vtk
//               ex3 -m ../data/fichera-q3.mesh
//               ex3 -m ../data/square-disc-nurbs.mesh
//               ex3 -m ../data/beam-hex-nurbs.mesh
//               ex3 -m ../data/amr-hex.mesh
//               ex3 -m ../data/fichera-amr.mesh
//               ex3 -m ../data/ref-prism.mesh -o 1
//               ex3 -m ../data/octahedron.mesh -o 1
//               ex3 -m ../data/star-surf.mesh -o 1
//               ex3 -m ../data/mobius-strip.mesh -f 0.1
//               ex3 -m ../data/klein-bottle.mesh -f 0.1
//
// Device sample runs:
//               ex3 -m ../data/star.mesh -pa -d cuda
//               ex3 -m ../data/star.mesh -pa -d raja-cuda
//               ex3 -m ../data/star.mesh -pa -d raja-omp
//               ex3 -m ../data/beam-hex.mesh -pa -d cuda
//
// Description:  This example code solves a simple electromagnetic diffusion
//               problem corresponding to the second order definite Maxwell
//               equation curl curl E + E = f with boundary condition
//               E x n = <given tangential field>. Here, we use a given exact
//               solution E and compute the corresponding r.h.s. f.
//               We discretize with Nedelec finite elements in 2D or 3D.
//
//               The example demonstrates the use of H(curl) finite element
//               spaces with the curl-curl and the (vector finite element) mass
//               bilinear form, as well as the computation of discretization
//               error when the exact solution is known. Static condensation is
//               also illustrated.
//
//               We recommend viewing examples 1-2 before viewing this example.

#include "mfem.hpp"
#include <fstream>
#include <iostream>

using namespace std;
using namespace mfem;

// Exact solution, E, and r.h.s., f. See below for implementation.
void E_exact(const Vector &, Vector &);
void f_exact(const Vector &, Vector &);
double freq = 1.0, kappa;
int dim;

int main(int argc, char *argv[])
{
   // 1. Parse command-line options.
   const char *mesh_file = "../data/beam-tet.mesh";
   int order = 1;
   bool static_cond = false;
   bool pa = false;
   const char *device_config = "cpu";
   bool visualization = 1;

   OptionsParser args(argc, argv);
   args.AddOption(&mesh_file, "-m", "--mesh",
                  "Mesh file to use.");
   args.AddOption(&order, "-o", "--order",
                  "Finite element order (polynomial degree).");
   args.AddOption(&freq, "-f", "--frequency", "Set the frequency for the exact"
                  " solution.");
   args.AddOption(&static_cond, "-sc", "--static-condensation", "-no-sc",
                  "--no-static-condensation", "Enable static condensation.");
   args.AddOption(&pa, "-pa", "--partial-assembly", "-no-pa",
                  "--no-partial-assembly", "Enable Partial Assembly.");
   args.AddOption(&device_config, "-d", "--device",
                  "Device configuration string, see Device::Configure().");
   args.AddOption(&visualization, "-vis", "--visualization", "-no-vis",
                  "--no-visualization",
                  "Enable or disable GLVis visualization.");
   args.Parse();
   if (!args.Good())
   {
      args.PrintUsage(cout);
      return 1;
   }
   args.PrintOptions(cout);
   kappa = freq * M_PI;

   // 2. Enable hardware devices such as GPUs, and programming models such as
   //    CUDA, OCCA, RAJA and OpenMP based on command line options.
   Device device(device_config);
   device.Print();

   // 3. Read the mesh from the given mesh file. We can handle triangular,
   //    quadrilateral, tetrahedral, hexahedral, surface and volume meshes with
   //    the same code.
   Mesh *mesh = new Mesh(mesh_file, 1, 1);
   dim = mesh->Dimension();
   int sdim = mesh->SpaceDimension();

   // 4. Refine the mesh to increase the resolution. In this example we do
   //    'ref_levels' of uniform refinement. We choose 'ref_levels' to be the
   //    largest number that gives a final mesh with no more than 50,000
   //    elements.
   {
      int ref_levels =
         (int)floor(log(50000./mesh->GetNE())/log(2.)/dim);
      for (int l = 0; l < ref_levels; l++)
      {
         mesh->UniformRefinement();
      }
   }
<<<<<<< HEAD
   // mesh->ReorientTetMesh();
=======
>>>>>>> e7be9bb9

   // 5. Define a finite element space on the mesh. Here we use the Nedelec
   //    finite elements of the specified order.
   FiniteElementCollection *fec = new ND_FECollection(order, dim);
   FiniteElementSpace *fespace = new FiniteElementSpace(mesh, fec);
   cout << "Number of finite element unknowns: "
        << fespace->GetTrueVSize() << endl;

   // 6. Determine the list of true (i.e. conforming) essential boundary dofs.
   //    In this example, the boundary conditions are defined by marking all
   //    the boundary attributes from the mesh as essential (Dirichlet) and
   //    converting them to a list of true dofs.
   Array<int> ess_tdof_list;
   if (mesh->bdr_attributes.Size())
   {
      Array<int> ess_bdr(mesh->bdr_attributes.Max());
      ess_bdr = 1;
      fespace->GetEssentialTrueDofs(ess_bdr, ess_tdof_list);
   }

   // 7. Set up the linear form b(.) which corresponds to the right-hand side
   //    of the FEM linear system, which in this case is (f,phi_i) where f is
   //    given by the function f_exact and phi_i are the basis functions in the
   //    finite element fespace.
   VectorFunctionCoefficient f(sdim, f_exact);
   LinearForm *b = new LinearForm(fespace);
   b->AddDomainIntegrator(new VectorFEDomainLFIntegrator(f));
   b->Assemble();

   // 8. Define the solution vector x as a finite element grid function
   //    corresponding to fespace. Initialize x by projecting the exact
   //    solution. Note that only values from the boundary edges will be used
   //    when eliminating the non-homogeneous boundary condition to modify the
   //    r.h.s. vector b.
   GridFunction x(fespace);
   VectorFunctionCoefficient E(sdim, E_exact);
   x.ProjectCoefficient(E);

   // 9. Set up the bilinear form corresponding to the EM diffusion operator
   //    curl muinv curl + sigma I, by adding the curl-curl and the mass domain
   //    integrators.
   Coefficient *muinv = new ConstantCoefficient(1.0);
   Coefficient *sigma = new ConstantCoefficient(1.0);
   BilinearForm *a = new BilinearForm(fespace);
   if (pa) { a->SetAssemblyLevel(AssemblyLevel::PARTIAL); }
   a->AddDomainIntegrator(new CurlCurlIntegrator(*muinv));
   a->AddDomainIntegrator(new VectorFEMassIntegrator(*sigma));

   // 10. Assemble the bilinear form and the corresponding linear system,
   //     applying any necessary transformations such as: eliminating boundary
   //     conditions, applying conforming constraints for non-conforming AMR,
   //     static condensation, etc.
   if (static_cond) { a->EnableStaticCondensation(); }
   a->Assemble();

   OperatorPtr A;
   Vector B, X;
   a->FormLinearSystem(ess_tdof_list, x, *b, A, X, B);

   cout << "Size of linear system: " << A->Height() << endl;

   // 11. Solve the linear system A X = B.
   if (pa) // Jacobi preconditioning in partial assembly mode
   {
      OperatorJacobiSmoother M(*a, ess_tdof_list);
      PCG(*A, M, B, X, 1, 1000, 1e-12, 0.0);
   }
   else
   {
#ifndef MFEM_USE_SUITESPARSE
      // 11. Define a simple symmetric Gauss-Seidel preconditioner and use it to
      //     solve the system Ax=b with PCG.
      GSSmoother M((SparseMatrix&)(*A));
      PCG(*A, M, B, X, 1, 500, 1e-12, 0.0);
#else
      // 11. If MFEM was compiled with SuiteSparse, use UMFPACK to solve the
      //     system.
      UMFPackSolver umf_solver;
      umf_solver.Control[UMFPACK_ORDERING] = UMFPACK_ORDERING_METIS;
      umf_solver.SetOperator(*A);
      umf_solver.Mult(B, X);
#endif
   }

   // 12. Recover the solution as a finite element grid function.
   a->RecoverFEMSolution(X, *b, x);

   // 13. Compute and print the L^2 norm of the error.
   cout << "\n|| E_h - E ||_{L^2} = " << x.ComputeL2Error(E) << '\n' << endl;

   // 14. Save the refined mesh and the solution. This output can be viewed
   //     later using GLVis: "glvis -m refined.mesh -g sol.gf".
   {
      ofstream mesh_ofs("refined.mesh");
      mesh_ofs.precision(8);
      mesh->Print(mesh_ofs);
      ofstream sol_ofs("sol.gf");
      sol_ofs.precision(8);
      x.Save(sol_ofs);
   }

   // 15. Send the solution by socket to a GLVis server.
   if (visualization)
   {
      char vishost[] = "localhost";
      int  visport   = 19916;
      socketstream sol_sock(vishost, visport);
      sol_sock.precision(8);
      sol_sock << "solution\n" << *mesh << x << flush;
   }

   // 16. Free the used memory.
   delete a;
   delete sigma;
   delete muinv;
   delete b;
   delete fespace;
   delete fec;
   delete mesh;

   return 0;
}


void E_exact(const Vector &x, Vector &E)
{
   if (dim == 3)
   {
      E(0) = sin(kappa * x(1));
      E(1) = sin(kappa * x(2));
      E(2) = sin(kappa * x(0));
   }
   else
   {
      E(0) = sin(kappa * x(1));
      E(1) = sin(kappa * x(0));
      if (x.Size() == 3) { E(2) = 0.0; }
   }
}

void f_exact(const Vector &x, Vector &f)
{
   if (dim == 3)
   {
      f(0) = (1. + kappa * kappa) * sin(kappa * x(1));
      f(1) = (1. + kappa * kappa) * sin(kappa * x(2));
      f(2) = (1. + kappa * kappa) * sin(kappa * x(0));
   }
   else
   {
      f(0) = (1. + kappa * kappa) * sin(kappa * x(1));
      f(1) = (1. + kappa * kappa) * sin(kappa * x(0));
      if (x.Size() == 3) { f(2) = 0.0; }
   }
}<|MERGE_RESOLUTION|>--- conflicted
+++ resolved
@@ -115,10 +115,6 @@
          mesh->UniformRefinement();
       }
    }
-<<<<<<< HEAD
-   // mesh->ReorientTetMesh();
-=======
->>>>>>> e7be9bb9
 
    // 5. Define a finite element space on the mesh. Here we use the Nedelec
    //    finite elements of the specified order.
