--- conflicted
+++ resolved
@@ -110,10 +110,6 @@
    {
       pmesh->UniformRefinement();
    }
-<<<<<<< HEAD
-   // pmesh->ReorientTetMesh();
-=======
->>>>>>> ffa13d0e
 
    // 6. Define a parallel finite element space on the parallel mesh. Here we
    //    use the Nedelec finite elements of the specified order.
