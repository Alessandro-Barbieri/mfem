--- conflicted
+++ resolved
@@ -212,7 +212,6 @@
    args.AddOption(&jitter, "-ji", "--jitter",
                   "Random perturbation scaling factor.");
    args.AddOption(&metric_id, "-mid", "--metric-id",
-<<<<<<< HEAD
       "Mesh optimization metric:\n\t"
       "1  : |T|^2                          -- 2D shape\n\t"
       "2  : 0.5|T|^2/tau-1                 -- 2D shape (condition number)\n\t"
@@ -233,28 +232,6 @@
       "316: 0.5(sqrt(tau)-1/sqrt(tau))^2 -- 3D size\n\t"
       "321: |T-T^-t|^2                   -- 3D shape+size\n\t"
       "352: 0.5(tau-1)^2/(tau-tau_0)     -- 3D untangling");
-=======
-                  "Mesh optimization metric:\n\t"
-                  "1  : |T|^2                          -- 2D shape\n\t"
-                  "2  : 0.5|T|^2/tau-1                 -- 2D shape (condition number)\n\t"
-                  "7  : |T-T^-t|^2                     -- 2D shape+size\n\t"
-                  "9  : tau*|T-T^-t|^2                 -- 2D shape+size\n\t"
-                  "22 : 0.5(|T|^2-2*tau)/(tau-tau_0)   -- 2D untangling\n\t"
-                  "50 : 0.5|T^tT|^2/tau^2-1            -- 2D shape\n\t"
-                  "52 : 0.5(tau-1)^2/(tau-tau_0)       -- 2D untangling\n\t"
-                  "55 : (tau-1)^2                      -- 2D size\n\t"
-                  "56 : 0.5(sqrt(tau)-1/sqrt(tau))^2   -- 2D size\n\t"
-                  "58 : |T^tT|^2/(tau^2)-2*|T|^2/tau+2 -- 2D shape\n\t"
-                  "77 : 0.5(tau-1/tau)^2               -- 2D size\n\t"
-                  "211: (tau-1)^2-tau+sqrt(tau^2+beta) -- 2D untangling\n\t"
-                  "301: (|T||T^-1|)/3-1              -- 3D shape\n\t"
-                  "302: (|T|^2|T^-1|^2)/9-1          -- 3D shape\n\t"
-                  "303: (|T|^2)/3*tau^(2/3)-1        -- 3D shape\n\t"
-                  "315: (tau-1)^2                    -- 3D size\n\t"
-                  "316: 0.5(sqrt(tau)-1/sqrt(tau))^2 -- 3D size\n\t"
-                  "321: |T-T^-t|^2                   -- 3D shape+size\n\t"
-                  "352: 0.5(tau-1)^2/(tau-tau_0)     -- 3D untangling");
->>>>>>> aee2cdb8
    args.AddOption(&target_id, "-tid", "--target-id",
                   "Target (ideal element) type:\n\t"
                   "1: IDEAL\n\t"
@@ -389,28 +366,6 @@
    HyperelasticModel *model = NULL;
    switch (metric_id)
    {
-<<<<<<< HEAD
-   case 1: model = new TMOPHyperelasticModel001; break;
-   case 2: model = new TMOPHyperelasticModel002; break;
-   case 7: model = new TMOPHyperelasticModel007; break;
-   case 9: model = new TMOPHyperelasticModel009; break;
-   case 22: model = new TMOPHyperelasticModel022(tauval); break;
-   case 50: model = new TMOPHyperelasticModel050; break;
-   case 52: model = new TMOPHyperelasticModel052(tauval); break;
-   case 55: model = new TMOPHyperelasticModel055; break;
-   case 56: model = new TMOPHyperelasticModel056; break;
-   case 58: model = new TMOPHyperelasticModel058; break;
-   case 77: model = new TMOPHyperelasticModel077; break;
-   case 211: model = new TMOPHyperelasticModel211; break;
-   case 301: model = new TMOPHyperelasticModel301; break;
-   case 302: model = new TMOPHyperelasticModel302; break;
-   case 303: model = new TMOPHyperelasticModel303; break;
-   case 315: model = new TMOPHyperelasticModel315; break;
-   case 316: model = new TMOPHyperelasticModel316; break;
-   case 321: model = new TMOPHyperelasticModel321; break;
-   case 352: model = new TMOPHyperelasticModel352(tauval); break;
-   default: cout << "Unknown metric_id: " << metric_id << endl; return 3;
-=======
       case 1: model = new TMOPHyperelasticModel001; break;
       case 2: model = new TMOPHyperelasticModel002; break;
       case 7: model = new TMOPHyperelasticModel007; break;
@@ -422,7 +377,7 @@
       case 56: model = new TMOPHyperelasticModel056; break;
       case 58: model = new TMOPHyperelasticModel058; break;
       case 77: model = new TMOPHyperelasticModel077; break;
-      case 211: model = new TMOPHyperelasticModel211(tauval); break;
+      case 211: model = new TMOPHyperelasticModel211; break;
       case 301: model = new TMOPHyperelasticModel301; break;
       case 302: model = new TMOPHyperelasticModel302; break;
       case 303: model = new TMOPHyperelasticModel303; break;
@@ -431,7 +386,6 @@
       case 321: model = new TMOPHyperelasticModel321; break;
       case 352: model = new TMOPHyperelasticModel352(tauval); break;
       default: cout << "Unknown metric_id: " << metric_id << endl; return 3;
->>>>>>> aee2cdb8
    }
    TargetJacobian *tj = NULL;
    switch (target_id)
