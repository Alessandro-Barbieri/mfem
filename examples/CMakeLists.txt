# Copyright (c) 2010-2022, Lawrence Livermore National Security, LLC. Produced
# at the Lawrence Livermore National Laboratory. All Rights reserved. See files
# LICENSE and NOTICE for details. LLNL-CODE-806117.
#
# This file is part of the MFEM library. For more information and source code
# availability visit https://mfem.org.
#
# MFEM is free software; you can redistribute it and/or modify it under the
# terms of the BSD-3 license. We welcome feedback and contributions, see file
# CONTRIBUTING.md for details.

list(APPEND ALL_EXE_SRCS
  ex0.cpp
  ex1.cpp
  ex2.cpp
  ex3.cpp
  ex4.cpp
  ex5.cpp
  ex6.cpp
  ex7.cpp
  ex8.cpp
  ex9.cpp
  ex10.cpp
  ex14.cpp
  ex15.cpp
  ex16.cpp
  ex17.cpp
  ex18.cpp
  ex19.cpp
  ex20.cpp
  ex21.cpp
  ex22.cpp
  ex23.cpp
  ex24.cpp
  ex25.cpp
  ex26.cpp
  ex27.cpp
  ex28.cpp
  ex29.cpp
<<<<<<< HEAD
  ex30_proposed.cpp
=======
  ex30.cpp
>>>>>>> 5308d285
  )

if (MFEM_USE_MPI)
  list(APPEND ALL_EXE_SRCS
    ex0p.cpp
    ex1p.cpp
    ex2p.cpp
    ex3p.cpp
    ex4p.cpp
    ex5p.cpp
    ex6p.cpp
    ex7p.cpp
    ex8p.cpp
    ex9p.cpp
    ex10p.cpp
    ex11p.cpp
    ex12p.cpp
    ex13p.cpp
    ex14p.cpp
    ex15p.cpp
    ex16p.cpp
    ex17p.cpp
    ex18p.cpp
    ex19p.cpp
    ex20p.cpp
    ex21p.cpp
    ex22p.cpp
    ex24p.cpp
    ex25p.cpp
    ex26p.cpp
    ex27p.cpp
    ex28p.cpp
    ex29p.cpp
<<<<<<< HEAD
    ex30p_proposed.cpp
    ex31p_proposed.cpp
=======
    ex30p.cpp
>>>>>>> 5308d285
    )
endif()

# Include the source directory where mfem.hpp and mfem-performance.hpp are.
include_directories(BEFORE ${PROJECT_BINARY_DIR})

# Add one executable per cpp file
add_mfem_examples(ALL_EXE_SRCS)

# Add a test for each example
if (MFEM_ENABLE_TESTING)
  foreach(SRC_FILE ${ALL_EXE_SRCS})
    get_filename_component(SRC_FILENAME ${SRC_FILE} NAME)
    string(REPLACE ".cpp" "" TEST_NAME ${SRC_FILENAME})

    set(THIS_TEST_OPTIONS "-no-vis")
    if (${TEST_NAME} MATCHES "ex0p?")
      set(THIS_TEST_OPTIONS)
    endif()
    if (${TEST_NAME} MATCHES "ex10p*")
      list(APPEND THIS_TEST_OPTIONS "-tf" "5")
    elseif(${TEST_NAME} MATCHES "ex15p*")
      list(APPEND THIS_TEST_OPTIONS "-e" "1")
    elseif(${TEST_NAME} MATCHES "ex27p*")
      list(APPEND THIS_TEST_OPTIONS "-dg")
    endif()

    if (NOT (${TEST_NAME} MATCHES ".*p$"))
      add_test(NAME ${TEST_NAME}_ser
        COMMAND ${TEST_NAME} ${THIS_TEST_OPTIONS})
    else()
      add_test(NAME ${TEST_NAME}_np=${MFEM_MPI_NP}
        COMMAND ${MPIEXEC} ${MPIEXEC_NUMPROC_FLAG} ${MFEM_MPI_NP}
        ${MPIEXEC_PREFLAGS}
        $<TARGET_FILE:${TEST_NAME}> ${THIS_TEST_OPTIONS}
        ${MPIEXEC_POSTFLAGS})
    endif()
  endforeach()

  # Add CUDA/HIP tests.
  set(DEVICE_EXAMPLES
      # serial examples with device support:
      ex1 ex3 ex4 ex5 ex6 ex9 ex22 ex24 ex25 ex26
      # parallel examples with device support:
      ex1p ex2p ex3p ex4p ex5p ex6p ex7p ex9p ex13p ex22p ex24p ex25p ex26p)
  set(MFEM_TEST_DEVICE)
  if (MFEM_USE_CUDA)
    set(MFEM_TEST_DEVICE "cuda")
  elseif (MFEM_USE_HIP)
    set(MFEM_TEST_DEVICE "hip")
  endif()
  if (MFEM_TEST_DEVICE)
    foreach(TEST_NAME ${DEVICE_EXAMPLES})
      set(THIS_TEST_OPTIONS "-no-vis" "-d" "${MFEM_TEST_DEVICE}")
      if (NOT (${TEST_NAME} MATCHES ".*p$"))
        add_test(NAME ${TEST_NAME}_${MFEM_TEST_DEVICE}_ser
          COMMAND ${TEST_NAME} ${THIS_TEST_OPTIONS})
      elseif (MFEM_USE_MPI)
        add_test(NAME ${TEST_NAME}_${MFEM_TEST_DEVICE}_np=${MFEM_MPI_NP}
          COMMAND ${MPIEXEC} ${MPIEXEC_NUMPROC_FLAG} ${MFEM_MPI_NP}
          ${MPIEXEC_PREFLAGS}
          $<TARGET_FILE:${TEST_NAME}> ${THIS_TEST_OPTIONS}
          ${MPIEXEC_POSTFLAGS})
      endif()
    endforeach()
  endif()

  # If STRUMPACK is enabled, add a test run that uses it.
  if (MFEM_USE_STRUMPACK)
    add_test(NAME ex11p_strumpack_np=${MFEM_MPI_NP}
      COMMAND ${MPIEXEC} ${MPIEXEC_NUMPROC_FLAG} ${MFEM_MPI_NP}
      ${MPIEXEC_PREFLAGS}
      $<TARGET_FILE:ex11p> "-no-vis" "--strumpack"
      ${MPIEXEC_POSTFLAGS})
  endif()

  # If SuperLU_DIST is enabled, add a test run that uses it.
  if (MFEM_USE_SUPERLU)
    add_test(NAME ex11p_superlu_np=${MFEM_MPI_NP}
      COMMAND ${MPIEXEC} ${MPIEXEC_NUMPROC_FLAG} ${MFEM_MPI_NP}
      ${MPIEXEC_PREFLAGS}
      $<TARGET_FILE:ex11p> "-no-vis" "--superlu"
      ${MPIEXEC_POSTFLAGS})
  endif()
endif()

# Include the examples/amgx directory if AmgX is enabled
if (MFEM_USE_AMGX)
  add_subdirectory(amgx)
endif()

# Include the examples/ginkgo directory if GINKGO is enabled.
if (MFEM_USE_GINKGO)
  add_subdirectory(ginkgo)
endif()

# Include the examples/hiop directory if HiOp is enabled
if (MFEM_USE_HIOP)
  add_subdirectory(hiop)
endif()

# Include the examples/petsc directory if PETSc is enabled.
if (MFEM_USE_PETSC)
  add_subdirectory(petsc)
endif()

# Include the examples/pumi directory if PUMI is enabled
if (MFEM_USE_PUMI)
  add_subdirectory(pumi)
endif()

# Include the examples/sundials directory if SUNDIALS is enabled.
if (MFEM_USE_SUNDIALS)
  add_subdirectory(sundials)
endif()

if(MFEM_USE_CALIPER)
  add_subdirectory(caliper)
endif()

# Include the examples/superlu directory if SUPERLU is enabled.
if (MFEM_USE_SUPERLU)
  add_subdirectory(superlu)
endif()<|MERGE_RESOLUTION|>--- conflicted
+++ resolved
@@ -37,11 +37,7 @@
   ex27.cpp
   ex28.cpp
   ex29.cpp
-<<<<<<< HEAD
-  ex30_proposed.cpp
-=======
   ex30.cpp
->>>>>>> 5308d285
   )
 
 if (MFEM_USE_MPI)
@@ -75,12 +71,7 @@
     ex27p.cpp
     ex28p.cpp
     ex29p.cpp
-<<<<<<< HEAD
-    ex30p_proposed.cpp
-    ex31p_proposed.cpp
-=======
     ex30p.cpp
->>>>>>> 5308d285
     )
 endif()
 
