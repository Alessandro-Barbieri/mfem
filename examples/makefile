# Copyright (c) 2010-2021, Lawrence Livermore National Security, LLC. Produced
# at the Lawrence Livermore National Laboratory. All Rights reserved. See files
# LICENSE and NOTICE for details. LLNL-CODE-806117.
#
# This file is part of the MFEM library. For more information and source code
# availability visit https://mfem.org.
#
# MFEM is free software; you can redistribute it and/or modify it under the
# terms of the BSD-3 license. We welcome feedback and contributions, see file
# CONTRIBUTING.md for details.

# Use the MFEM build directory
MFEM_DIR ?= ..
MFEM_BUILD_DIR ?= ..
SRC = $(if $(MFEM_DIR:..=),$(MFEM_DIR)/examples/,)
CONFIG_MK = $(MFEM_BUILD_DIR)/config/config.mk
# Use the MFEM install directory
# MFEM_INSTALL_DIR = ../mfem
# CONFIG_MK = $(MFEM_INSTALL_DIR)/share/mfem/config.mk

MFEM_LIB_FILE = mfem_is_not_built
-include $(CONFIG_MK)

<<<<<<< HEAD
SEQ_EXAMPLES = ex1 ex2 ex3 ex4 ex5 ex6 ex7 ex8 ex9 ex10 ex14 ex15 ex16 ex17\
  ex18 ex19 ex20 ex21 ex22 ex23 ex24 ex25 ex26 ex27 ex29
PAR_EXAMPLES = ex1p ex2p ex3p ex4p ex5p ex6p ex7p ex8p ex9p ex10p ex11p ex12p\
  ex13p ex14p ex15p ex16p ex17p ex18p ex19p ex20p ex21p ex22p ex24p ex25p\
  ex26p ex27p ex29p
=======
SEQ_EXAMPLES = ex0 ex1 ex2 ex3 ex4 ex5 ex6 ex7 ex8 ex9 ex10 ex14 ex15 ex16 \
  ex17 ex18 ex19 ex20 ex21 ex22 ex23 ex24 ex25 ex26 ex27 ex28
PAR_EXAMPLES = ex0p ex1p ex2p ex3p ex4p ex5p ex6p ex7p ex8p ex9p ex10p ex11p \
  ex12p ex13p ex14p ex15p ex16p ex17p ex18p ex19p ex20p ex21p ex22p ex24p \
  ex25p ex26p ex27p ex28p
>>>>>>> 47c4fa59

ifeq ($(MFEM_USE_MPI),NO)
   EXAMPLES = $(SEQ_EXAMPLES)
else
   EXAMPLES = $(PAR_EXAMPLES) $(SEQ_EXAMPLES)
endif
SUBDIRS =
ifeq ($(MFEM_USE_AMGX),YES)
   SUBDIRS += amgx
endif
ifeq ($(MFEM_USE_GINKGO),YES)
   SUBDIRS += ginkgo
endif
ifeq ($(MFEM_USE_HIOP),YES)
   SUBDIRS += hiop
endif
ifeq ($(MFEM_USE_PETSC),YES)
   SUBDIRS += petsc
endif
ifeq ($(MFEM_USE_PUMI),YES)
   SUBDIRS += pumi
endif
ifeq ($(MFEM_USE_SUNDIALS),YES)
   SUBDIRS += sundials
endif
ifeq ($(MFEM_USE_SUPERLU),YES)
   SUBDIRS += superlu
endif
ifeq ($(MFEM_USE_CALIPER),YES)
   SUBDIRS += caliper
endif

SUBDIRS_ALL = $(addsuffix /all,$(SUBDIRS))
SUBDIRS_TEST = $(addsuffix /test,$(SUBDIRS))
SUBDIRS_CLEAN = $(addsuffix /clean,$(SUBDIRS))
SUBDIRS_TPRINT = $(addsuffix /test-print,$(SUBDIRS))

.SUFFIXES:
.SUFFIXES: .o .cpp .mk
.PHONY: all clean clean-build clean-exec

# Remove built-in rule
%: %.cpp

# Replace the default implicit rule for *.cpp files
%: $(SRC)%.cpp $(MFEM_LIB_FILE) $(CONFIG_MK)
	$(MFEM_CXX) $(MFEM_FLAGS) $< -o $@ $(MFEM_LIBS)

all: $(EXAMPLES) $(SUBDIRS_ALL)

.PHONY: $(SUBDIRS_ALL) $(SUBDIRS_TEST) $(SUBDIRS_CLEAN) $(SUBDIRS_TPRINT)
$(SUBDIRS_ALL) $(SUBDIRS_TEST) $(SUBDIRS_CLEAN):
	$(MAKE) -C $(@D) $(@F)
$(SUBDIRS_TPRINT):
	@$(MAKE) -C $(@D) $(@F)

# Additional dependencies
ex18: $(SRC)ex18.hpp
ifeq ($(MFEM_USE_MPI),YES)
ex18p: $(SRC)ex18.hpp
endif

MFEM_TESTS = EXAMPLES
include $(MFEM_TEST_MK)
test: $(SUBDIRS_TEST)
test-print: $(SUBDIRS_TPRINT)

# Testing: Parallel vs. serial runs
RUN_MPI = $(MFEM_MPIEXEC) $(MFEM_MPIEXEC_NP) $(MFEM_MPI_NP)
%-test-par: %
	@$(call mfem-test,$<, $(RUN_MPI), Parallel example)
%-test-seq: %
	@$(call mfem-test,$<,, Serial example)

# Testing: Specific execution options
ex0-test-seq: ex0
	@$(call mfem-test,$<,, Serial example,,1)
ex0p-test-par: ex0p
	@$(call mfem-test,$<, $(RUN_MPI), Parallel example,,1)
ex1-test-seq: ex1
	@$(call mfem-test,$<,, Serial example)
ex1p-test-par: ex1p
	@$(call mfem-test,$<, $(RUN_MPI), Parallel example)
ex10-test-seq: ex10
	@$(call mfem-test,$<,, Serial example,-tf 5)
ex10p-test-par: ex10p
	@$(call mfem-test,$<, $(RUN_MPI), Parallel example,-tf 5)
ex15-test-seq: ex15
	@$(call mfem-test,$<,, Serial example,-e 1)
ex15p-test-par: ex15p
	@$(call mfem-test,$<, $(RUN_MPI), Parallel example,-e 1)
ex27-test-seq: ex27
	@$(call mfem-test,$<,, Serial example,-dg)
ex27p-test-par: ex27p
	@$(call mfem-test,$<, $(RUN_MPI), Parallel example,-dg)
# Testing: optional tests
ifeq ($(MFEM_USE_STRUMPACK),YES)
ex11p-test-strumpack: ex11p
	@$(call mfem-test,$<, $(RUN_MPI), STRUMPACK example,--strumpack)
test-par-YES: ex11p-test-strumpack
endif
ifeq ($(MFEM_USE_SUPERLU),YES)
ex11p-test-superlu: ex11p
	@$(call mfem-test,$<, $(RUN_MPI), SuperLU_DIST example,--superlu)
test-par-YES: ex11p-test-superlu
endif
ifeq ($(MFEM_USE_MKL_CPARDISO),YES)
ex11p-test-cpardiso: ex11p
	@$(call mfem-test,$<, $(RUN_MPI), MKL_CPARDISO example,--cpardiso)
test-par-YES: ex11p-test-cpardiso
endif

# Testing: "test" target and mfem-test* variables are defined in config/test.mk

# Generate an error message if the MFEM library is not built and exit
$(MFEM_LIB_FILE):
	$(error The MFEM library is not built)

clean: clean-build clean-exec $(SUBDIRS_CLEAN)

clean-build:
	rm -f *.o *~ $(SEQ_EXAMPLES) $(PAR_EXAMPLES)
	rm -rf *.dSYM *.TVD.*breakpoints

clean-exec:
	@rm -f refined.mesh displaced.mesh mesh.* ex5.mesh ex6p-checkpoint.*
	@rm -rf Example5* Example9* Example15* Example16* Example23* ParaView
	@rm -f sphere_refined.* sol.* sol_u.* sol_p.* sol_r.* sol_i.*
	@rm -f ex9.mesh ex9-mesh.* ex9-init.* ex9-final.*
	@rm -f deformed.* velocity.* elastic_energy.* mode_* flux.*
	@rm -f ex5-p-*.bp ex9-p-*.bp ex12-p-*.bp ex16-p-*.bp
	@rm -f ex16.mesh ex16-mesh.* ex16-init.* ex16-final.*
	@rm -f vortex-mesh.* vortex.mesh vortex-?-init.* vortex-?-final.*
	@rm -f deformation.* pressure.*
	@rm -f ex20.dat ex20p_?????.dat gnuplot_ex20.inp gnuplot_ex20p.inp
	@rm -f ex21*.mesh ex21*.sol ex21p_*.*
	@rm -f ex23.mesh ex23-*.gf
	@rm -f ex25.mesh ex25-*.gf ex25p-*.*
	@rm -rf ex28_* ex28p_*<|MERGE_RESOLUTION|>--- conflicted
+++ resolved
@@ -21,19 +21,11 @@
 MFEM_LIB_FILE = mfem_is_not_built
 -include $(CONFIG_MK)
 
-<<<<<<< HEAD
-SEQ_EXAMPLES = ex1 ex2 ex3 ex4 ex5 ex6 ex7 ex8 ex9 ex10 ex14 ex15 ex16 ex17\
-  ex18 ex19 ex20 ex21 ex22 ex23 ex24 ex25 ex26 ex27 ex29
-PAR_EXAMPLES = ex1p ex2p ex3p ex4p ex5p ex6p ex7p ex8p ex9p ex10p ex11p ex12p\
-  ex13p ex14p ex15p ex16p ex17p ex18p ex19p ex20p ex21p ex22p ex24p ex25p\
-  ex26p ex27p ex29p
-=======
 SEQ_EXAMPLES = ex0 ex1 ex2 ex3 ex4 ex5 ex6 ex7 ex8 ex9 ex10 ex14 ex15 ex16 \
-  ex17 ex18 ex19 ex20 ex21 ex22 ex23 ex24 ex25 ex26 ex27 ex28
+  ex17 ex18 ex19 ex20 ex21 ex22 ex23 ex24 ex25 ex26 ex27 ex28 ex29
 PAR_EXAMPLES = ex0p ex1p ex2p ex3p ex4p ex5p ex6p ex7p ex8p ex9p ex10p ex11p \
   ex12p ex13p ex14p ex15p ex16p ex17p ex18p ex19p ex20p ex21p ex22p ex24p \
-  ex25p ex26p ex27p ex28p
->>>>>>> 47c4fa59
+  ex25p ex26p ex27p ex28p ex29p
 
 ifeq ($(MFEM_USE_MPI),NO)
    EXAMPLES = $(SEQ_EXAMPLES)
